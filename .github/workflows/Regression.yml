--- conflicted
+++ resolved
@@ -1,143 +1,3 @@
-<<<<<<< HEAD
-#name: Regression
-#on:
-#  push:
-#    paths-ignore:
-#      - '**.md'
-#  pull_request:
-#    paths-ignore:
-#      - '**.md'
-#      - 'tools/juliapkg/**'
-#      - 'tools/nodejs/**'
-#      - 'tools/rpkg/**'
-#      - '.github/workflows/**'
-#      - '!.github/workflows/Regression.yml'
-#
-#concurrency:
-#  group: ${{ github.workflow }}-${{ github.ref }}-${{ github.head_ref || '' }}-${{ github.base_ref || '' }}-${{ github.ref != 'refs/heads/master' || github.sha }}
-#  cancel-in-progress: true
-#
-#env:
-#  GH_TOKEN: ${{ secrets.GH_TOKEN }}
-#  TWINE_PASSWORD: ${{ secrets.TWINE_PASSWORD }}
-#  AWS_ACCESS_KEY_ID: AKIAVBLKPL2ZW2T7TYFQ
-#  AWS_SECRET_ACCESS_KEY: ${{ secrets.NODE_PRE_GYP_SECRETACCESSKEY }}
-#  NODE_AUTH_TOKEN: ${{secrets.NODE_AUTH_TOKEN}}
-#
-#jobs:
-# regression-test-benchmark-runner:
-#  name: Regression Test (${{ matrix.benchmark }})
-#  runs-on: ubuntu-20.04
-#  strategy:
-#    fail-fast: false
-#    matrix:
-#      benchmark:
-#        - 'micro'
-#        - 'tpch'
-#        - 'tpcds'
-#        - 'h2oai'
-#  env:
-#    CC: gcc-10
-#    CXX: g++-10
-#    GEN: ninja
-#    BUILD_BENCHMARK: 1
-#    BUILD_TPCH: 1
-#    BUILD_TPCDS: 1
-#    BUILD_HTTPFS: 1
-#
-#  steps:
-#    - uses: actions/checkout@v3
-#      with:
-#        fetch-depth: 0
-#
-#    - uses: actions/setup-python@v2
-#      with:
-#        python-version: '3.7'
-#
-#    - name: Install
-#      shell: bash
-#      run: sudo apt-get update -y -qq && sudo apt-get install -y -qq ninja-build && pip install requests
-#
-#    - name: Setup Ccache
-#      uses: hendrikmuhs/ccache-action@main
-#      with:
-#        key: ${{ github.job }}
-#
-#    - name: Build
-#      shell: bash
-#      run: |
-#        make
-#        git clone https://github.com/duckdb/duckdb.git --depth=1
-#        cd duckdb
-#        make
-#        cd ..
-#
-#    - name: Regression Test
-#      shell: bash
-#      run: |
-#        cp -r benchmark duckdb/
-#        python scripts/regression_test_runner.py --old=duckdb/build/release/benchmark/benchmark_runner --new=build/release/benchmark/benchmark_runner --benchmarks=.github/regression/${{ matrix.benchmark }}.csv --verbose --threads=2
-#
-# regression-test-python:
-#  name: Regression Test (Python Client)
-#  runs-on: ubuntu-20.04
-#  env:
-#    CC: gcc-10
-#    CXX: g++-10
-#    GEN: ninja
-#
-#  steps:
-#    - uses: actions/checkout@v3
-#      with:
-#        fetch-depth: 0
-#
-#    - uses: actions/setup-python@v2
-#      with:
-#        python-version: '3.7'
-#
-#    - name: Install
-#      shell: bash
-#      run: |
-#        sudo apt-get update -y -qq && sudo apt-get install -y -qq ninja-build
-#        pip install numpy pytest pandas mypy psutil pyarrow
-#
-#    - name: Build Current Version
-#      shell: bash
-#      run: |
-#        cd tools/pythonpkg
-#        python setup.py install --user
-#        cd ../..
-#
-#    - name: Run New Version
-#      shell: bash
-#      run: |
-#        python scripts/regression_test_python.py --threads=2 --out-file=new.csv
-#
-#    - name: Cleanup New Version
-#      shell: bash
-#      run: |
-#        cd tools/pythonpkg
-#        ./clean.sh
-#        cd ../..
-#
-#    - name: Build Current
-#      shell: bash
-#      run: |
-#        git clone https://github.com/duckdb/duckdb.git --depth=1
-#        cd duckdb/tools/pythonpkg
-#        python setup.py install --user
-#        cd ../../..
-#
-#    - name: Run Current Version
-#      shell: bash
-#      run: |
-#        python scripts/regression_test_python.py --threads=2 --out-file=current.csv
-#
-#    - name: Regression Test
-#      shell: bash
-#      run: |
-#        python scripts/regression_check.py --old=current.csv --new=new.csv
-=======
 name: Regression
 on:
   push:
@@ -324,5 +184,4 @@
       shell: bash
       run: |
         cp -r benchmark duckdb/
-        python scripts/plan_cost_runner.py --old=duckdb/build/release/duckdb --new=build/release/duckdb --dir=benchmark/${{ matrix.benchmark }}_plan_cost
->>>>>>> bc7a4514
+        python scripts/plan_cost_runner.py --old=duckdb/build/release/duckdb --new=build/release/duckdb --dir=benchmark/${{ matrix.benchmark }}_plan_cost