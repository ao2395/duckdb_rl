--- conflicted
+++ resolved
@@ -72,12 +72,6 @@
     name: Run ODBC Vendor
     runs-on: ubuntu-latest
     if: ${{ inputs.is-success == 'true' && inputs.override-git-describe == '' }}
-<<<<<<< HEAD
-    env:
-      PAT_USER: ${{ secrets.PAT_USERNAME }}
-      PAT_TOKEN: ${{ secrets.PAT_TOKEN }}
-=======
->>>>>>> 5d0564dc
     steps:
       - name: Run ODBC Vendor
         if: ${{ github.repository == 'duckdb/duckdb' }}
@@ -90,12 +84,6 @@
     name: Run JDBC Vendor
     runs-on: ubuntu-latest
     if: ${{ inputs.is-success == 'true' && inputs.override-git-describe == '' }}
-<<<<<<< HEAD
-    env:
-      PAT_USER: ${{ secrets.PAT_USERNAME }}
-      PAT_TOKEN: ${{ secrets.PAT_TOKEN }}
-=======
->>>>>>> 5d0564dc
     steps:
       - name: Run JDBC Vendor
         if: ${{ github.repository == 'duckdb/duckdb' }}
