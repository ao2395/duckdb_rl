name: Main
on:
  workflow_dispatch:
  repository_dispatch:
  push:
    branches-ignore:
      - 'main'
      - 'feature'
      - 'v*.*-*'
    paths-ignore:
      - '**.md'
      - 'tools/**'
      - '!tools/shell/**'
      - '.github/patches/duckdb-wasm/**'
      - '.github/workflows/**'
      - '!.github/workflows/Main.yml'

  pull_request:
    types: [opened, reopened, ready_for_review]
    paths-ignore:
      - '**.md'
      - 'tools/**'
      - '!tools/shell/**'
      - '.github/patches/duckdb-wasm/**'
      - '.github/workflows/**'
      - '!.github/workflows/Main.yml'


concurrency:
  group: ${{ github.workflow }}-${{ github.ref }}-${{ github.head_ref || '' }}-${{ github.base_ref || '' }}-${{ github.ref != 'refs/heads/main' || github.sha }}
  cancel-in-progress: true

env:
  GH_TOKEN: ${{ secrets.GH_TOKEN }}

jobs:
 linux-debug:
    name: Linux Debug (${{ matrix.tag }})
    if: ${{ !startsWith(github.ref, 'refs/tags/v') }}
<<<<<<< HEAD
    runs-on: ubuntu-20.04
=======
    outputs:
      git_describe: ${{ steps.describe_step.outputs.git_describe }}
    runs-on: ubuntu-22.04
>>>>>>> 661c08f3
    strategy:
      fail-fast: false
      matrix:
        include:
          - tag: 1
            start_offset: ""
            end_offset: "--end-offset 2000"
          - tag: 2
            start_offset: "--start-offset 2000"
            end_offset: ""
    env:
      CC: gcc-10
      CXX: g++-10
      TREAT_WARNINGS_AS_ERRORS: 1
      GEN: ninja
      CRASH_ON_ASSERT: 1

    steps:
    - uses: actions/checkout@v4

    - id: describe_step
      run: echo "git_describe=$(git describe --tags --long)" >> "$GITHUB_OUTPUT"

    - name: Install
      shell: bash
      run: sudo apt-get update -y -qq && sudo apt-get install -y -qq ninja-build

    - name: Setup Ccache
      uses: hendrikmuhs/ccache-action@main
      with:
        key: ${{ github.job }}
        save: ${{ github.ref == 'refs/heads/main' || github.repository != 'duckdb/duckdb' }}

    - name: Build
      shell: bash
      run:  make debug

    - name: Output version info
      shell: bash
      run: ./build/debug/duckdb -c "PRAGMA version;"

    - name: Set DUCKDB_INSTALL_LIB for ADBC tests
      shell: bash
      run: echo "DUCKDB_INSTALL_LIB=$(find `pwd` -name "libduck*.so" | head -n 1)" >> $GITHUB_ENV

    - name: Test DUCKDB_INSTALL_LIB variable
      run: echo $DUCKDB_INSTALL_LIB

    - name: Test
      shell: bash
      run: |
        python3 scripts/run_tests_one_by_one.py build/debug/test/unittest --tests-per-invocation 100 ${{ matrix.start_offset }} ${{ matrix.end_offset }}

 linux-release:
    name: Linux Release (full suite)
    runs-on: ubuntu-24.04
    env:
      GEN: ninja
      BUILD_JEMALLOC: 1
      CORE_EXTENSIONS: "icu;tpch;tpcds;fts;json;inet"
      DISABLE_SANITIZER: 1

    steps:
    - uses: actions/checkout@v3

    - name: Install
      shell: bash
      run: sudo apt-get update -y -qq && sudo apt-get install -y -qq ninja-build

    - name: Setup Ccache
      uses: hendrikmuhs/ccache-action@main
      with:
        key: ${{ github.job }}
        save: ${{ github.ref == 'refs/heads/main' || github.repository != 'duckdb/duckdb' }}

    - name: Build
      shell: bash
      run: make release

    - name: Test
      shell: bash
      run: make allunit

 force-storage:
    name: Force Storage
    if: ${{ !startsWith(github.ref, 'refs/tags/v') }}
    runs-on: ubuntu-22.04
    env:
      CC: gcc-10
      CXX: g++-10
      GEN: ninja
      BUILD_JEMALLOC: 1
      CORE_EXTENSIONS: "icu;parquet;tpch;tpcds;json"
      RUN_SLOW_VERIFIERS: 1

    steps:
    - uses: actions/checkout@v4

    - name: Install
      shell: bash
      run: sudo apt-get update -y -qq && sudo apt-get install -y -qq ninja-build

    - name: Setup Ccache
      uses: hendrikmuhs/ccache-action@main
      with:
        key: ${{ github.job }}
        save: ${{ github.ref == 'refs/heads/main' || github.repository != 'duckdb/duckdb' }}

    - name: Build
      shell: bash
      run: make reldebug

    - name: Output version info
      shell: bash
      run: ./build/reldebug/duckdb -c "PRAGMA version;"

    - name: Test
      shell: bash
      run: build/reldebug/test/unittest --force-storage

 force-restart:
    name: Force Restart
    if: ${{ !startsWith(github.ref, 'refs/tags/v') }}
    runs-on: ubuntu-22.04
    needs: force-storage
    env:
      CC: gcc-10
      CXX: g++-10
      GEN: ninja
      BUILD_JEMALLOC: 1
      CORE_EXTENSIONS: "icu;parquet;tpch;tpcds;json"

    steps:
    - uses: actions/checkout@v4

    - name: Install
      shell: bash
      run: sudo apt-get update -y -qq && sudo apt-get install -y -qq ninja-build

    - name: Setup Ccache
      uses: hendrikmuhs/ccache-action@main
      with:
        key: ${{ github.job }}
        save: ${{ github.ref == 'refs/heads/main' || github.repository != 'duckdb/duckdb' }}

    - name: Build
      shell: bash
      run: make reldebug

    - name: Output version info
      shell: bash
      run: ./build/reldebug/duckdb -c "PRAGMA version;"

    - name: Test
      shell: bash
      run: build/reldebug/test/unittest --force-reload --force-storage

 valgrind:
    name: Valgrind
    if: ${{ !startsWith(github.ref, 'refs/tags/v') }}
    runs-on: ubuntu-22.04
    needs: force-storage
    env:
      CC: gcc-10
      CXX: g++-10
      DISABLE_SANITIZER: 1
      BUILD_JEMALLOC: 1
      GEN: ninja

    steps:
    - uses: actions/checkout@v4

    - name: Install
      shell: bash
      run: sudo apt-get update -y -qq && sudo apt-get install -y -qq ninja-build valgrind

    - name: Setup Ccache
      uses: hendrikmuhs/ccache-action@main
      with:
        key: ${{ github.job }}
        save: ${{ github.ref == 'refs/heads/main' || github.repository != 'duckdb/duckdb' }}

    - name: Build
      shell: bash
      run: make debug

    - name: Output version info
      shell: bash
      run: ./build/debug/duckdb -c "PRAGMA version;"

    - name: Test
      shell: bash
      run: valgrind ./build/debug/test/unittest test/sql/tpch/tpch_sf001.test_slow<|MERGE_RESOLUTION|>--- conflicted
+++ resolved
@@ -37,13 +37,7 @@
  linux-debug:
     name: Linux Debug (${{ matrix.tag }})
     if: ${{ !startsWith(github.ref, 'refs/tags/v') }}
-<<<<<<< HEAD
-    runs-on: ubuntu-20.04
-=======
-    outputs:
-      git_describe: ${{ steps.describe_step.outputs.git_describe }}
-    runs-on: ubuntu-22.04
->>>>>>> 661c08f3
+    runs-on: ubuntu-22.04
     strategy:
       fail-fast: false
       matrix:
