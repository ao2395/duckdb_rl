<<<<<<< HEAD
#name: LinuxRelease
#on:
#  push:
#    paths-ignore:
#      - '**.md'
#  pull_request:
#    paths-ignore:
#      - '**.md'
#      - 'tools/nodejs/**'
#      - 'tools/juliapkg/**'
#      - 'tools/pythonpkg/**'
#      - 'tools/rpkg/**'
#      - '.github/workflows/**'
#      - '!.github/workflows/LinuxRelease.yml'
#
#concurrency:
#  group: ${{ github.workflow }}-${{ github.ref }}-${{ github.head_ref || '' }}-${{ github.base_ref || '' }}-${{ github.ref != 'refs/heads/master' || github.sha }}
#  cancel-in-progress: true
#
#defaults:
#  run:
#    shell: bash
#
#env:
#  GH_TOKEN: ${{ secrets.GH_TOKEN }}
#  TWINE_PASSWORD: ${{ secrets.TWINE_PASSWORD }}
#  AWS_ACCESS_KEY_ID: AKIAVBLKPL2ZW2T7TYFQ
#  AWS_SECRET_ACCESS_KEY: ${{ secrets.NODE_PRE_GYP_SECRETACCESSKEY }}
#  NODE_AUTH_TOKEN: ${{secrets.NODE_AUTH_TOKEN}}
#
#jobs:
# linux-release-64:
#    name: Linux (64 Bit)
#    runs-on: ubuntu-latest
#    container: ubuntu:16.04
#    env:
#      GEN: ninja
#      BUILD_BENCHMARK: 1
#      BUILD_ICU: 1
#      BUILD_TPCH: 1
#      BUILD_FTS: 1
#      BUILD_REST: 1
#      BUILD_JDBC: 1
#      BUILD_JSON: 1
#      BUILD_EXCEL: 1
#      TREAT_WARNINGS_AS_ERRORS: 1
#      FORCE_WARN_UNUSED: 1
#
#    steps:
#    - uses: actions/checkout@v3
#      with:
#        fetch-depth: 0
#    - uses: ./.github/actions/ubuntu_16_setup
#
#    - name: Build
#      run: STATIC_LIBCPP=1 BUILD_ODBC=1 make
#
#    - name: Test
#      run: make allunit
#
#    - name: Tools Tests
#      run: |
#        python3.7 tools/shell/shell-test.py build/release/duckdb
#        python3.7 tools/rest/test_the_rest.py build/release/tools/rest
#        java -cp build/release/tools/jdbc/duckdb_jdbc.jar org.duckdb.test.TestDuckDBJDBC
#
#    - name: Examples
#      run: |
#        (cd examples/embedded-c; make)
#        (cd examples/embedded-c++; make)
#        (cd examples/jdbc; make; make maven)
#        build/release/benchmark/benchmark_runner benchmark/tpch/sf1/q01.benchmark
#        build/release/duckdb -c "COPY (SELECT 42) TO '/dev/stdout' (FORMAT PARQUET)" | cat
#
#    - name: Deploy
#      run: |
#        python3.7 scripts/amalgamation.py
#        zip -j duckdb_cli-linux-amd64.zip build/release/duckdb
#        zip -j libduckdb-linux-amd64.zip build/release/src/libduckdb*.so src/amalgamation/duckdb.hpp src/include/duckdb.h
#        zip -j libduckdb-src.zip src/amalgamation/duckdb.hpp src/amalgamation/duckdb.cpp src/include/duckdb.h
#        zip -j duckdb_rest-linux-amd64.zip build/release/tools/rest/duckdb_rest_server
#        zip -j duckdb_odbc-linux-amd64.zip build/release/tools/odbc/libduckdb_odbc.so tools/odbc/linux_setup/unixodbc_setup.sh
#        python3.7 scripts/asset-upload-gha.py libduckdb-src.zip libduckdb-linux-amd64.zip duckdb_cli-linux-amd64.zip duckdb_rest-linux-amd64.zip duckdb_jdbc-linux-amd64.jar=build/release/tools/jdbc/duckdb_jdbc.jar duckdb_odbc-linux-amd64.zip
#
#    - uses: actions/upload-artifact@v2
#      with:
#        name: duckdb-binaries-linux
#        path: |
#          libduckdb-linux-amd64.zip
#          duckdb_cli-linux-amd64.zip
#          build/release/tools/jdbc/duckdb_jdbc.jar
#
#
# linux-extensions-64:
#    name: Linux Extensions (64 Bit)
#    runs-on: ubuntu-latest
#    container: ubuntu:16.04
#    needs: linux-release-64
#    env:
#      GEN: ninja
#      BUILD_VISUALIZER: 1
#      BUILD_ICU: 1
#      BUILD_TPCH: 1
#      BUILD_TPCDS: 1
#      BUILD_FTS: 1
#      BUILD_HTTPFS: 1
#      BUILD_JSON: 1
#      BUILD_EXCEL: 1
#      BUILD_SUBSTRAIT_EXTENSION: 1
#      TREAT_WARNINGS_AS_ERRORS: 1
#      FORCE_WARN_UNUSED: 1
#      STATIC_OPENSSL: 1
#      DISABLE_BUILTIN_EXTENSIONS: 1
#      OPENSSL_ROOT_DIR: /usr/local/ssl
#      AWS_ACCESS_KEY_ID: ${{secrets.S3_ID}}
#      AWS_SECRET_ACCESS_KEY: ${{secrets.S3_KEY}}
#      AWS_DEFAULT_REGION: us-east-1
#
#    steps:
#    - uses: actions/checkout@v3
#      with:
#        fetch-depth: 0
#    - uses: ./.github/actions/ubuntu_16_setup
#      with:
#        openssl: 1
#
#    - name: Build
#      run: |
#        make
#        rm build/release/src/libduckdb*
#
#    - name: Deploy
#      run: |
#        if [[ "$GITHUB_REF" =~ ^(refs/heads/master|refs/tags/v.+)$ && "$GITHUB_REPOSITORY" = "duckdb/duckdb" ]] ; then
#          ./scripts/extension-upload.sh linux_amd64
#          ./scripts/extension-upload-test.sh
#        else
#          ./scripts/extension-upload-test.sh local
#        fi
#
# linux-release-32:
#    name: Linux (32 Bit)
#    runs-on: ubuntu-latest
#    container: ubuntu:16.04
#    needs: linux-release-64
#    env:
#      GEN: ninja
#
#    steps:
#    - uses: actions/checkout@v3
#    - uses: ./.github/actions/ubuntu_16_setup
#
#    - name: Build
#      run: |
#        mkdir -p build/release
#        (cd build/release && cmake -DSTATIC_LIBCPP=1 -DJDBC_DRIVER=1 -DBUILD_ICU_EXTENSION=1 -DBUILD_PARQUET_EXTENSION=1 -DBUILD_FTS_EXTENSION=1 -DBUILD_JSON_EXTENSION=1 -DBUILD_EXCEL_EXTENSION=1 -DFORCE_32_BIT=1 -DCMAKE_BUILD_TYPE=Release ../.. && cmake --build .)
#
#    - name: Test
#      run: build/release/test/unittest "*"
#
#    - name: Deploy
#      run: |
#        python3.7 scripts/amalgamation.py
#        zip -j duckdb_cli-linux-i386.zip build/release/duckdb
#        zip -j libduckdb-linux-i386.zip build/release/src/libduckdb*.so src/amalgamation/duckdb.hpp src/include/duckdb.h
#        python3.7 scripts/asset-upload-gha.py libduckdb-linux-i386.zip duckdb_cli-linux-i386.zip duckdb_jdbc-linux-i386.jar=build/release/tools/jdbc/duckdb_jdbc.jar
#
#    - uses: actions/upload-artifact@v2
#      with:
#        name: duckdb-binaries-linux
#        path: |
#          libduckdb-linux-i386.zip
#          duckdb_cli-linux-i386.zip
#          build/release/tools/jdbc/duckdb_jdbc.jar
#
#
# linux-rpi:
#    name: Linux (Raspberry Pi)
#    runs-on: ubuntu-20.04
#    needs: linux-release-64
#    steps:
#    - uses: actions/checkout@v3
#      with:
#        fetch-depth: 0
#
#    - uses: actions/setup-python@v2
#      with:
#        python-version: '3.7'
#
#    - name: Install
#      run: |
#        sudo apt-get update -y -qq && sudo apt-get install -y -qq ninja-build
#        git clone https://github.com/raspberrypi/tools --depth=1 rpi-tools
#
#    - name: Setup Ccache
#      uses: hendrikmuhs/ccache-action@main
#      with:
#        key: ${{ github.job }}
#
#    - name: Build
#      run: |
#        export TOOLCHAIN=`pwd`/rpi-tools
#        mkdir -p build/release
#        cd build/release
#        cmake -G Ninja -DBUILD_TPCH_EXTENSION=1 -DBUILD_TPCDS_EXTENSION=1 -DDUCKDB_RPI_TOOLCHAIN_PREFIX=$TOOLCHAIN -DBUILD_UNITTESTS=0 -DCMAKE_TOOLCHAIN_FILE=../../scripts/raspberry-pi-cmake-toolchain.cmake ../../
#        cmake --build .
#        file duckdb
#
#    - name: Deploy
#      run: |
#        python scripts/amalgamation.py
#        zip -j duckdb_cli-linux-rpi.zip build/release/duckdb
#        zip -j libduckdb-linux-rpi.zip build/release/src/libduckdb*.so src/amalgamation/duckdb.hpp src/include/duckdb.h
#        python scripts/asset-upload-gha.py libduckdb-linux-rpi.zip duckdb_cli-linux-rpi.zip
#
#    - uses: actions/upload-artifact@v2
#      with:
#        name: duckdb-binaries-rpi
#        path: |
#          libduckdb-linux-rpi.zip
#          duckdb_cli-linux-rpi.zip
#
#
# old-gcc:
#    name: GCC 4.8
#    runs-on: ubuntu-18.04
#    needs: linux-release-64
#
#    env:
#      CC: gcc-4.8
#      CXX: g++-4.8
#
#    steps:
#    - uses: actions/checkout@v3
#      with:
#        fetch-depth: 0
#
#    - uses: actions/setup-python@v2
#      with:
#        python-version: '3.7'
#
#    - name: Install
#      run: sudo apt-get update -y -qq && sudo apt-get install -y -qq g++-4.8 binutils
#
#    - name: Setup Ccache
#      uses: hendrikmuhs/ccache-action@main
#      with:
#        key: ${{ github.job }}
#
#    - name: Build
#      run: make release
#
#    - name: Test
#      run: make allunit
#
# release-assert:
#    name: Release Assertions
#    runs-on: ubuntu-20.04
#    needs: linux-release-64
#    env:
#      CC: gcc-10
#      CXX: g++-10
#      GEN: ninja
#      BUILD_ICU: 1
#      BUILD_TPCH: 1
#      BUILD_TPCDS: 1
#      BUILD_FTS: 1
#      BUILD_EXCEL: 1
#      BUILD_VISUALIZER: 1
#      BUILD_JSON: 1
#      DISABLE_SANITIZER: 1
#
#    steps:
#    - uses: actions/checkout@v3
#      with:
#        fetch-depth: 0
#
#    - name: Install
#      run: sudo apt-get update -y -qq && sudo apt-get install -y -qq ninja-build
#
#    - name: Setup Ccache
#      uses: hendrikmuhs/ccache-action@main
#      with:
#        key: ${{ github.job }}
#
#    - name: Build
#      run: make relassert
#
#    - name: Test
#      run: |
#          python3 scripts/run_tests_one_by_one.py build/relassert/test/unittest "*"
#
#
# vector-sizes:
#    name: Vector Sizes
#    runs-on: ubuntu-20.04
#    needs: linux-release-64
#    env:
#      CC: gcc-10
#      CXX: g++-10
#
#    steps:
#    - uses: actions/checkout@v3
#      with:
#        fetch-depth: 0
#
#    - uses: actions/setup-python@v2
#      with:
#        python-version: '3.7'
#
#    - name: Setup Ccache
#      uses: hendrikmuhs/ccache-action@main
#      with:
#        key: ${{ github.job }}
#
#    - name: Test
#      run: python scripts/test_vector_sizes.py
#
# linux-wasm-release:
#    name: WebAssembly Release
#    runs-on: ubuntu-20.04
#    needs: linux-release-64
#    steps:
#    - uses: actions/checkout@v3
#      with:
#        fetch-depth: 0
#
#    - name: Build Amalgamation
#      run: python scripts/amalgamation.py
#
#    - name: Setup
#      run: ./scripts/wasm_configure.sh
#
#    - name: Setup Ccache
#      uses: hendrikmuhs/ccache-action@main
#      with:
#        key: ${{ github.job }}
#
#    - name: Build Library Module
#      run: ./scripts/wasm_build_lib.sh Release
#
#    - name: Build Test Module
#      run: ./scripts/wasm_build_test.sh Release
#
#    - name: Test WASM Module
#      run: node ./test/wasm/hello_wasm_test.js
#
#    - name: Package
#      run: |
#        zip -j duckdb-wasm32-nothreads.zip ./.wasm/build/duckdb.wasm
#        python scripts/asset-upload-gha.py duckdb-wasm32-nothreads.zip
#
#    - uses: actions/upload-artifact@v2
#      with:
#        name: duckdb-wasm32-nothreads
#        path: |
#          duckdb-wasm32-nothreads.zip
#
# symbol-leakage:
#    name: Symbol Leakage
#    runs-on: ubuntu-20.04
#    needs: linux-release-64
#
#    steps:
#    - uses: actions/checkout@v3
#      with:
#        fetch-depth: 0
#
#    - uses: actions/setup-python@v2
#      with:
#        python-version: '3.7'
#
#    - name: Setup Ccache
#      uses: hendrikmuhs/ccache-action@main
#      with:
#        key: ${{ github.job }}
#
#    - name: Build
#      run: make
#
#    - name: Symbol Leakage Test
#      run: python3.7 scripts/exported_symbols_check.py build/release/src/libduckdb*.so
#
# linux-httpfs:
#    name: Linux HTTPFS
#    runs-on: ubuntu-20.04
#    needs: linux-release-64
#    env:
#      BUILD_VISUALIZER: 1
#      BUILD_HTTPFS: 1
#      S3_TEST_SERVER_AVAILABLE: 1
#      GEN: ninja
#
#    steps:
#    - uses: actions/checkout@v3
#      with:
#        fetch-depth: 0
#
#    - uses: actions/setup-python@v2
#      with:
#        python-version: '3.7'
#
#    - name: Install Ninja
#      run: sudo apt-get update -y -qq && sudo apt-get install -y -qq ninja-build
#
#    - name: Setup Ccache
#      uses: hendrikmuhs/ccache-action@main
#      with:
#        key: ${{ github.job }}
#
#    - name: Build
#      run: make
#
#    - name: Start S3/HTTP test server
#      run: |
#        sudo ./scripts/install_s3_test_server.sh
#        ./scripts/run_s3_test_server.sh
#
#    - name: Test
#      run: make allunit
#
# amalgamation-tests:
#    name: Amalgamation Tests
#    needs: linux-release-64
#    runs-on: ubuntu-20.04
#    env:
#      CC: clang
#      CXX: clang++
#
#    steps:
#    - uses: actions/checkout@v3
#      with:
#        fetch-depth: 0
#
#    - uses: actions/setup-python@v2
#      with:
#        python-version: '3.7'
#
#    - name: Install LLVM and Clang
#      uses: KyleMayes/install-llvm-action@v1
#      with:
#        version: "10.0"
#
#    - name: Generate Amalgamation
#      run:  |
#          python scripts/amalgamation.py --extended
#          python scripts/parquet_amalgamation.py
#          clang++ -std=c++17 -Isrc/amalgamation src/amalgamation/parquet-amalgamation.cpp src/amalgamation/duckdb.cpp -emit-llvm -S -O0
=======
name: LinuxRelease
on:
  push:
    paths-ignore:
      - '**.md'
  pull_request:
    paths-ignore:
      - '**.md'
      - 'tools/nodejs/**'
      - 'tools/juliapkg/**'
      - 'tools/pythonpkg/**'
      - 'tools/rpkg/**'
      - '.github/workflows/**'
      - '!.github/workflows/LinuxRelease.yml'

concurrency:
  group: ${{ github.workflow }}-${{ github.ref }}-${{ github.head_ref || '' }}-${{ github.base_ref || '' }}-${{ github.ref != 'refs/heads/master' || github.sha }}
  cancel-in-progress: true

env:
  GH_TOKEN: ${{ secrets.GH_TOKEN }}
  TWINE_PASSWORD: ${{ secrets.TWINE_PASSWORD }}
  AWS_ACCESS_KEY_ID: AKIAVBLKPL2ZW2T7TYFQ
  AWS_SECRET_ACCESS_KEY: ${{ secrets.NODE_PRE_GYP_SECRETACCESSKEY }}
  NODE_AUTH_TOKEN: ${{secrets.NODE_AUTH_TOKEN}}

jobs:
 linux-release-64:
    name: Linux (64 Bit)
    runs-on: ubuntu-latest
    container: ubuntu:16.04
    env:
      GEN: ninja
      BUILD_BENCHMARK: 1
      BUILD_ICU: 1
      BUILD_TPCH: 1
      BUILD_FTS: 1
      BUILD_REST: 1
      BUILD_JDBC: 1
      BUILD_JSON: 1
      BUILD_EXCEL: 1
      TREAT_WARNINGS_AS_ERRORS: 1
      FORCE_WARN_UNUSED: 1

    steps:
    - uses: actions/checkout@v3
      with:
        fetch-depth: 0
    - uses: ./.github/actions/ubuntu_16_setup

    - name: Build
      shell: bash
      run: STATIC_LIBCPP=1 BUILD_ODBC=1 make

    - name: Test
      shell: bash
      run: make allunit

    - name: Tools Tests
      shell: bash
      run: |
        python3.7 tools/shell/shell-test.py build/release/duckdb
        python3.7 tools/rest/test_the_rest.py build/release/tools/rest
        java -cp build/release/tools/jdbc/duckdb_jdbc.jar org.duckdb.test.TestDuckDBJDBC

    - name: Examples
      shell: bash
      run: |
        (cd examples/embedded-c; make)
        (cd examples/embedded-c++; make)
        (cd examples/jdbc; make; make maven)
        build/release/benchmark/benchmark_runner benchmark/tpch/sf1/q01.benchmark
        build/release/duckdb -c "COPY (SELECT 42) TO '/dev/stdout' (FORMAT PARQUET)" | cat

    - name: Deploy
      shell: bash
      run: |
        python3.7 scripts/amalgamation.py
        zip -j duckdb_cli-linux-amd64.zip build/release/duckdb
        zip -j libduckdb-linux-amd64.zip build/release/src/libduckdb*.so src/amalgamation/duckdb.hpp src/include/duckdb.h
        zip -j libduckdb-src.zip src/amalgamation/duckdb.hpp src/amalgamation/duckdb.cpp src/include/duckdb.h
        zip -j duckdb_rest-linux-amd64.zip build/release/tools/rest/duckdb_rest_server
        zip -j duckdb_odbc-linux-amd64.zip build/release/tools/odbc/libduckdb_odbc.so tools/odbc/linux_setup/unixodbc_setup.sh
        python3.7 scripts/asset-upload-gha.py libduckdb-src.zip libduckdb-linux-amd64.zip duckdb_cli-linux-amd64.zip duckdb_rest-linux-amd64.zip duckdb_jdbc-linux-amd64.jar=build/release/tools/jdbc/duckdb_jdbc.jar duckdb_odbc-linux-amd64.zip

    - uses: actions/upload-artifact@v2
      with:
        name: duckdb-binaries-linux
        path: |
          libduckdb-linux-amd64.zip
          duckdb_cli-linux-amd64.zip
          build/release/tools/jdbc/duckdb_jdbc.jar


 linux-extensions-64:
    name: Linux Extensions (64 Bit)
    runs-on: ubuntu-latest
    container: ubuntu:16.04
    needs: linux-release-64

    steps:
    - uses: actions/checkout@v3
      with:
        fetch-depth: 0
    - uses: ./.github/actions/ubuntu_16_setup
      with:
        openssl: 1

    - uses: ./.github/actions/build_extensions
      with:
        post_install: rm build/release/src/libduckdb*
        deploy_as: linux_amd64
        static_link_build: 1
        out_of_tree_ext: 1
        s3_id: ${{ secrets.S3_ID }}
        s3_key: ${{ secrets.S3_KEY }}

 linux-release-32:
    name: Linux (32 Bit)
    runs-on: ubuntu-latest
    container: ubuntu:16.04
    needs: linux-release-64
    env:
      GEN: ninja

    steps:
    - uses: actions/checkout@v3
    - uses: ./.github/actions/ubuntu_16_setup

    - name: Build
      shell: bash
      run: |
        mkdir -p build/release
        (cd build/release && cmake -DSTATIC_LIBCPP=1 -DJDBC_DRIVER=1 -DBUILD_ICU_EXTENSION=1 -DBUILD_PARQUET_EXTENSION=1 -DBUILD_FTS_EXTENSION=1 -DBUILD_JSON_EXTENSION=1 -DBUILD_EXCEL_EXTENSION=1 -DFORCE_32_BIT=1 -DCMAKE_BUILD_TYPE=Release ../.. && cmake --build .)

    - name: Test
      shell: bash
      run: build/release/test/unittest "*"

    - name: Deploy
      shell: bash
      run: |
        python3.7 scripts/amalgamation.py
        zip -j duckdb_cli-linux-i386.zip build/release/duckdb
        zip -j libduckdb-linux-i386.zip build/release/src/libduckdb*.so src/amalgamation/duckdb.hpp src/include/duckdb.h
        python3.7 scripts/asset-upload-gha.py libduckdb-linux-i386.zip duckdb_cli-linux-i386.zip duckdb_jdbc-linux-i386.jar=build/release/tools/jdbc/duckdb_jdbc.jar

    - uses: actions/upload-artifact@v2
      with:
        name: duckdb-binaries-linux
        path: |
          libduckdb-linux-i386.zip
          duckdb_cli-linux-i386.zip
          build/release/tools/jdbc/duckdb_jdbc.jar


 linux-rpi:
    name: Linux (Raspberry Pi)
    runs-on: ubuntu-20.04
    needs: linux-release-64
    steps:
    - uses: actions/checkout@v3
      with:
        fetch-depth: 0

    - uses: actions/setup-python@v2
      with:
        python-version: '3.7'

    - name: Install
      shell: bash
      run: |
        sudo apt-get update -y -qq && sudo apt-get install -y -qq ninja-build
        git clone https://github.com/raspberrypi/tools --depth=1 rpi-tools

    - name: Setup Ccache
      uses: hendrikmuhs/ccache-action@main
      with:
        key: ${{ github.job }}

    - name: Build
      shell: bash
      run: |
        export TOOLCHAIN=`pwd`/rpi-tools
        mkdir -p build/release
        cd build/release
        cmake -G Ninja -DBUILD_TPCH_EXTENSION=1 -DBUILD_TPCDS_EXTENSION=1 -DDUCKDB_RPI_TOOLCHAIN_PREFIX=$TOOLCHAIN -DBUILD_UNITTESTS=0 -DCMAKE_TOOLCHAIN_FILE=../../scripts/raspberry-pi-cmake-toolchain.cmake ../../
        cmake --build .
        file duckdb

    - name: Deploy
      shell: bash
      run: |
        python scripts/amalgamation.py
        zip -j duckdb_cli-linux-rpi.zip build/release/duckdb
        zip -j libduckdb-linux-rpi.zip build/release/src/libduckdb*.so src/amalgamation/duckdb.hpp src/include/duckdb.h
        python scripts/asset-upload-gha.py libduckdb-linux-rpi.zip duckdb_cli-linux-rpi.zip

    - uses: actions/upload-artifact@v2
      with:
        name: duckdb-binaries-rpi
        path: |
          libduckdb-linux-rpi.zip
          duckdb_cli-linux-rpi.zip


 old-gcc:
    name: GCC 4.8
    runs-on: ubuntu-18.04
    needs: linux-release-64

    env:
      CC: gcc-4.8
      CXX: g++-4.8

    steps:
    - uses: actions/checkout@v3
      with:
        fetch-depth: 0

    - uses: actions/setup-python@v2
      with:
        python-version: '3.7'

    - name: Install
      shell: bash
      run: sudo apt-get update -y -qq && sudo apt-get install -y -qq g++-4.8 binutils

    - name: Setup Ccache
      uses: hendrikmuhs/ccache-action@main
      with:
        key: ${{ github.job }}

    - name: Build
      shell: bash
      run: make release

    - name: Test
      shell: bash
      run: make allunit

 release-assert:
    name: Release Assertions
    runs-on: ubuntu-20.04
    needs: linux-release-64
    env:
      CC: gcc-10
      CXX: g++-10
      GEN: ninja
      BUILD_ICU: 1
      BUILD_TPCH: 1
      BUILD_TPCDS: 1
      BUILD_FTS: 1
      BUILD_EXCEL: 1
      BUILD_VISUALIZER: 1
      BUILD_JSON: 1
      DISABLE_SANITIZER: 1

    steps:
    - uses: actions/checkout@v3
      with:
        fetch-depth: 0

    - name: Install
      shell: bash
      run: sudo apt-get update -y -qq && sudo apt-get install -y -qq ninja-build

    - name: Setup Ccache
      uses: hendrikmuhs/ccache-action@main
      with:
        key: ${{ github.job }}

    - name: Build
      shell: bash
      run: make relassert

    - name: Test
      shell: bash
      run: |
          python3 scripts/run_tests_one_by_one.py build/relassert/test/unittest "*"


 vector-sizes:
    name: Vector Sizes
    runs-on: ubuntu-20.04
    needs: linux-release-64
    env:
      CC: gcc-10
      CXX: g++-10

    steps:
    - uses: actions/checkout@v3
      with:
        fetch-depth: 0

    - uses: actions/setup-python@v2
      with:
        python-version: '3.7'

    - name: Setup Ccache
      uses: hendrikmuhs/ccache-action@main
      with:
        key: ${{ github.job }}

    - name: Test
      shell: bash
      run: python scripts/test_vector_sizes.py

 linux-wasm-release:
    name: WebAssembly Release
    runs-on: ubuntu-20.04
    needs: linux-release-64
    steps:
    - uses: actions/checkout@v3
      with:
        fetch-depth: 0

    - name: Build Amalgamation
      shell: bash
      run: python scripts/amalgamation.py

    - name: Setup
      shell: bash
      run: ./scripts/wasm_configure.sh

    - name: Setup Ccache
      uses: hendrikmuhs/ccache-action@main
      with:
        key: ${{ github.job }}

    - name: Build Library Module
      shell: bash
      run: ./scripts/wasm_build_lib.sh Release

    - name: Build Test Module
      shell: bash
      run: ./scripts/wasm_build_test.sh Release

    - name: Test WASM Module
      shell: bash
      run: node ./test/wasm/hello_wasm_test.js

    - name: Package
      shell: bash
      run: |
        zip -j duckdb-wasm32-nothreads.zip ./.wasm/build/duckdb.wasm
        python scripts/asset-upload-gha.py duckdb-wasm32-nothreads.zip

    - uses: actions/upload-artifact@v2
      with:
        name: duckdb-wasm32-nothreads
        path: |
          duckdb-wasm32-nothreads.zip

 symbol-leakage:
    name: Symbol Leakage
    runs-on: ubuntu-20.04
    needs: linux-release-64

    steps:
    - uses: actions/checkout@v3
      with:
        fetch-depth: 0

    - uses: actions/setup-python@v2
      with:
        python-version: '3.7'

    - name: Setup Ccache
      uses: hendrikmuhs/ccache-action@main
      with:
        key: ${{ github.job }}

    - name: Build
      shell: bash
      run: make

    - name: Symbol Leakage Test
      shell: bash
      run: python3.7 scripts/exported_symbols_check.py build/release/src/libduckdb*.so

 linux-httpfs:
    name: Linux HTTPFS
    runs-on: ubuntu-20.04
    needs: linux-release-64
    env:
      BUILD_VISUALIZER: 1
      BUILD_HTTPFS: 1
      S3_TEST_SERVER_AVAILABLE: 1
      GEN: ninja

    steps:
    - uses: actions/checkout@v3
      with:
        fetch-depth: 0

    - uses: actions/setup-python@v2
      with:
        python-version: '3.7'

    - name: Install Ninja
      shell: bash
      run: sudo apt-get update -y -qq && sudo apt-get install -y -qq ninja-build

    - name: Setup Ccache
      uses: hendrikmuhs/ccache-action@main
      with:
        key: ${{ github.job }}

    - name: Build
      shell: bash
      run: make

    - name: Start S3/HTTP test server
      shell: bash
      run: |
        sudo ./scripts/install_s3_test_server.sh
        ./scripts/run_s3_test_server.sh

    - name: Test
      shell: bash
      run: make allunit

 amalgamation-tests:
    name: Amalgamation Tests
    needs: linux-release-64
    runs-on: ubuntu-20.04
    env:
      CC: clang
      CXX: clang++

    steps:
    - uses: actions/checkout@v3
      with:
        fetch-depth: 0

    - uses: actions/setup-python@v2
      with:
        python-version: '3.7'

    - name: Install LLVM and Clang
      uses: KyleMayes/install-llvm-action@v1
      with:
        version: "10.0"

    - name: Generate Amalgamation
      shell: bash
      run:  |
          python scripts/amalgamation.py --extended
          python scripts/parquet_amalgamation.py
          clang++ -std=c++17 -Isrc/amalgamation src/amalgamation/parquet-amalgamation.cpp src/amalgamation/duckdb.cpp -emit-llvm -S -O0
>>>>>>> 2000fbe9
<|MERGE_RESOLUTION|>--- conflicted
+++ resolved
@@ -1,453 +1,3 @@
-<<<<<<< HEAD
-#name: LinuxRelease
-#on:
-#  push:
-#    paths-ignore:
-#      - '**.md'
-#  pull_request:
-#    paths-ignore:
-#      - '**.md'
-#      - 'tools/nodejs/**'
-#      - 'tools/juliapkg/**'
-#      - 'tools/pythonpkg/**'
-#      - 'tools/rpkg/**'
-#      - '.github/workflows/**'
-#      - '!.github/workflows/LinuxRelease.yml'
-#
-#concurrency:
-#  group: ${{ github.workflow }}-${{ github.ref }}-${{ github.head_ref || '' }}-${{ github.base_ref || '' }}-${{ github.ref != 'refs/heads/master' || github.sha }}
-#  cancel-in-progress: true
-#
-#defaults:
-#  run:
-#    shell: bash
-#
-#env:
-#  GH_TOKEN: ${{ secrets.GH_TOKEN }}
-#  TWINE_PASSWORD: ${{ secrets.TWINE_PASSWORD }}
-#  AWS_ACCESS_KEY_ID: AKIAVBLKPL2ZW2T7TYFQ
-#  AWS_SECRET_ACCESS_KEY: ${{ secrets.NODE_PRE_GYP_SECRETACCESSKEY }}
-#  NODE_AUTH_TOKEN: ${{secrets.NODE_AUTH_TOKEN}}
-#
-#jobs:
-# linux-release-64:
-#    name: Linux (64 Bit)
-#    runs-on: ubuntu-latest
-#    container: ubuntu:16.04
-#    env:
-#      GEN: ninja
-#      BUILD_BENCHMARK: 1
-#      BUILD_ICU: 1
-#      BUILD_TPCH: 1
-#      BUILD_FTS: 1
-#      BUILD_REST: 1
-#      BUILD_JDBC: 1
-#      BUILD_JSON: 1
-#      BUILD_EXCEL: 1
-#      TREAT_WARNINGS_AS_ERRORS: 1
-#      FORCE_WARN_UNUSED: 1
-#
-#    steps:
-#    - uses: actions/checkout@v3
-#      with:
-#        fetch-depth: 0
-#    - uses: ./.github/actions/ubuntu_16_setup
-#
-#    - name: Build
-#      run: STATIC_LIBCPP=1 BUILD_ODBC=1 make
-#
-#    - name: Test
-#      run: make allunit
-#
-#    - name: Tools Tests
-#      run: |
-#        python3.7 tools/shell/shell-test.py build/release/duckdb
-#        python3.7 tools/rest/test_the_rest.py build/release/tools/rest
-#        java -cp build/release/tools/jdbc/duckdb_jdbc.jar org.duckdb.test.TestDuckDBJDBC
-#
-#    - name: Examples
-#      run: |
-#        (cd examples/embedded-c; make)
-#        (cd examples/embedded-c++; make)
-#        (cd examples/jdbc; make; make maven)
-#        build/release/benchmark/benchmark_runner benchmark/tpch/sf1/q01.benchmark
-#        build/release/duckdb -c "COPY (SELECT 42) TO '/dev/stdout' (FORMAT PARQUET)" | cat
-#
-#    - name: Deploy
-#      run: |
-#        python3.7 scripts/amalgamation.py
-#        zip -j duckdb_cli-linux-amd64.zip build/release/duckdb
-#        zip -j libduckdb-linux-amd64.zip build/release/src/libduckdb*.so src/amalgamation/duckdb.hpp src/include/duckdb.h
-#        zip -j libduckdb-src.zip src/amalgamation/duckdb.hpp src/amalgamation/duckdb.cpp src/include/duckdb.h
-#        zip -j duckdb_rest-linux-amd64.zip build/release/tools/rest/duckdb_rest_server
-#        zip -j duckdb_odbc-linux-amd64.zip build/release/tools/odbc/libduckdb_odbc.so tools/odbc/linux_setup/unixodbc_setup.sh
-#        python3.7 scripts/asset-upload-gha.py libduckdb-src.zip libduckdb-linux-amd64.zip duckdb_cli-linux-amd64.zip duckdb_rest-linux-amd64.zip duckdb_jdbc-linux-amd64.jar=build/release/tools/jdbc/duckdb_jdbc.jar duckdb_odbc-linux-amd64.zip
-#
-#    - uses: actions/upload-artifact@v2
-#      with:
-#        name: duckdb-binaries-linux
-#        path: |
-#          libduckdb-linux-amd64.zip
-#          duckdb_cli-linux-amd64.zip
-#          build/release/tools/jdbc/duckdb_jdbc.jar
-#
-#
-# linux-extensions-64:
-#    name: Linux Extensions (64 Bit)
-#    runs-on: ubuntu-latest
-#    container: ubuntu:16.04
-#    needs: linux-release-64
-#    env:
-#      GEN: ninja
-#      BUILD_VISUALIZER: 1
-#      BUILD_ICU: 1
-#      BUILD_TPCH: 1
-#      BUILD_TPCDS: 1
-#      BUILD_FTS: 1
-#      BUILD_HTTPFS: 1
-#      BUILD_JSON: 1
-#      BUILD_EXCEL: 1
-#      BUILD_SUBSTRAIT_EXTENSION: 1
-#      TREAT_WARNINGS_AS_ERRORS: 1
-#      FORCE_WARN_UNUSED: 1
-#      STATIC_OPENSSL: 1
-#      DISABLE_BUILTIN_EXTENSIONS: 1
-#      OPENSSL_ROOT_DIR: /usr/local/ssl
-#      AWS_ACCESS_KEY_ID: ${{secrets.S3_ID}}
-#      AWS_SECRET_ACCESS_KEY: ${{secrets.S3_KEY}}
-#      AWS_DEFAULT_REGION: us-east-1
-#
-#    steps:
-#    - uses: actions/checkout@v3
-#      with:
-#        fetch-depth: 0
-#    - uses: ./.github/actions/ubuntu_16_setup
-#      with:
-#        openssl: 1
-#
-#    - name: Build
-#      run: |
-#        make
-#        rm build/release/src/libduckdb*
-#
-#    - name: Deploy
-#      run: |
-#        if [[ "$GITHUB_REF" =~ ^(refs/heads/master|refs/tags/v.+)$ && "$GITHUB_REPOSITORY" = "duckdb/duckdb" ]] ; then
-#          ./scripts/extension-upload.sh linux_amd64
-#          ./scripts/extension-upload-test.sh
-#        else
-#          ./scripts/extension-upload-test.sh local
-#        fi
-#
-# linux-release-32:
-#    name: Linux (32 Bit)
-#    runs-on: ubuntu-latest
-#    container: ubuntu:16.04
-#    needs: linux-release-64
-#    env:
-#      GEN: ninja
-#
-#    steps:
-#    - uses: actions/checkout@v3
-#    - uses: ./.github/actions/ubuntu_16_setup
-#
-#    - name: Build
-#      run: |
-#        mkdir -p build/release
-#        (cd build/release && cmake -DSTATIC_LIBCPP=1 -DJDBC_DRIVER=1 -DBUILD_ICU_EXTENSION=1 -DBUILD_PARQUET_EXTENSION=1 -DBUILD_FTS_EXTENSION=1 -DBUILD_JSON_EXTENSION=1 -DBUILD_EXCEL_EXTENSION=1 -DFORCE_32_BIT=1 -DCMAKE_BUILD_TYPE=Release ../.. && cmake --build .)
-#
-#    - name: Test
-#      run: build/release/test/unittest "*"
-#
-#    - name: Deploy
-#      run: |
-#        python3.7 scripts/amalgamation.py
-#        zip -j duckdb_cli-linux-i386.zip build/release/duckdb
-#        zip -j libduckdb-linux-i386.zip build/release/src/libduckdb*.so src/amalgamation/duckdb.hpp src/include/duckdb.h
-#        python3.7 scripts/asset-upload-gha.py libduckdb-linux-i386.zip duckdb_cli-linux-i386.zip duckdb_jdbc-linux-i386.jar=build/release/tools/jdbc/duckdb_jdbc.jar
-#
-#    - uses: actions/upload-artifact@v2
-#      with:
-#        name: duckdb-binaries-linux
-#        path: |
-#          libduckdb-linux-i386.zip
-#          duckdb_cli-linux-i386.zip
-#          build/release/tools/jdbc/duckdb_jdbc.jar
-#
-#
-# linux-rpi:
-#    name: Linux (Raspberry Pi)
-#    runs-on: ubuntu-20.04
-#    needs: linux-release-64
-#    steps:
-#    - uses: actions/checkout@v3
-#      with:
-#        fetch-depth: 0
-#
-#    - uses: actions/setup-python@v2
-#      with:
-#        python-version: '3.7'
-#
-#    - name: Install
-#      run: |
-#        sudo apt-get update -y -qq && sudo apt-get install -y -qq ninja-build
-#        git clone https://github.com/raspberrypi/tools --depth=1 rpi-tools
-#
-#    - name: Setup Ccache
-#      uses: hendrikmuhs/ccache-action@main
-#      with:
-#        key: ${{ github.job }}
-#
-#    - name: Build
-#      run: |
-#        export TOOLCHAIN=`pwd`/rpi-tools
-#        mkdir -p build/release
-#        cd build/release
-#        cmake -G Ninja -DBUILD_TPCH_EXTENSION=1 -DBUILD_TPCDS_EXTENSION=1 -DDUCKDB_RPI_TOOLCHAIN_PREFIX=$TOOLCHAIN -DBUILD_UNITTESTS=0 -DCMAKE_TOOLCHAIN_FILE=../../scripts/raspberry-pi-cmake-toolchain.cmake ../../
-#        cmake --build .
-#        file duckdb
-#
-#    - name: Deploy
-#      run: |
-#        python scripts/amalgamation.py
-#        zip -j duckdb_cli-linux-rpi.zip build/release/duckdb
-#        zip -j libduckdb-linux-rpi.zip build/release/src/libduckdb*.so src/amalgamation/duckdb.hpp src/include/duckdb.h
-#        python scripts/asset-upload-gha.py libduckdb-linux-rpi.zip duckdb_cli-linux-rpi.zip
-#
-#    - uses: actions/upload-artifact@v2
-#      with:
-#        name: duckdb-binaries-rpi
-#        path: |
-#          libduckdb-linux-rpi.zip
-#          duckdb_cli-linux-rpi.zip
-#
-#
-# old-gcc:
-#    name: GCC 4.8
-#    runs-on: ubuntu-18.04
-#    needs: linux-release-64
-#
-#    env:
-#      CC: gcc-4.8
-#      CXX: g++-4.8
-#
-#    steps:
-#    - uses: actions/checkout@v3
-#      with:
-#        fetch-depth: 0
-#
-#    - uses: actions/setup-python@v2
-#      with:
-#        python-version: '3.7'
-#
-#    - name: Install
-#      run: sudo apt-get update -y -qq && sudo apt-get install -y -qq g++-4.8 binutils
-#
-#    - name: Setup Ccache
-#      uses: hendrikmuhs/ccache-action@main
-#      with:
-#        key: ${{ github.job }}
-#
-#    - name: Build
-#      run: make release
-#
-#    - name: Test
-#      run: make allunit
-#
-# release-assert:
-#    name: Release Assertions
-#    runs-on: ubuntu-20.04
-#    needs: linux-release-64
-#    env:
-#      CC: gcc-10
-#      CXX: g++-10
-#      GEN: ninja
-#      BUILD_ICU: 1
-#      BUILD_TPCH: 1
-#      BUILD_TPCDS: 1
-#      BUILD_FTS: 1
-#      BUILD_EXCEL: 1
-#      BUILD_VISUALIZER: 1
-#      BUILD_JSON: 1
-#      DISABLE_SANITIZER: 1
-#
-#    steps:
-#    - uses: actions/checkout@v3
-#      with:
-#        fetch-depth: 0
-#
-#    - name: Install
-#      run: sudo apt-get update -y -qq && sudo apt-get install -y -qq ninja-build
-#
-#    - name: Setup Ccache
-#      uses: hendrikmuhs/ccache-action@main
-#      with:
-#        key: ${{ github.job }}
-#
-#    - name: Build
-#      run: make relassert
-#
-#    - name: Test
-#      run: |
-#          python3 scripts/run_tests_one_by_one.py build/relassert/test/unittest "*"
-#
-#
-# vector-sizes:
-#    name: Vector Sizes
-#    runs-on: ubuntu-20.04
-#    needs: linux-release-64
-#    env:
-#      CC: gcc-10
-#      CXX: g++-10
-#
-#    steps:
-#    - uses: actions/checkout@v3
-#      with:
-#        fetch-depth: 0
-#
-#    - uses: actions/setup-python@v2
-#      with:
-#        python-version: '3.7'
-#
-#    - name: Setup Ccache
-#      uses: hendrikmuhs/ccache-action@main
-#      with:
-#        key: ${{ github.job }}
-#
-#    - name: Test
-#      run: python scripts/test_vector_sizes.py
-#
-# linux-wasm-release:
-#    name: WebAssembly Release
-#    runs-on: ubuntu-20.04
-#    needs: linux-release-64
-#    steps:
-#    - uses: actions/checkout@v3
-#      with:
-#        fetch-depth: 0
-#
-#    - name: Build Amalgamation
-#      run: python scripts/amalgamation.py
-#
-#    - name: Setup
-#      run: ./scripts/wasm_configure.sh
-#
-#    - name: Setup Ccache
-#      uses: hendrikmuhs/ccache-action@main
-#      with:
-#        key: ${{ github.job }}
-#
-#    - name: Build Library Module
-#      run: ./scripts/wasm_build_lib.sh Release
-#
-#    - name: Build Test Module
-#      run: ./scripts/wasm_build_test.sh Release
-#
-#    - name: Test WASM Module
-#      run: node ./test/wasm/hello_wasm_test.js
-#
-#    - name: Package
-#      run: |
-#        zip -j duckdb-wasm32-nothreads.zip ./.wasm/build/duckdb.wasm
-#        python scripts/asset-upload-gha.py duckdb-wasm32-nothreads.zip
-#
-#    - uses: actions/upload-artifact@v2
-#      with:
-#        name: duckdb-wasm32-nothreads
-#        path: |
-#          duckdb-wasm32-nothreads.zip
-#
-# symbol-leakage:
-#    name: Symbol Leakage
-#    runs-on: ubuntu-20.04
-#    needs: linux-release-64
-#
-#    steps:
-#    - uses: actions/checkout@v3
-#      with:
-#        fetch-depth: 0
-#
-#    - uses: actions/setup-python@v2
-#      with:
-#        python-version: '3.7'
-#
-#    - name: Setup Ccache
-#      uses: hendrikmuhs/ccache-action@main
-#      with:
-#        key: ${{ github.job }}
-#
-#    - name: Build
-#      run: make
-#
-#    - name: Symbol Leakage Test
-#      run: python3.7 scripts/exported_symbols_check.py build/release/src/libduckdb*.so
-#
-# linux-httpfs:
-#    name: Linux HTTPFS
-#    runs-on: ubuntu-20.04
-#    needs: linux-release-64
-#    env:
-#      BUILD_VISUALIZER: 1
-#      BUILD_HTTPFS: 1
-#      S3_TEST_SERVER_AVAILABLE: 1
-#      GEN: ninja
-#
-#    steps:
-#    - uses: actions/checkout@v3
-#      with:
-#        fetch-depth: 0
-#
-#    - uses: actions/setup-python@v2
-#      with:
-#        python-version: '3.7'
-#
-#    - name: Install Ninja
-#      run: sudo apt-get update -y -qq && sudo apt-get install -y -qq ninja-build
-#
-#    - name: Setup Ccache
-#      uses: hendrikmuhs/ccache-action@main
-#      with:
-#        key: ${{ github.job }}
-#
-#    - name: Build
-#      run: make
-#
-#    - name: Start S3/HTTP test server
-#      run: |
-#        sudo ./scripts/install_s3_test_server.sh
-#        ./scripts/run_s3_test_server.sh
-#
-#    - name: Test
-#      run: make allunit
-#
-# amalgamation-tests:
-#    name: Amalgamation Tests
-#    needs: linux-release-64
-#    runs-on: ubuntu-20.04
-#    env:
-#      CC: clang
-#      CXX: clang++
-#
-#    steps:
-#    - uses: actions/checkout@v3
-#      with:
-#        fetch-depth: 0
-#
-#    - uses: actions/setup-python@v2
-#      with:
-#        python-version: '3.7'
-#
-#    - name: Install LLVM and Clang
-#      uses: KyleMayes/install-llvm-action@v1
-#      with:
-#        version: "10.0"
-#
-#    - name: Generate Amalgamation
-#      run:  |
-#          python scripts/amalgamation.py --extended
-#          python scripts/parquet_amalgamation.py
-#          clang++ -std=c++17 -Isrc/amalgamation src/amalgamation/parquet-amalgamation.cpp src/amalgamation/duckdb.cpp -emit-llvm -S -O0
-=======
 name: LinuxRelease
 on:
   push:
@@ -898,5 +448,4 @@
       run:  |
           python scripts/amalgamation.py --extended
           python scripts/parquet_amalgamation.py
-          clang++ -std=c++17 -Isrc/amalgamation src/amalgamation/parquet-amalgamation.cpp src/amalgamation/duckdb.cpp -emit-llvm -S -O0
->>>>>>> 2000fbe9
+          clang++ -std=c++17 -Isrc/amalgamation src/amalgamation/parquet-amalgamation.cpp src/amalgamation/duckdb.cpp -emit-llvm -S -O0