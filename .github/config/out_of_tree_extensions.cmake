#
# This config file holds all out-of-tree extension that are built with DuckDB's CI
#
# to build duckdb with this configuration run:
#   EXTENSION_CONFIGS=.github/config/out_of_tree_extensions.cmake make
#
#  Note that many of these packages require vcpkg, and a merged manifest must be created to
#  compile multiple of them.
#
#  After setting up vcpkg, build using e.g. the following commands:
#  USE_MERGED_VCPKG_MANIFEST=1 BUILD_ALL_EXT=1 make extension_configuration
#  USE_MERGED_VCPKG_MANIFEST=1 BUILD_ALL_EXT=1 make debug
#
#  Make sure the VCPKG_TOOLCHAIN_PATH and VCPKG_TARGET_TRIPLET are set. For example:
#  VCPKG_TOOLCHAIN_PATH=~/vcpkg/scripts/buildsystems/vcpkg.cmake
#  VCPKG_TARGET_TRIPLET=arm64-osx

################# HTTPFS
duckdb_extension_load(httpfs
    APPLY_PATCHES
    LOAD_TESTS
    GIT_URL https://github.com/duckdb/duckdb-httpfs
    GIT_TAG 217ec8e04f6ed419c866a6d2496aa15aace4382f
    INCLUDE_DIR extension/httpfs/include
    )

################## AVRO
if (NOT MINGW)
    duckdb_extension_load(avro
            APPLY_PATCHES
            LOAD_TESTS DONT_LINK
            GIT_URL https://github.com/duckdb/duckdb-avro
            GIT_TAG ff766174cc6cc9c4ed93fc4b75871bcdffcc6e65
    )
endif()

################## AWS
if (NOT MINGW AND NOT ${WASM_ENABLED})
    duckdb_extension_load(aws
            APPLY_PATCHES
            ### TODO: re-enable LOAD_TESTS
            GIT_URL https://github.com/duckdb/duckdb-aws
            GIT_TAG 4f318ebd088e464266c511abe2f70bbdeee2fcd8
            )
endif()


################# AZURE
if (NOT MINGW AND NOT ${WASM_ENABLED})
    duckdb_extension_load(azure
            APPLY_PATCHES
            LOAD_TESTS
            GIT_URL https://github.com/duckdb/duckdb-azure
<<<<<<< HEAD
            GIT_TAG 8bac45ad4bb858a4b46e9eb3e03cf3a59e3f8df4
=======
            GIT_TAG dc66aa879c5e6a8cf60b2e9856e04e88a2e0c315
>>>>>>> 5d0564dc
            )
endif()

################# DELTA
# MinGW build is not available, and our current manylinux ci does not have enough storage space to run the rust build
# for Delta
if (FALSE)
if (NOT MINGW AND NOT "${OS_NAME}" STREQUAL "linux" AND NOT ${WASM_ENABLED})
    duckdb_extension_load(delta
            GIT_URL https://github.com/duckdb/duckdb-delta
            ## TODO: GIT_TAG 90f244b3d572c1692867950b562df8183957b7a8
            GIT_TAG 6d626173e9efa6615c25eb08d979d1372100d5db
            APPLY_PATCHES
    )
endif()
endif()

################# EXCEL
duckdb_extension_load(excel
    APPLY_PATCHES
    LOAD_TESTS
    GIT_URL https://github.com/duckdb/duckdb-excel
    GIT_TAG cf00672f2d16685d9aefcca48c6a04d8c37d7015
    INCLUDE_DIR src/excel/include
    )

################# ICEBERG
# Windows tests for iceberg currently not working
IF (NOT WIN32)
    set(LOAD_ICEBERG_TESTS "LOAD_TESTS")
else ()
    set(LOAD_ICEBERG_TESTS "")
endif()

if (NOT MINGW AND NOT ${WASM_ENABLED})
    duckdb_extension_load(iceberg
            APPLY_PATCHES
#            ${LOAD_ICEBERG_TESTS} TODO: re-enable once autoloading test is fixed
            GIT_URL https://github.com/duckdb/duckdb-iceberg
            GIT_TAG 24dd874bee165661f6c3c79ee2a823f02941ed94
            )
endif()

################# INET
duckdb_extension_load(inet
    LOAD_TESTS
    GIT_URL https://github.com/duckdb/duckdb-inet
    GIT_TAG eb2455703ca0665e69b9fd20fd1d8816c547cb49
    INCLUDE_DIR src/include
    TEST_DIR test/sql
    APPLY_PATCHES
    )

################# POSTGRES_SCANNER
# Note: tests for postgres_scanner are currently not run. All of them need a postgres server running. One test
#       uses a remote rds server but that's not something we want to run here.
if (NOT MINGW AND NOT ${WASM_ENABLED})
    duckdb_extension_load(postgres_scanner
            APPLY_PATCHES
            DONT_LINK
            GIT_URL https://github.com/duckdb/duckdb-postgres
            GIT_TAG 9b24967e06a4af0a3cd43f8372114202a400f5f5
            )
endif()

# mingw CI with all extensions at once is somehow not happy
if (NOT MINGW AND ${BUILD_COMPLETE_EXTENSION_SET})
################# SPATIAL
duckdb_extension_load(spatial
    DONT_LINK LOAD_TESTS
    GIT_URL https://github.com/duckdb/duckdb-spatial
    GIT_TAG 494d94912cc7ebcd8c43c9b6fc173a3e4142740f
    INCLUDE_DIR src/spatial
    TEST_DIR test/sql
    APPLY_PATCHES
    )
endif()

################# SQLITE_SCANNER
# Static linking on windows does not properly work due to symbol collision
if (WIN32)
    set(STATIC_LINK_SQLITE "DONT_LINK")
else ()
    set(STATIC_LINK_SQLITE "")
endif()

duckdb_extension_load(sqlite_scanner
        ${STATIC_LINK_SQLITE} LOAD_TESTS
        GIT_URL https://github.com/duckdb/duckdb-sqlite
        GIT_TAG ed38d770e0bbf1d5a6660ec1887cc5abef65be15
        APPLY_PATCHES
        )

duckdb_extension_load(sqlsmith
        DONT_LINK LOAD_TESTS
        GIT_URL https://github.com/duckdb/duckdb-sqlsmith
        GIT_TAG 06e8da8a95710c996fcd62f385962ccd36a363f6
        APPLY_PATCHES
        )

################# VSS
duckdb_extension_load(vss
        LOAD_TESTS
        DONT_LINK
        GIT_URL https://github.com/duckdb/duckdb-vss
        GIT_TAG bfb2cbad7d5e5658b0a3193454b3919832b31d11
        TEST_DIR test/sql
        APPLY_PATCHES
    )

################# MYSQL
if (NOT MINGW AND NOT ${WASM_ENABLED} AND NOT ${MUSL_ENABLED})
    duckdb_extension_load(mysql_scanner
            DONT_LINK
            LOAD_TESTS
            GIT_URL https://github.com/duckdb/duckdb-mysql
            GIT_TAG b79ef7e2dde1f9253f9ad584883b029eba8d29a4
            APPLY_PATCHES
            )
endif()

################# FTS
duckdb_extension_load(fts
        LOAD_TESTS
        DONT_LINK
        GIT_URL https://github.com/duckdb/duckdb-fts
        GIT_TAG 3aa6a180b9c101d78070f5f7214c27552bb091c8
        TEST_DIR test/sql
        APPLY_PATCHES
)

################# ENCODINGS
if (NOT ${WASM_ENABLED} AND ${BUILD_COMPLETE_EXTENSION_SET})
duckdb_extension_load(encodings
        LOAD_TESTS
        DONT_LINK
        GIT_URL https://github.com/duckdb/duckdb-encodings
        GIT_TAG dc3c206e237b517abcdd95ebe40d02dcd0f71084
        TEST_DIR test/sql
        APPLY_PATCHES
)
endif()<|MERGE_RESOLUTION|>--- conflicted
+++ resolved
@@ -51,11 +51,7 @@
             APPLY_PATCHES
             LOAD_TESTS
             GIT_URL https://github.com/duckdb/duckdb-azure
-<<<<<<< HEAD
             GIT_TAG 8bac45ad4bb858a4b46e9eb3e03cf3a59e3f8df4
-=======
-            GIT_TAG dc66aa879c5e6a8cf60b2e9856e04e88a2e0c315
->>>>>>> 5d0564dc
             )
 endif()
 
@@ -73,6 +69,13 @@
 endif()
 endif()
 
+################ DUCKLAKE
+#duckdb_extension_load(ducklake
+#    DONT_LINK
+#    GIT_URL https://github.com/duckdb/ducklake
+#    GIT_TAG 9cc2d903c51d360ff3fc6afb10cf38f8eac2e25b
+#)
+
 ################# EXCEL
 duckdb_extension_load(excel
     APPLY_PATCHES
@@ -161,7 +164,7 @@
         LOAD_TESTS
         DONT_LINK
         GIT_URL https://github.com/duckdb/duckdb-vss
-        GIT_TAG bfb2cbad7d5e5658b0a3193454b3919832b31d11
+        GIT_TAG ccfa7c9c1f1f540fa7f433a93d32bed772aa44f4
         TEST_DIR test/sql
         APPLY_PATCHES
     )
