--- conflicted
+++ resolved
@@ -31,18 +31,8 @@
     )
 endif()
 
-<<<<<<< HEAD
+### Skip due to missing patch
 if(FALSE)
-################# ARROW
-if (NOT MINGW AND NOT ${WASM_ENABLED} AND NOT ${MUSL_ENABLED})
-    duckdb_extension_load(arrow
-            LOAD_TESTS DONT_LINK
-            GIT_URL https://github.com/duckdb/arrow
-            GIT_TAG cff2f0e21b1608e38640e15b4cf0693dd52dd0eb
-            )
-endif()
-endif()
-
 ################# AVRO
 if (NOT MINGW)
     duckdb_extension_load(avro
@@ -51,9 +41,8 @@
             GIT_TAG ed18629fa56a97e0796a3582110b51ddd125159d
     )
 endif()
+endif()
 
-=======
->>>>>>> 13c20777
 ################## AWS
 if (NOT MINGW AND NOT ${WASM_ENABLED})
     duckdb_extension_load(aws
