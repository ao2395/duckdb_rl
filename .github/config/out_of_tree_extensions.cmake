--- conflicted
+++ resolved
@@ -20,11 +20,7 @@
     APPLY_PATCHES
     LOAD_TESTS
     GIT_URL https://github.com/duckdb/duckdb-httpfs
-<<<<<<< HEAD
-    GIT_TAG af7bcaf40c775016838fef4823666bd18b89b36b
-=======
     GIT_TAG 217ec8e04f6ed419c866a6d2496aa15aace4382f
->>>>>>> c677fa11
     INCLUDE_DIR extension/httpfs/include
     )
 
@@ -34,11 +30,7 @@
             APPLY_PATCHES
             LOAD_TESTS DONT_LINK
             GIT_URL https://github.com/duckdb/duckdb-avro
-<<<<<<< HEAD
-            GIT_TAG 180e41e8ad13b8712d207785a6bca0aa39341040
-=======
             GIT_TAG ff766174cc6cc9c4ed93fc4b75871bcdffcc6e65
->>>>>>> c677fa11
     )
 endif()
 
@@ -48,11 +40,7 @@
             APPLY_PATCHES
             ### TODO: re-enable LOAD_TESTS
             GIT_URL https://github.com/duckdb/duckdb-aws
-<<<<<<< HEAD
-            GIT_TAG b73faadeaa4d2c880deb949771baf570f42fe8cc
-=======
             GIT_TAG 4f318ebd088e464266c511abe2f70bbdeee2fcd8
->>>>>>> c677fa11
             )
 endif()
 
@@ -81,16 +69,6 @@
 endif()
 endif()
 
-<<<<<<< HEAD
-################ DUCKLAKE
-duckdb_extension_load(ducklake
-    DONT_LINK
-    GIT_URL https://github.com/duckdb/ducklake
-    GIT_TAG 9cc2d903c51d360ff3fc6afb10cf38f8eac2e25b
-)
-
-=======
->>>>>>> c677fa11
 ################# EXCEL
 duckdb_extension_load(excel
     APPLY_PATCHES
@@ -110,16 +88,10 @@
 
 if (NOT MINGW AND NOT ${WASM_ENABLED})
     duckdb_extension_load(iceberg
-<<<<<<< HEAD
-           ${LOAD_ICEBERG_TESTS}
-            GIT_URL https://github.com/duckdb/duckdb-iceberg
-            GIT_TAG 003a93fbb005a7fa2469400967a77db509595271
-=======
             APPLY_PATCHES
 #            ${LOAD_ICEBERG_TESTS} TODO: re-enable once autoloading test is fixed
             GIT_URL https://github.com/duckdb/duckdb-iceberg
             GIT_TAG 24dd874bee165661f6c3c79ee2a823f02941ed94
->>>>>>> c677fa11
             )
 endif()
 
@@ -151,13 +123,8 @@
 duckdb_extension_load(spatial
     DONT_LINK LOAD_TESTS
     GIT_URL https://github.com/duckdb/duckdb-spatial
-<<<<<<< HEAD
-    GIT_TAG bef22c4b109d235c2b5725ff9ccf191485d14fd8
-    INCLUDE_DIR spatial/include
-=======
     GIT_TAG 494d94912cc7ebcd8c43c9b6fc173a3e4142740f
     INCLUDE_DIR src/spatial
->>>>>>> c677fa11
     TEST_DIR test/sql
     APPLY_PATCHES
     )
@@ -181,12 +148,8 @@
 duckdb_extension_load(sqlsmith
         DONT_LINK LOAD_TESTS
         GIT_URL https://github.com/duckdb/duckdb-sqlsmith
-<<<<<<< HEAD
-        GIT_TAG 3b1ad2bd7234c1143b4a819517873f4b465168d2
-=======
         GIT_TAG 06e8da8a95710c996fcd62f385962ccd36a363f6
         APPLY_PATCHES
->>>>>>> c677fa11
         )
 
 ################# VSS
