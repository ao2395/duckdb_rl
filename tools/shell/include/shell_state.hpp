//===----------------------------------------------------------------------===//
//                         DuckDB
//
// shell_state.hpp
//
//
//===----------------------------------------------------------------------===//

#pragma once

#include <vector>
#include <string>
#include <cstdint>
#include <memory>
#include "duckdb/common/string_util.hpp"
#include "duckdb/common/unique_ptr.hpp"

struct sqlite3;
struct sqlite3_stmt;
enum class MetadataResult : uint8_t;

namespace duckdb_shell {
using duckdb::unique_ptr;
using std::string;
using std::vector;
struct ColumnarResult;
struct RowResult;
class ColumnRenderer;
class RowRenderer;

using idx_t = uint64_t;

enum class RenderMode : uint32_t {
	LINE = 0,  /* One column per line.  Blank line between records */
	COLUMN,    /* One record per line in neat columns */
	LIST,      /* One record per line with a separator */
	SEMI,      /* Same as RenderMode::List but append ";" to each line */
	HTML,      /* Generate an XHTML table */
	INSERT,    /* Generate SQL "insert" statements */
	QUOTE,     /* Quote values as for SQL */
	TCL,       /* Generate ANSI-C or TCL quoted elements */
	CSV,       /* Quote strings, numbers are plain */
	EXPLAIN,   /* Like RenderMode::Column, but do not truncate data */
	ASCII,     /* Use ASCII unit and record separators (0x1F/0x1E) */
	PRETTY,    /* Pretty-print schemas */
	EQP,       /* Converts EXPLAIN QUERY PLAN output into a graph */
	JSON,      /* Output JSON */
	MARKDOWN,  /* Markdown formatting */
	TABLE,     /* MySQL-style table formatting */
	BOX,       /* Unicode box-drawing characters */
	LATEX,     /* Latex tabular formatting */
	TRASH,     /* Discard output */
	JSONLINES, /* Output JSON Lines */
	DUCKBOX    /* Unicode box drawing - using DuckDB's own renderer */
};

enum class PrintOutput { STDOUT, STDERR };

enum class LargeNumberRendering { NONE = 0, FOOTER = 1, ALL = 2, DEFAULT = 3 };

/*
** These are the allowed shellFlgs values
*/
#define SHFLG_Pagecache     0x00000001 /* The --pagecache option is used */
#define SHFLG_Lookaside     0x00000002 /* Lookaside memory is used */
#define SHFLG_Backslash     0x00000004 /* The --backslash option is used */
#define SHFLG_PreserveRowid 0x00000008 /* .dump preserves rowid values */
#define SHFLG_Newlines      0x00000010 /* .dump --newline flag */
#define SHFLG_CountChanges  0x00000020 /* .changes setting */
#define SHFLG_Echo          0x00000040 /* .echo or --echo setting */
#define SHFLG_HeaderSet     0x00000080 /* .header has been used */

/* ctype macros that work with signed characters */
#define IsSpace(X) duckdb::StringUtil::CharacterIsSpace((unsigned char)X)
#define IsDigit(X) isdigit((unsigned char)X)
#define ToLower(X) (char)tolower((unsigned char)X)

/*
** State information about the database connection is contained in an
** instance of the following structure.
*/
struct ShellState {
public:
	ShellState();

	sqlite3 *db = nullptr;                    /* The database */
	uint8_t openMode = 0;                     /* SHELL_OPEN_NORMAL, _APPENDVFS, or _ZIPFILE */
	uint8_t doXdgOpen = 0;                    /* Invoke start/open/xdg-open in output_reset() */
	int outCount = 0;                         /* Revert to stdout when reaching zero */
	int lineno = 0;                           /* Line number of last line read from in */
	int openFlags = 0;                        /* Additional flags to open.  (SQLITE_OPEN_NOFOLLOW) */
	FILE *in = nullptr;                       /* Read commands from this stream */
	FILE *out = nullptr;                      /* Write results here */
	int nErr = 0;                             /* Number of errors seen */
	RenderMode mode = RenderMode::LINE;       /* An output mode setting */
	RenderMode modePrior = RenderMode::LINE;  /* Saved mode */
	RenderMode cMode = RenderMode::LINE;      /* temporary output mode for the current query */
	RenderMode normalMode = RenderMode::LINE; /* Output mode before ".explain on" */
	bool showHeader = false;                  /* True to show column names in List or Column mode */
	unsigned shellFlgs = 0;                   /* Various flags */
	unsigned priorShFlgs = 0;                 /* Saved copy of flags */
	int64_t szMax = 0;                        /* --maxsize argument to .open */
	char *zDestTable = nullptr;               /* Name of destination table when RenderMode::Insert */
	char *zTempFile = nullptr;                /* Temporary file that might need deleting */
	string colSeparator;                      /* Column separator character for several modes */
	string rowSeparator;                      /* Row separator character for RenderMode::Ascii */
	string colSepPrior;                       /* Saved column separator */
	string rowSepPrior;                       /* Saved row separator */
	vector<int> colWidth;                     /* Requested width of each column in columnar modes */
	string nullValue;                         /* The text to print when a NULL comes back from the database */
	int columns = 0;                          /* Column-wise DuckBox rendering */
	string outfile;                           /* Filename for *out */
	string zDbFilename;                       /* name of the database file */
	sqlite3_stmt *pStmt = nullptr;            /* Current statement if any. */
	FILE *pLog = nullptr;                     /* Write log output here */
	size_t max_rows = 0;                      /* The maximum number of rows to render in DuckBox mode */
	size_t max_width = 0; /* The maximum number of characters to render horizontally in DuckBox mode */
	//! If duckdb is opened with a password for encryption
<<<<<<< HEAD
	string user_key;
	bool contains_user_key = false;
	string master_key;
	bool use_master_key = false;
=======
	duckdb::shared_ptr<string> user_key;
	bool contains_user_key = false;
>>>>>>> b8594f4a
	//! Decimal separator (if any)
	char decimal_separator = '\0';
	//! Thousand separator (if any)
	char thousand_separator = '\0';
	//! When to use formatting of large numbers (in DuckBox mode)
	LargeNumberRendering large_number_rendering = LargeNumberRendering::DEFAULT;
	//! The command to execute when `-ui` is passed in
	string ui_command = "CALL start_ui()";

public:
	void PushOutputMode();
	void PopOutputMode();
	void OutputCSV(const char *z, int bSep);
	void PrintRowSeparator(idx_t nArg, const char *zSep, const vector<idx_t> &actualWidth);
	void PrintMarkdownSeparator(idx_t nArg, const char *zSep, const vector<int> &colTypes,
	                            const vector<idx_t> &actualWidth);
	void OutputCString(const char *z);
	void OutputQuotedString(const char *z);
	void OutputQuotedEscapedString(const char *z);
	void OutputHexBlob(const void *pBlob, int nBlob);
	void PrintSchemaLine(const char *z, const char *zTail);
	void PrintSchemaLineN(char *z, int n, const char *zTail);
	void PrintOptionallyQuotedIdentifier(const char *z);
	bool IsNumber(const char *z, int *realnum);
	void OutputJSONString(const char *z, int n);
	void PrintDashes(idx_t N);
	void UTF8WidthPrint(FILE *pOut, idx_t w, const string &str, bool right_align);
	bool SetOutputMode(const char *mode, const char *tbl_name);
	bool ImportData(const char **azArg, idx_t nArg);
	bool OpenDatabase(const char **azArg, idx_t nArg);
	bool SetOutputFile(const char **azArg, idx_t nArg, char output_mode);
	bool ReadFromFile(const string &file);
	bool DisplaySchemas(const char **azArg, idx_t nArg);
	MetadataResult DisplayEntries(const char **azArg, idx_t nArg, char type);
	void ShowConfiguration();

	idx_t RenderLength(const char *z);
	idx_t RenderLength(const string &str);
	void SetBinaryMode();
	void SetTextMode();
	static idx_t StringLength(const char *z);
	void SetTableName(const char *zName);
	int RunTableDumpQuery(const char *zSelect);
	void PrintValue(const char *str);
	void Print(PrintOutput output, const char *str);
	void Print(PrintOutput output, const string &str);
	void Print(const char *str);
	void Print(const string &str);
	void PrintPadded(const char *str, idx_t len);
	bool ColumnTypeIsInteger(const char *type);
	string strdup_handle_newline(const char *z);
	ColumnarResult ExecuteColumnar(sqlite3_stmt *pStmt);
	unique_ptr<ColumnRenderer> GetColumnRenderer();
	unique_ptr<RowRenderer> GetRowRenderer();
	unique_ptr<RowRenderer> GetRowRenderer(RenderMode mode);
	void ExecutePreparedStatementColumnar(sqlite3_stmt *pStmt);
	char **TableColumnList(const char *zTab);
	void ExecutePreparedStatement(sqlite3_stmt *pStmt);

	void PrintDatabaseError(const char *zErr);
	int ShellDatabaseError(sqlite3 *db);
	int RunInitialCommand(char *sql, bool bail);

	int RenderRow(RowRenderer &renderer, RowResult &result);

	int ExecuteSQL(const char *zSql, /* SQL to be evaluated */
	               char **pzErrMsg   /* Error msg written here */
	);
	int RunSchemaDumpQuery(const char *zQuery);
	void OpenDB(int openFlags);

	void SetOrClearFlag(unsigned mFlag, const char *zArg);
	bool ShellHasFlag(int flag) {
		return (shellFlgs & flag) != 0;
	}

	void ShellSetFlag(int flag) {
		shellFlgs |= flag;
	}

	void ShellClearFlag(int flag) {
		shellFlgs &= ~flag;
	}
	void ResetOutput();
	void ClearTempFile();
	void NewTempFile(const char *zSuffix);
	int DoMetaCommand(char *zLine);

	int RunOneSqlLine(char *zSql);
	string GetDefaultDuckDBRC();
	bool ProcessDuckDBRC(const char *file);
	bool ProcessFile(const string &file, bool is_duckdb_rc = false);
	int ProcessInput();
};

} // namespace duckdb_shell<|MERGE_RESOLUTION|>--- conflicted
+++ resolved
@@ -116,15 +116,8 @@
 	size_t max_rows = 0;                      /* The maximum number of rows to render in DuckBox mode */
 	size_t max_width = 0; /* The maximum number of characters to render horizontally in DuckBox mode */
 	//! If duckdb is opened with a password for encryption
-<<<<<<< HEAD
-	string user_key;
-	bool contains_user_key = false;
-	string master_key;
-	bool use_master_key = false;
-=======
 	duckdb::shared_ptr<string> user_key;
 	bool contains_user_key = false;
->>>>>>> b8594f4a
 	//! Decimal separator (if any)
 	char decimal_separator = '\0';
 	//! Thousand separator (if any)
