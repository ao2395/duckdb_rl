--- conflicted
+++ resolved
@@ -48,41 +48,10 @@
 public:
 	static void Initialize(py::handle &m);
 
-<<<<<<< HEAD
 	py::list Description();
 
 	void Close();
 
-	static unique_ptr<DuckDBPyRelation> FromDf(const DataFrame &df, DuckDBPyConnection *conn = nullptr);
-
-	static unique_ptr<DuckDBPyRelation> Values(py::object values = py::list(), DuckDBPyConnection *conn = nullptr);
-
-	static unique_ptr<DuckDBPyRelation> FromQuery(const string &query, const string &alias,
-	                                              DuckDBPyConnection *conn = nullptr);
-
-	static unique_ptr<DuckDBPyRelation> RunQuery(const string &query, const string &alias,
-	                                             DuckDBPyConnection *conn = nullptr);
-
-	static unique_ptr<DuckDBPyRelation> FromCsvAuto(const string &filename, DuckDBPyConnection *conn = nullptr);
-
-	static unique_ptr<DuckDBPyRelation> FromParquet(const string &file_glob, bool binary_as_string,
-	                                                bool file_row_number, bool filename, bool hive_partitioning,
-	                                                DuckDBPyConnection *conn = nullptr);
-
-	static unique_ptr<DuckDBPyRelation> FromParquets(const vector<string> &file_globs, bool binary_as_string,
-	                                                 bool file_row_number, bool filename, bool hive_partitioning,
-	                                                 DuckDBPyConnection *conn = nullptr);
-
-	static unique_ptr<DuckDBPyRelation> FromSubstrait(py::bytes &proto, DuckDBPyConnection *conn = nullptr);
-
-	static unique_ptr<DuckDBPyRelation> GetSubstrait(const string &query, DuckDBPyConnection *conn = nullptr);
-
-	static unique_ptr<DuckDBPyRelation> GetSubstraitJSON(const string &query, DuckDBPyConnection *conn = nullptr);
-
-	static unique_ptr<DuckDBPyRelation> FromParquetDefault(const string &filename, DuckDBPyConnection *conn = nullptr);
-
-	static unique_ptr<DuckDBPyRelation> FromArrow(py::object &arrow_object, DuckDBPyConnection *conn = nullptr);
-=======
 	static unique_ptr<DuckDBPyRelation> FromDf(const DataFrame &df, shared_ptr<DuckDBPyConnection> conn = nullptr);
 
 	static unique_ptr<DuckDBPyRelation> Values(py::object values = py::list(),
@@ -120,54 +89,33 @@
 
 	static unique_ptr<DuckDBPyRelation> FromArrow(py::object &arrow_object,
 	                                              shared_ptr<DuckDBPyConnection> conn = nullptr);
->>>>>>> 161386de
 
 	unique_ptr<DuckDBPyRelation> Project(const string &expr);
 
 	static unique_ptr<DuckDBPyRelation> ProjectDf(const DataFrame &df, const string &expr,
-<<<<<<< HEAD
-	                                              DuckDBPyConnection *conn = nullptr);
-=======
 	                                              shared_ptr<DuckDBPyConnection> conn = nullptr);
->>>>>>> 161386de
 
 	py::str GetAlias();
 
 	unique_ptr<DuckDBPyRelation> SetAlias(const string &expr);
 
 	static unique_ptr<DuckDBPyRelation> AliasDF(const DataFrame &df, const string &expr,
-<<<<<<< HEAD
-	                                            DuckDBPyConnection *conn = nullptr);
-=======
 	                                            shared_ptr<DuckDBPyConnection> conn = nullptr);
->>>>>>> 161386de
 
 	unique_ptr<DuckDBPyRelation> Filter(const string &expr);
 
 	static unique_ptr<DuckDBPyRelation> FilterDf(const DataFrame &df, const string &expr,
-<<<<<<< HEAD
-	                                             DuckDBPyConnection *conn = nullptr);
-
-	unique_ptr<DuckDBPyRelation> Limit(int64_t n, int64_t offset = 0);
-
-	static unique_ptr<DuckDBPyRelation> LimitDF(const DataFrame &df, int64_t n, DuckDBPyConnection *conn = nullptr);
-=======
 	                                             shared_ptr<DuckDBPyConnection> conn = nullptr);
 
 	unique_ptr<DuckDBPyRelation> Limit(int64_t n, int64_t offset = 0);
 
 	static unique_ptr<DuckDBPyRelation> LimitDF(const DataFrame &df, int64_t n,
 	                                            shared_ptr<DuckDBPyConnection> conn = nullptr);
->>>>>>> 161386de
 
 	unique_ptr<DuckDBPyRelation> Order(const string &expr);
 
 	static unique_ptr<DuckDBPyRelation> OrderDf(const DataFrame &df, const string &expr,
-<<<<<<< HEAD
-	                                            DuckDBPyConnection *conn = nullptr);
-=======
 	                                            shared_ptr<DuckDBPyConnection> conn = nullptr);
->>>>>>> 161386de
 
 	unique_ptr<DuckDBPyRelation> Aggregate(const string &expr, const string &groups = "");
 
@@ -225,19 +173,11 @@
 	unique_ptr<DuckDBPyRelation> CumMin(const string &aggr_columns);
 
 	static unique_ptr<DuckDBPyRelation> AggregateDF(const DataFrame &df, const string &expr, const string &groups = "",
-<<<<<<< HEAD
-	                                                DuckDBPyConnection *conn = nullptr);
+	                                                shared_ptr<DuckDBPyConnection> conn = nullptr);
 
 	unique_ptr<DuckDBPyRelation> Distinct();
 
-	static unique_ptr<DuckDBPyRelation> DistinctDF(const DataFrame &df, DuckDBPyConnection *conn = nullptr);
-=======
-	                                                shared_ptr<DuckDBPyConnection> conn = nullptr);
-
-	unique_ptr<DuckDBPyRelation> Distinct();
-
 	static unique_ptr<DuckDBPyRelation> DistinctDF(const DataFrame &df, shared_ptr<DuckDBPyConnection> conn = nullptr);
->>>>>>> 161386de
 
 	DataFrame FetchDF(bool date_as_object);
 
@@ -269,11 +209,7 @@
 
 	void WriteCsv(const string &file);
 
-<<<<<<< HEAD
-	static void WriteCsvDF(const DataFrame &df, const string &file, DuckDBPyConnection *conn = nullptr);
-=======
 	static void WriteCsvDF(const DataFrame &df, const string &file, shared_ptr<DuckDBPyConnection> conn = nullptr);
->>>>>>> 161386de
 
 	// should this return a rel with the new view?
 	unique_ptr<DuckDBPyRelation> CreateView(const string &view_name, bool replace = true);
@@ -283,13 +219,8 @@
 	// Update the internal result of the relation
 	DuckDBPyRelation &Execute();
 
-<<<<<<< HEAD
 	static unique_ptr<DuckDBPyRelation> QueryDF(const DataFrame &df, const string &view_name, const string &sql_query,
-	                                            DuckDBPyConnection *conn = nullptr);
-=======
-	static unique_ptr<DuckDBPyResult> QueryDF(const DataFrame &df, const string &view_name, const string &sql_query,
 	                                          shared_ptr<DuckDBPyConnection> conn = nullptr);
->>>>>>> 161386de
 
 	void InsertInto(const string &table);
 
