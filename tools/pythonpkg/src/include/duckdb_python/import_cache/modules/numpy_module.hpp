--- conflicted
+++ resolved
@@ -22,20 +22,12 @@
 	NumpyCacheItem()
 	    : PythonImportCacheItem("numpy"), ndarray("ndarray", this), datetime64("datetime64", this),
 	      generic("generic", this), int64("int64", this), bool_("bool_", this), byte("byte", this),
-<<<<<<< HEAD
-	      ubyte("ubyte", this), short_("short_", this), ushort_("ushort_", this), intc("intc", this),
-=======
 	      ubyte("ubyte", this), short_("short", this), ushort_("ushort", this), intc("intc", this),
->>>>>>> b339dee0
 	      uintc("uintc", this), int_("int_", this), uint("uint", this), longlong("longlong", this),
 	      ulonglong("ulonglong", this), half("half", this), float16("float16", this), single("single", this),
 	      longdouble("longdouble", this), csingle("csingle", this), cdouble("cdouble", this),
 	      clongdouble("clongdouble", this) {
 	}
-<<<<<<< HEAD
-
-=======
->>>>>>> b339dee0
 	~NumpyCacheItem() override {
 	}
 
