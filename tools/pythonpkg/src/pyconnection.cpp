#include "duckdb_python/pyconnection.hpp"

#include "duckdb/catalog/default/default_types.hpp"
#include "duckdb/common/arrow/arrow.hpp"
#include "duckdb/common/enums/file_compression_type.hpp"
#include "duckdb/common/printer.hpp"
#include "duckdb/common/types.hpp"
#include "duckdb/common/types/vector.hpp"
#include "duckdb/function/table/read_csv.hpp"
#include "duckdb/main/client_config.hpp"
#include "duckdb/main/client_context.hpp"
#include "duckdb/main/config.hpp"
#include "duckdb/main/db_instance_cache.hpp"
#include "duckdb/main/extension_helper.hpp"
#include "duckdb/main/prepared_statement.hpp"
#include "duckdb/main/relation/read_csv_relation.hpp"
#include "duckdb/main/relation/read_json_relation.hpp"
#include "duckdb/main/relation/value_relation.hpp"
#include "duckdb/parser/expression/constant_expression.hpp"
#include "duckdb/parser/expression/function_expression.hpp"
#include "duckdb/parser/parsed_data/create_table_function_info.hpp"
#include "duckdb/parser/parser.hpp"
#include "duckdb/parser/statement/select_statement.hpp"
#include "duckdb/parser/tableref/subqueryref.hpp"
#include "duckdb/parser/tableref/table_function_ref.hpp"
#include "duckdb_python/arrow_array_stream.hpp"
#include "duckdb_python/map.hpp"
#include "duckdb_python/pandas_scan.hpp"
#include "duckdb_python/pyrelation.hpp"
#include "duckdb_python/pyresult.hpp"
#include "duckdb_python/python_conversion.hpp"
#include "duckdb_python/pandas_type.hpp"
#include "duckdb/main/prepared_statement.hpp"
#include "duckdb_python/jupyter_progress_bar_display.hpp"
#include "duckdb_python/pyfilesystem.hpp"
#include "duckdb/main/client_config.hpp"
#include "duckdb/function/table/read_csv.hpp"
#include "duckdb/common/enums/file_compression_type.hpp"
#include "duckdb/catalog/default/default_types.hpp"
#include "duckdb/main/relation/value_relation.hpp"
#include "duckdb_python/filesystem_object.hpp"
#include "duckdb/parser/parsed_data/create_scalar_function_info.hpp"
#include "duckdb/function/scalar_function.hpp"
#include "duckdb_python/vector_conversion.hpp"
#include "duckdb_python/python_objects.hpp"
#include "duckdb/function/function.hpp"
#include "duckdb_python/exception_handling_enum.hpp"

#include <random>

#include "duckdb/common/printer.hpp"

namespace duckdb {

shared_ptr<DuckDBPyConnection> DuckDBPyConnection::default_connection = nullptr;
DBInstanceCache instance_cache;
shared_ptr<PythonImportCache> DuckDBPyConnection::import_cache = nullptr;
PythonEnvironmentType DuckDBPyConnection::environment = PythonEnvironmentType::NORMAL;

void DuckDBPyConnection::DetectEnvironment() {
	// If __main__ does not have a __file__ attribute, we are in interactive mode
	auto main_module = py::module_::import("__main__");
	if (py::hasattr(main_module, "__file__")) {
		return;
	}
	DuckDBPyConnection::environment = PythonEnvironmentType::INTERACTIVE;
	if (!ModuleIsLoaded<IPythonCacheItem>()) {
		return;
	}

	// Check to see if we are in a Jupyter Notebook
	auto &import_cache_py = *DuckDBPyConnection::ImportCache();
	auto get_ipython = import_cache_py.IPython().get_ipython();
	if (get_ipython.ptr() == nullptr) {
		// Could either not load the IPython module, or it has no 'get_ipython' attribute
		return;
	}
	auto ipython = get_ipython();
	if (!py::hasattr(ipython, "config")) {
		return;
	}
	py::dict ipython_config = ipython.attr("config");
	if (ipython_config.contains("IPKernelApp")) {
		DuckDBPyConnection::environment = PythonEnvironmentType::JUPYTER;
	}
	return;
}

bool DuckDBPyConnection::DetectAndGetEnvironment() {
	DuckDBPyConnection::DetectEnvironment();
	return DuckDBPyConnection::IsInteractive();
}

bool DuckDBPyConnection::IsJupyter() {
	return DuckDBPyConnection::environment == PythonEnvironmentType::JUPYTER;
}

static void InitializeConnectionMethods(py::class_<DuckDBPyConnection, shared_ptr<DuckDBPyConnection>> &m) {
	m.def("cursor", &DuckDBPyConnection::Cursor, "Create a duplicate of the current connection")
	    .def("register_filesystem", &DuckDBPyConnection::RegisterFilesystem, "Register a fsspec compliant filesystem",
	         py::arg("filesystem"))
	    .def("unregister_filesystem", &DuckDBPyConnection::UnregisterFilesystem, "Unregister a filesystem",
	         py::arg("name"))
	    .def("list_filesystems", &DuckDBPyConnection::ListFilesystems,
	         "List registered filesystems, including builtin ones")
	    .def("filesystem_is_registered", &DuckDBPyConnection::FileSystemIsRegistered,
	         "Check if a filesystem with the provided name is currently registered", py::arg("name"));

	m.def("register_scalar", &DuckDBPyConnection::RegisterScalarUDF,
	      "Register a scalar UDF so it can be used in queries", py::arg("name"), py::arg("function"),
	      py::arg("return_type") = py::none(), py::arg("parameters") = py::none(), py::kw_only(),
<<<<<<< HEAD
	      py::arg("varargs") = false);
	m.def("register_vectorized", &DuckDBPyConnection::RegisterVectorizedUDF,
	      "Register a scalar UDF so it can be used in queries", py::arg("name"), py::arg("function"),
	      py::arg("return_type") = py::none(), py::arg("parameters") = py::none(), py::kw_only(),
	      py::arg("varargs") = false);
=======
	      py::arg("varargs") = false, py::arg("null_handling") = 0, py::arg("exception_handling") = 0);
>>>>>>> 6397f006

	DefineMethod({"sqltype", "dtype", "type"}, m, &DuckDBPyConnection::Type,
	             "Create a type object by parsing the 'type_str' string", py::arg("type_str"));
	DefineMethod({"array_type", "list_type"}, m, &DuckDBPyConnection::ArrayType,
	             "Create an array type object of 'type'", py::arg("type").none(false));
	m.def("union_type", &DuckDBPyConnection::UnionType, "Create a union type object from 'members'",
	      py::arg("members").none(false))
	    .def("string_type", &DuckDBPyConnection::StringType, "Create a string type with an optional collation",
	         py::arg("collation") = string())
	    .def("enum_type", &DuckDBPyConnection::EnumType,
	         "Create an enum type of underlying 'type', consisting of the list of 'values'", py::arg("name"),
	         py::arg("type"), py::arg("values"))
	    .def("decimal_type", &DuckDBPyConnection::DecimalType, "Create a decimal type with 'width' and 'scale'",
	         py::arg("width"), py::arg("scale"));
	DefineMethod({"struct_type", "row_type"}, m, &DuckDBPyConnection::StructType,
	             "Create a struct type object from 'fields'", py::arg("fields"));
	m.def("map_type", &DuckDBPyConnection::MapType, "Create a map type object from 'key_type' and 'value_type'",
	      py::arg("key").none(false), py::arg("value").none(false))
	    .def("duplicate", &DuckDBPyConnection::Cursor, "Create a duplicate of the current connection")
	    .def("execute", &DuckDBPyConnection::Execute,
	         "Execute the given SQL query, optionally using prepared statements with parameters set", py::arg("query"),
	         py::arg("parameters") = py::none(), py::arg("multiple_parameter_sets") = false)
	    .def("executemany", &DuckDBPyConnection::ExecuteMany,
	         "Execute the given prepared statement multiple times using the list of parameter sets in parameters",
	         py::arg("query"), py::arg("parameters") = py::none())
	    .def("close", &DuckDBPyConnection::Close, "Close the connection")
	    .def("fetchone", &DuckDBPyConnection::FetchOne, "Fetch a single row from a result following execute")
	    .def("fetchmany", &DuckDBPyConnection::FetchMany, "Fetch the next set of rows from a result following execute",
	         py::arg("size") = 1)
	    .def("fetchall", &DuckDBPyConnection::FetchAll, "Fetch all rows from a result following execute")
	    .def("fetchnumpy", &DuckDBPyConnection::FetchNumpy, "Fetch a result as list of NumPy arrays following execute")
	    .def("fetchdf", &DuckDBPyConnection::FetchDF, "Fetch a result as DataFrame following execute()", py::kw_only(),
	         py::arg("date_as_object") = false)
	    .def("fetch_df", &DuckDBPyConnection::FetchDF, "Fetch a result as DataFrame following execute()", py::kw_only(),
	         py::arg("date_as_object") = false)
	    .def("fetch_df_chunk", &DuckDBPyConnection::FetchDFChunk,
	         "Fetch a chunk of the result as Data.Frame following execute()", py::arg("vectors_per_chunk") = 1,
	         py::kw_only(), py::arg("date_as_object") = false)
	    .def("df", &DuckDBPyConnection::FetchDF, "Fetch a result as DataFrame following execute()", py::kw_only(),
	         py::arg("date_as_object") = false)
	    .def("pl", &DuckDBPyConnection::FetchPolars, "Fetch a result as Polars DataFrame following execute()",
	         py::arg("chunk_size") = 1000000)
	    .def("fetch_arrow_table", &DuckDBPyConnection::FetchArrow, "Fetch a result as Arrow table following execute()",
	         py::arg("chunk_size") = 1000000)
	    .def("fetch_record_batch", &DuckDBPyConnection::FetchRecordBatchReader,
	         "Fetch an Arrow RecordBatchReader following execute()", py::arg("chunk_size") = 1000000)
	    .def("arrow", &DuckDBPyConnection::FetchArrow, "Fetch a result as Arrow table following execute()",
	         py::arg("chunk_size") = 1000000)
	    .def("torch", &DuckDBPyConnection::FetchPyTorch,
	         "Fetch a result as dict of PyTorch Tensors following execute()")
	    .def("tf", &DuckDBPyConnection::FetchTF, "Fetch a result as dict of TensorFlow Tensors following execute()")
	    .def("begin", &DuckDBPyConnection::Begin, "Start a new transaction")
	    .def("commit", &DuckDBPyConnection::Commit, "Commit changes performed within a transaction")
	    .def("rollback", &DuckDBPyConnection::Rollback, "Roll back changes performed within a transaction")
	    .def("append", &DuckDBPyConnection::Append, "Append the passed Data.Frame to the named table",
	         py::arg("table_name"), py::arg("df"))
	    .def("register", &DuckDBPyConnection::RegisterPythonObject,
	         "Register the passed Python Object value for querying with a view", py::arg("view_name"),
	         py::arg("python_object"))
	    .def("unregister", &DuckDBPyConnection::UnregisterPythonObject, "Unregister the view name",
	         py::arg("view_name"))
	    .def("table", &DuckDBPyConnection::Table, "Create a relation object for the name'd table",
	         py::arg("table_name"))
	    .def("view", &DuckDBPyConnection::View, "Create a relation object for the name'd view", py::arg("view_name"))
	    .def("values", &DuckDBPyConnection::Values, "Create a relation object from the passed values",
	         py::arg("values"))
	    .def("table_function", &DuckDBPyConnection::TableFunction,
	         "Create a relation object from the name'd table function with given parameters", py::arg("name"),
	         py::arg("parameters") = py::none())
	    .def("read_json", &DuckDBPyConnection::ReadJSON, "Create a relation object from the JSON file in 'name'",
	         py::arg("name"), py::kw_only(), py::arg("columns") = py::none(), py::arg("sample_size") = py::none(),
	         py::arg("maximum_depth") = py::none());

	DefineMethod({"sql", "query", "from_query"}, m, &DuckDBPyConnection::RunQuery,
	             "Run a SQL query. If it is a SELECT statement, create a relation object from the given SQL query, "
	             "otherwise run the query as-is.",
	             py::arg("query"), py::arg("alias") = "query_relation");

	DefineMethod({"read_csv", "from_csv_auto"}, m, &DuckDBPyConnection::ReadCSV,
	             "Create a relation object from the CSV file in 'name'", py::arg("name"), py::kw_only(),
	             py::arg("header") = py::none(), py::arg("compression") = py::none(), py::arg("sep") = py::none(),
	             py::arg("delimiter") = py::none(), py::arg("dtype") = py::none(), py::arg("na_values") = py::none(),
	             py::arg("skiprows") = py::none(), py::arg("quotechar") = py::none(),
	             py::arg("escapechar") = py::none(), py::arg("encoding") = py::none(), py::arg("parallel") = py::none(),
	             py::arg("date_format") = py::none(), py::arg("timestamp_format") = py::none(),
	             py::arg("sample_size") = py::none(), py::arg("all_varchar") = py::none(),
	             py::arg("normalize_names") = py::none(), py::arg("filename") = py::none());

	m.def("from_df", &DuckDBPyConnection::FromDF, "Create a relation object from the Data.Frame in df",
	      py::arg("df") = py::none())
	    .def("from_arrow", &DuckDBPyConnection::FromArrow, "Create a relation object from an Arrow object",
	         py::arg("arrow_object"));

	DefineMethod({"from_parquet", "read_parquet"}, m, &DuckDBPyConnection::FromParquet,
	             "Create a relation object from the Parquet files in file_glob", py::arg("file_glob"),
	             py::arg("binary_as_string") = false, py::kw_only(), py::arg("file_row_number") = false,
	             py::arg("filename") = false, py::arg("hive_partitioning") = false, py::arg("union_by_name") = false,
	             py::arg("compression") = py::none());
	DefineMethod({"from_parquet", "read_parquet"}, m, &DuckDBPyConnection::FromParquets,
	             "Create a relation object from the Parquet files in file_globs", py::arg("file_globs"),
	             py::arg("binary_as_string") = false, py::kw_only(), py::arg("file_row_number") = false,
	             py::arg("filename") = false, py::arg("hive_partitioning") = false, py::arg("union_by_name") = false,
	             py::arg("compression") = py::none());

	m.def("from_substrait", &DuckDBPyConnection::FromSubstrait, "Create a query object from protobuf plan",
	      py::arg("proto"))
	    .def("get_substrait", &DuckDBPyConnection::GetSubstrait, "Serialize a query to protobuf", py::arg("query"),
	         py::kw_only(), py::arg("enable_optimizer") = true)
	    .def("get_substrait_json", &DuckDBPyConnection::GetSubstraitJSON,
	         "Serialize a query to protobuf on the JSON format", py::arg("query"), py::kw_only(),
	         py::arg("enable_optimizer") = true)
	    .def("from_substrait_json", &DuckDBPyConnection::FromSubstraitJSON,
	         "Create a query object from a JSON protobuf plan", py::arg("json"))
	    .def("get_table_names", &DuckDBPyConnection::GetTableNames, "Extract the required table names from a query",
	         py::arg("query"))
	    .def_property_readonly("description", &DuckDBPyConnection::GetDescription,
	                           "Get result set attributes, mainly column names")
	    .def("install_extension", &DuckDBPyConnection::InstallExtension, "Install an extension by name",
	         py::arg("extension"), py::kw_only(), py::arg("force_install") = false)
	    .def("load_extension", &DuckDBPyConnection::LoadExtension, "Load an installed extension", py::arg("extension"));
}

void DuckDBPyConnection::UnregisterFilesystem(const py::str &name) {
	auto &fs = database->GetFileSystem();

	fs.UnregisterSubSystem(name);
}

void DuckDBPyConnection::RegisterFilesystem(AbstractFileSystem filesystem) {
	PythonGILWrapper gil_wrapper;

	if (!py::isinstance<AbstractFileSystem>(filesystem)) {
		throw InvalidInputException("Bad filesystem instance");
	}

	auto &fs = database->GetFileSystem();

	auto protocol = filesystem.attr("protocol");
	if (protocol.is_none() || py::str("abstract").equal(protocol)) {
		throw InvalidInputException("Must provide concrete fsspec implementation");
	}

	vector<string> protocols;
	if (py::isinstance<py::str>(protocol)) {
		protocols.push_back(py::str(protocol));
	} else {
		for (const auto &sub_protocol : protocol) {
			protocols.push_back(py::str(sub_protocol));
		}
	}

	fs.RegisterSubSystem(make_uniq<PythonFilesystem>(std::move(protocols), std::move(filesystem)));
}

py::list DuckDBPyConnection::ListFilesystems() {
	auto subsystems = database->GetFileSystem().ListSubSystems();
	py::list names;
	for (auto &name : subsystems) {
		names.append(py::str(name));
	}
	return names;
}

bool DuckDBPyConnection::FileSystemIsRegistered(const string &name) {
	auto subsystems = database->GetFileSystem().ListSubSystems();
	return std::find(subsystems.begin(), subsystems.end(), name) != subsystems.end();
}

shared_ptr<DuckDBPyConnection> DuckDBPyConnection::RegisterScalarUDF(const string &name, const py::object &udf,
                                                                     const py::object &parameters_p,
                                                                     shared_ptr<DuckDBPyType> return_type_p,
                                                                     bool varargs, FunctionNullHandling null_handling,
                                                                     PythonExceptionHandling exception_handling) {
	if (!connection) {
		throw ConnectionException("Connection already closed!");
	}
	auto &context = *connection->context;
	auto &catalog = Catalog::GetSystemCatalog(context);

	auto scalar_function =
	    CreateScalarUDF(name, udf, parameters_p, return_type_p, varargs, null_handling, exception_handling);
	CreateScalarFunctionInfo info(scalar_function);

	context.transaction.BeginTransaction();
	catalog.CreateFunction(context, &info);
	context.transaction.Commit();

	registered_functions[name] = make_uniq<PythonDependencies>(udf);

	return shared_from_this();
}

shared_ptr<DuckDBPyConnection> DuckDBPyConnection::RegisterVectorizedUDF(const string &name, const py::object &udf,
                                                                         const py::object &parameters_p,
                                                                         shared_ptr<DuckDBPyType> return_type_p,
                                                                         bool varargs) {
	if (!connection) {
		throw ConnectionException("Connection already closed!");
	}
	auto &context = *connection->context;
	auto &catalog = Catalog::GetSystemCatalog(context);

	auto scalar_function = CreatePyArrowScalarUDF(name, udf, parameters_p, return_type_p, varargs);
	CreateScalarFunctionInfo info(scalar_function);

	context.transaction.BeginTransaction();
	catalog.CreateFunction(context, &info);
	context.transaction.Commit();

	registered_functions[name] = make_uniq<PythonDependencies>(udf);

	return shared_from_this();
}

void DuckDBPyConnection::Initialize(py::handle &m) {
	auto connection_module =
	    py::class_<DuckDBPyConnection, shared_ptr<DuckDBPyConnection>>(m, "DuckDBPyConnection", py::module_local());

	connection_module.def("__enter__", &DuckDBPyConnection::Enter)
	    .def("__exit__", &DuckDBPyConnection::Exit, py::arg("exc_type"), py::arg("exc"), py::arg("traceback"));

	InitializeConnectionMethods(connection_module);
	PyDateTime_IMPORT;
	DuckDBPyConnection::ImportCache();
}

shared_ptr<DuckDBPyConnection> DuckDBPyConnection::ExecuteMany(const string &query, py::object params) {
	if (params.is_none()) {
		params = py::list();
	}
	Execute(query, std::move(params), true);
	return shared_from_this();
}

unique_ptr<QueryResult> DuckDBPyConnection::CompletePendingQuery(PendingQueryResult &pending_query) {
	PendingExecutionResult execution_result;
	do {
		execution_result = pending_query.ExecuteTask();
		{
			py::gil_scoped_acquire gil;
			if (PyErr_CheckSignals() != 0) {
				throw std::runtime_error("Query interrupted");
			}
		}
	} while (execution_result == PendingExecutionResult::RESULT_NOT_READY);
	if (execution_result == PendingExecutionResult::EXECUTION_ERROR) {
		pending_query.ThrowError();
	}
	return pending_query.Execute();
}

py::list TransformNamedParameters(const case_insensitive_map_t<idx_t> &named_param_map, const py::dict &params) {
	py::list new_params(params.size());

	for (auto &item : params) {
		const std::string &item_name = item.first.cast<std::string>();
		auto entry = named_param_map.find(item_name);
		if (entry == named_param_map.end()) {
			throw InvalidInputException(
			    "Named parameters could not be transformed, because query string is missing named parameter '%s'",
			    item_name);
		}
		auto param_idx = entry->second;
		// Add the value of the named parameter to the list
		new_params[param_idx - 1] = item.second;
	}

	if (named_param_map.size() != params.size()) {
		// One or more named parameters were expected, but not found
		vector<string> missing_params;
		missing_params.reserve(named_param_map.size());
		for (auto &entry : named_param_map) {
			auto &name = entry.first;
			if (!params.contains(name)) {
				missing_params.push_back(name);
			}
		}
		auto message = StringUtil::Join(missing_params, ", ");
		throw InvalidInputException("Not all named parameters have been located, missing: %s", message);
	}

	return new_params;
}

unique_ptr<QueryResult> DuckDBPyConnection::ExecuteInternal(const string &query, py::object params, bool many) {
	if (!connection) {
		throw ConnectionException("Connection has already been closed");
	}
	if (params.is_none()) {
		params = py::list();
	}
	result = nullptr;
	unique_ptr<PreparedStatement> prep;
	{
		py::gil_scoped_release release;
		unique_lock<std::mutex> lock(py_connection_lock);

		auto statements = connection->ExtractStatements(query);
		if (statements.empty()) {
			// no statements to execute
			return nullptr;
		}
		// if there are multiple statements, we directly execute the statements besides the last one
		// we only return the result of the last statement to the user, unless one of the previous statements fails
		for (idx_t i = 0; i + 1 < statements.size(); i++) {
			auto pending_query = connection->PendingQuery(std::move(statements[i]), false);
			auto res = CompletePendingQuery(*pending_query);

			if (res->HasError()) {
				res->ThrowError();
			}
		}

		prep = connection->Prepare(std::move(statements.back()));
		if (prep->HasError()) {
			prep->error.Throw();
		}
	}

	auto &named_param_map = prep->named_param_map;
	if (py::isinstance<py::dict>(params)) {
		if (named_param_map.empty()) {
			throw InvalidInputException("Param is of type 'dict', but no named parameters were found in the query");
		}
		// Transform named parameters to regular positional parameters
		params = TransformNamedParameters(named_param_map, params);
		// Clear the map, we don't need it anymore
		prep->named_param_map.clear();
	} else if (!named_param_map.empty()) {
		throw InvalidInputException("Named parameters found, but param is not of type 'dict'");
	}

	// this is a list of a list of parameters in executemany
	py::list params_set;
	if (!many) {
		params_set = py::list(1);
		params_set[0] = params;
	} else {
		params_set = params;
	}

	// For every entry of the argument list, execute the prepared statement with said arguments
	for (pybind11::handle single_query_params : params_set) {
		if (prep->n_param != py::len(single_query_params)) {
			throw InvalidInputException("Prepared statement needs %d parameters, %d given", prep->n_param,
			                            py::len(single_query_params));
		}
		auto args = DuckDBPyConnection::TransformPythonParamList(single_query_params);
		unique_ptr<QueryResult> res;
		{
			py::gil_scoped_release release;
			unique_lock<std::mutex> lock(py_connection_lock);
			auto pending_query = prep->PendingQuery(args);
			res = CompletePendingQuery(*pending_query);

			if (res->HasError()) {
				res->ThrowError();
			}
		}

		if (!many) {
			return res;
		}
	}
	return nullptr;
}

shared_ptr<DuckDBPyConnection> DuckDBPyConnection::Execute(const string &query, py::object params, bool many) {
	auto res = ExecuteInternal(query, std::move(params), many);
	if (res) {
		auto py_result = make_uniq<DuckDBPyResult>(std::move(res));
		result = make_uniq<DuckDBPyRelation>(std::move(py_result));
	}
	return shared_from_this();
}

shared_ptr<DuckDBPyConnection> DuckDBPyConnection::Append(const string &name, const DataFrame &value) {
	RegisterPythonObject("__append_df", value);
	return Execute("INSERT INTO \"" + name + "\" SELECT * FROM __append_df");
}

shared_ptr<DuckDBPyConnection> DuckDBPyConnection::RegisterPythonObject(const string &name,
                                                                        const py::object &python_object) {
	if (!connection) {
		throw ConnectionException("Connection has already been closed");
	}

	if (DuckDBPyConnection::IsPandasDataframe(python_object)) {
		auto new_df = PandasScanFunction::PandasReplaceCopiedNames(python_object);
		{
			py::gil_scoped_release release;
			temporary_views[name] = connection->TableFunction("pandas_scan", {Value::POINTER((uintptr_t)new_df.ptr())})
			                            ->CreateView(name, true, true);
		}

		// keep a reference
		vector<shared_ptr<ExternalDependency>> dependencies;
		dependencies.push_back(make_shared<PythonDependencies>(make_uniq<RegisteredObject>(python_object),
		                                                       make_uniq<RegisteredObject>(new_df)));
		connection->context->external_dependencies[name] = std::move(dependencies);
	} else if (IsAcceptedArrowObject(python_object) || IsPolarsDataframe(python_object)) {
		py::object arrow_object;
		if (IsPolarsDataframe(python_object)) {
			if (PolarsDataFrame::IsDataFrame(python_object)) {
				arrow_object = python_object.attr("to_arrow")();
			} else if (PolarsDataFrame::IsLazyFrame(python_object)) {
				py::object materialized = python_object.attr("collect")();
				arrow_object = materialized.attr("to_arrow")();
			} else {
				throw NotImplementedException("Unsupported Polars DF Type");
			}
		} else {
			arrow_object = python_object;
		}
		auto stream_factory =
		    make_uniq<PythonTableArrowArrayStreamFactory>(arrow_object.ptr(), connection->context->config);
		auto stream_factory_produce = PythonTableArrowArrayStreamFactory::Produce;
		auto stream_factory_get_schema = PythonTableArrowArrayStreamFactory::GetSchema;
		{
			py::gil_scoped_release release;
			temporary_views[name] =
			    connection
			        ->TableFunction("arrow_scan", {Value::POINTER((uintptr_t)stream_factory.get()),
			                                       Value::POINTER((uintptr_t)stream_factory_produce),
			                                       Value::POINTER((uintptr_t)stream_factory_get_schema)})
			        ->CreateView(name, true, true);
		}
		vector<shared_ptr<ExternalDependency>> dependencies;
		dependencies.push_back(
		    make_shared<PythonDependencies>(make_uniq<RegisteredArrow>(std::move(stream_factory), arrow_object)));
		connection->context->external_dependencies[name] = std::move(dependencies);
	} else if (DuckDBPyRelation::IsRelation(python_object)) {
		auto pyrel = py::cast<DuckDBPyRelation *>(python_object);
		pyrel->CreateView(name, true);
	} else {
		auto py_object_type = string(py::str(python_object.get_type().attr("__name__")));
		throw InvalidInputException("Python Object %s not suitable to be registered as a view", py_object_type);
	}
	return shared_from_this();
}

unique_ptr<DuckDBPyRelation> DuckDBPyConnection::ReadJSON(const string &name, const py::object &columns,
                                                          const py::object &sample_size,
                                                          const py::object &maximum_depth) {
	if (!connection) {
		throw ConnectionException("Connection has already been closed");
	}

	named_parameter_map_t options;

	if (!py::none().is(columns)) {
		if (!py::isinstance<py::dict>(columns)) {
			throw InvalidInputException("read_json only accepts 'columns' as a dict[str, str]");
		}
		py::dict columns_dict = columns;
		child_list_t<Value> struct_fields;

		for (auto &kv : columns_dict) {
			auto &column_name = kv.first;
			auto &type = kv.second;
			if (!py::isinstance<py::str>(column_name)) {
				string actual_type = py::str(column_name.get_type());
				throw InvalidInputException("The provided column name must be a str, not of type '%s'", actual_type);
			}
			if (!py::isinstance<py::str>(type)) {
				string actual_type = py::str(column_name.get_type());
				throw InvalidInputException("The provided column type must be a str, not of type '%s'", actual_type);
			}
			struct_fields.emplace_back(py::str(column_name), Value(py::str(type)));
		}
		auto dtype_struct = Value::STRUCT(std::move(struct_fields));
		options["columns"] = std::move(dtype_struct);
	}

	if (!py::none().is(sample_size)) {
		if (!py::isinstance<py::int_>(sample_size)) {
			string actual_type = py::str(sample_size.get_type());
			throw InvalidInputException("read_json only accepts 'sample_size' as an integer, not '%s'", actual_type);
		}
		options["sample_size"] = Value::INTEGER(py::int_(sample_size));
	}

	if (!py::none().is(maximum_depth)) {
		if (!py::isinstance<py::int_>(maximum_depth)) {
			string actual_type = py::str(maximum_depth.get_type());
			throw InvalidInputException("read_json only accepts 'maximum_depth' as an integer, not '%s'", actual_type);
		}
		options["maximum_depth"] = Value::INTEGER(py::int_(maximum_depth));
	}

	bool auto_detect = false;
	if (!options.count("columns")) {
		options["auto_detect"] = Value::BOOLEAN(true);
		auto_detect = true;
	}

	auto read_json_relation = make_shared<ReadJSONRelation>(connection->context, name, std::move(options), auto_detect);
	if (read_json_relation == nullptr) {
		throw InvalidInputException("read_json can only be used when the JSON extension is (statically) loaded");
	}
	return make_uniq<DuckDBPyRelation>(std::move(read_json_relation));
}

PathLike DuckDBPyConnection::GetPathLike(const py::object &object) {
	return PathLike::Create(object, *this);
}

unique_ptr<DuckDBPyRelation> DuckDBPyConnection::ReadCSV(
    const py::object &name_p, const py::object &header, const py::object &compression, const py::object &sep,
    const py::object &delimiter, const py::object &dtype, const py::object &na_values, const py::object &skiprows,
    const py::object &quotechar, const py::object &escapechar, const py::object &encoding, const py::object &parallel,
    const py::object &date_format, const py::object &timestamp_format, const py::object &sample_size,
    const py::object &all_varchar, const py::object &normalize_names, const py::object &filename) {
	if (!connection) {
		throw ConnectionException("Connection has already been closed");
	}
	BufferedCSVReaderOptions options;
	auto path_like = GetPathLike(name_p);
	auto &name = path_like.str;
	auto file_like_object_wrapper = std::move(path_like.dependency);

	// First check if the header is explicitly set
	// when false this affects the returned types, so it needs to be known at initialization of the relation
	if (!py::none().is(header)) {

		bool header_as_int = py::isinstance<py::int_>(header);
		bool header_as_bool = py::isinstance<py::bool_>(header);

		if (header_as_bool) {
			options.SetHeader(py::bool_(header));
		} else if (header_as_int) {
			if ((int)py::int_(header) != 0) {
				throw InvalidInputException("read_csv only accepts 0 if 'header' is given as an integer");
			}
			options.SetHeader(true);
		} else {
			throw InvalidInputException("read_csv only accepts 'header' as an integer, or a boolean");
		}
	}

	// We want to detect if the file can be opened, we set this in the options so we can detect this at bind time
	// rather than only at execution time
	if (!py::none().is(compression)) {
		if (!py::isinstance<py::str>(compression)) {
			throw InvalidInputException("read_csv only accepts 'compression' as a string");
		}
		options.SetCompression(py::str(compression));
	}

	auto read_csv_p = connection->ReadCSV(name, options);
	auto &read_csv = (ReadCSVRelation &)*read_csv_p;
	if (file_like_object_wrapper) {
		D_ASSERT(!read_csv.extra_dependencies);
		read_csv.extra_dependencies = std::move(file_like_object_wrapper);
	}

	if (options.has_header) {
		// 'options' is only used to initialize the ReadCSV relation
		// we also need to set this in the arguments passed to the function
		read_csv.AddNamedParameter("header", Value::BOOLEAN(options.header));
	}

	if (options.compression != FileCompressionType::AUTO_DETECT) {
		read_csv.AddNamedParameter("compression", Value(py::str(compression)));
	}

	bool has_sep = !py::none().is(sep);
	bool has_delimiter = !py::none().is(delimiter);
	if (has_sep && has_delimiter) {
		throw InvalidInputException("read_csv takes either 'delimiter' or 'sep', not both");
	}
	if (has_sep) {
		read_csv.AddNamedParameter("delim", Value(py::str(sep)));
	} else if (has_delimiter) {
		read_csv.AddNamedParameter("delim", Value(py::str(delimiter)));
	}

	// We don't support overriding the names of the header yet
	// 'names'
	// if (keywords.count("names")) {
	//	if (!py::isinstance<py::list>(kwargs["names"])) {
	//		throw InvalidInputException("read_csv only accepts 'names' as a list of strings");
	//	}
	//	vector<string> names;
	//	py::list names_list = kwargs["names"];
	//	for (auto& elem : names_list) {
	//		if (!py::isinstance<py::str>(elem)) {
	//			throw InvalidInputException("read_csv 'names' list has to consist of only strings");
	//		}
	//		names.push_back(py::str(elem));
	//	}
	//	// FIXME: Check for uniqueness of 'names' ?
	//}

	if (!py::none().is(dtype)) {
		if (py::isinstance<py::dict>(dtype)) {
			child_list_t<Value> struct_fields;
			py::dict dtype_dict = dtype;
			for (auto &kv : dtype_dict) {
				struct_fields.emplace_back(py::str(kv.first), Value(py::str(kv.second)));
			}
			auto dtype_struct = Value::STRUCT(std::move(struct_fields));
			read_csv.AddNamedParameter("dtypes", std::move(dtype_struct));
		} else if (py::isinstance<py::list>(dtype)) {
			auto dtype_list = TransformPythonValue(py::list(dtype));
			D_ASSERT(dtype_list.type().id() == LogicalTypeId::LIST);
			auto &children = ListValue::GetChildren(dtype_list);
			for (auto &child : children) {
				if (child.type().id() != LogicalTypeId::VARCHAR) {
					throw InvalidInputException("The types provided to 'dtype' have to be strings");
				}
			}
			read_csv.AddNamedParameter("dtypes", std::move(dtype_list));
		} else {
			throw InvalidInputException("read_csv only accepts 'dtype' as a dictionary or a list of strings");
		}
	}

	if (!py::none().is(na_values)) {
		if (!py::isinstance<py::str>(na_values)) {
			throw InvalidInputException("read_csv only accepts 'na_values' as a string");
		}
		read_csv.AddNamedParameter("nullstr", Value(py::str(na_values)));
	}

	if (!py::none().is(skiprows)) {
		if (!py::isinstance<py::int_>(skiprows)) {
			throw InvalidInputException("read_csv only accepts 'skiprows' as an integer");
		}
		read_csv.AddNamedParameter("skip", Value::INTEGER(py::int_(skiprows)));
	}

	if (!py::none().is(parallel)) {
		if (!py::isinstance<py::bool_>(parallel)) {
			throw InvalidInputException("read_csv only accepts 'parallel' as a boolean");
		}
		read_csv.AddNamedParameter("parallel", Value::BOOLEAN(py::bool_(parallel)));
	}

	if (!py::none().is(quotechar)) {
		if (!py::isinstance<py::str>(quotechar)) {
			throw InvalidInputException("read_csv only accepts 'quotechar' as a string");
		}
		read_csv.AddNamedParameter("quote", Value(py::str(quotechar)));
	}

	if (!py::none().is(escapechar)) {
		if (!py::isinstance<py::str>(escapechar)) {
			throw InvalidInputException("read_csv only accepts 'escapechar' as a string");
		}
		read_csv.AddNamedParameter("escape", Value(py::str(escapechar)));
	}

	if (!py::none().is(encoding)) {
		if (!py::isinstance<py::str>(encoding)) {
			throw InvalidInputException("read_csv only accepts 'encoding' as a string");
		}
		string encoding_str = StringUtil::Lower(py::str(encoding));
		if (encoding_str != "utf8" && encoding_str != "utf-8") {
			throw BinderException("Copy is only supported for UTF-8 encoded files, ENCODING 'UTF-8'");
		}
	}

	if (!py::none().is(date_format)) {
		if (!py::isinstance<py::str>(date_format)) {
			throw InvalidInputException("read_csv only accepts 'date_format' as a string");
		}
		read_csv.AddNamedParameter("dateformat", Value(py::str(date_format)));
	}

	if (!py::none().is(timestamp_format)) {
		if (!py::isinstance<py::str>(timestamp_format)) {
			throw InvalidInputException("read_csv only accepts 'timestamp_format' as a string");
		}
		read_csv.AddNamedParameter("timestampformat", Value(py::str(timestamp_format)));
	}

	if (!py::none().is(sample_size)) {
		if (!py::isinstance<py::int_>(sample_size)) {
			throw InvalidInputException("read_csv only accepts 'sample_size' as an integer");
		}
		read_csv.AddNamedParameter("sample_size", Value::INTEGER(py::int_(sample_size)));
	}

	if (!py::none().is(all_varchar)) {
		if (!py::isinstance<py::bool_>(all_varchar)) {
			throw InvalidInputException("read_csv only accepts 'all_varchar' as a boolean");
		}
		read_csv.AddNamedParameter("all_varchar", Value::INTEGER(py::bool_(all_varchar)));
	}

	if (!py::none().is(normalize_names)) {
		if (!py::isinstance<py::bool_>(normalize_names)) {
			throw InvalidInputException("read_csv only accepts 'normalize_names' as a boolean");
		}
		read_csv.AddNamedParameter("normalize_names", Value::INTEGER(py::bool_(normalize_names)));
	}

	if (!py::none().is(filename)) {
		if (!py::isinstance<py::bool_>(filename)) {
			throw InvalidInputException("read_csv only accepts 'filename' as a boolean");
		}
		read_csv.AddNamedParameter("filename", Value::INTEGER(py::bool_(filename)));
	}

	return make_uniq<DuckDBPyRelation>(read_csv_p->Alias(name));
}

unique_ptr<DuckDBPyRelation> DuckDBPyConnection::FromQuery(const string &query, const string &alias) {
	if (!connection) {
		throw ConnectionException("Connection has already been closed");
	}
	const char *duckdb_query_error = R"(duckdb.from_query cannot be used to run arbitrary SQL queries.
It can only be used to run individual SELECT statements, and converts the result of that SELECT
statement into a Relation object.
Use duckdb.sql to run arbitrary SQL queries.)";
	return make_uniq<DuckDBPyRelation>(connection->RelationFromQuery(query, alias, duckdb_query_error));
}

unique_ptr<DuckDBPyRelation> DuckDBPyConnection::RunQuery(const string &query, const string &alias) {
	if (!connection) {
		throw ConnectionException("Connection has already been closed");
	}
	Parser parser(connection->context->GetParserOptions());
	parser.ParseQuery(query);
	if (parser.statements.size() == 1 && parser.statements[0]->type == StatementType::SELECT_STATEMENT) {
		return make_uniq<DuckDBPyRelation>(connection->RelationFromQuery(
		    unique_ptr_cast<SQLStatement, SelectStatement>(std::move(parser.statements[0])), alias));
	}
	auto res = ExecuteInternal(query);
	if (!res) {
		return nullptr;
	}
	if (res->properties.return_type != StatementReturnType::QUERY_RESULT) {
		return nullptr;
	}
	// FIXME: we should add support for a relation object over a column data collection to make this more efficient
	vector<vector<Value>> values;
	vector<string> names = res->names;
	while (true) {
		auto chunk = res->Fetch();
		if (!chunk || chunk->size() == 0) {
			break;
		}
		for (idx_t r = 0; r < chunk->size(); r++) {
			vector<Value> row;
			for (idx_t c = 0; c < chunk->ColumnCount(); c++) {
				row.push_back(chunk->data[c].GetValue(r));
			}
			values.push_back(std::move(row));
		}
	}
	if (values.empty()) {
		return nullptr;
	}
	return make_uniq<DuckDBPyRelation>(make_uniq<ValueRelation>(connection->context, values, names));
}

unique_ptr<DuckDBPyRelation> DuckDBPyConnection::Table(const string &tname) {
	if (!connection) {
		throw ConnectionException("Connection has already been closed");
	}
	auto qualified_name = QualifiedName::Parse(tname);
	if (qualified_name.schema.empty()) {
		qualified_name.schema = DEFAULT_SCHEMA;
	}
	return make_uniq<DuckDBPyRelation>(connection->Table(qualified_name.schema, qualified_name.name));
}

unique_ptr<DuckDBPyRelation> DuckDBPyConnection::Values(py::object params) {
	if (!connection) {
		throw ConnectionException("Connection has already been closed");
	}
	if (params.is_none()) {
		params = py::list();
	}
	if (!py::hasattr(params, "__len__")) {
		throw InvalidInputException("Type of object passed to parameter 'values' must be iterable");
	}
	vector<vector<Value>> values {DuckDBPyConnection::TransformPythonParamList(params)};
	return make_uniq<DuckDBPyRelation>(connection->Values(values));
}

unique_ptr<DuckDBPyRelation> DuckDBPyConnection::View(const string &vname) {
	if (!connection) {
		throw ConnectionException("Connection has already been closed");
	}
	// First check our temporary view
	if (temporary_views.find(vname) != temporary_views.end()) {
		return make_uniq<DuckDBPyRelation>(temporary_views[vname]);
	}
	return make_uniq<DuckDBPyRelation>(connection->View(vname));
}

unique_ptr<DuckDBPyRelation> DuckDBPyConnection::TableFunction(const string &fname, py::object params) {
	if (params.is_none()) {
		params = py::list();
	}
	if (!connection) {
		throw ConnectionException("Connection has already been closed");
	}

	return make_uniq<DuckDBPyRelation>(
	    connection->TableFunction(fname, DuckDBPyConnection::TransformPythonParamList(params)));
}

unique_ptr<DuckDBPyRelation> DuckDBPyConnection::FromDF(const DataFrame &value) {
	if (!connection) {
		throw ConnectionException("Connection has already been closed");
	}
	string name = "df_" + StringUtil::GenerateRandomName();
	auto new_df = PandasScanFunction::PandasReplaceCopiedNames(value);
	vector<Value> params;
	params.emplace_back(Value::POINTER((uintptr_t)new_df.ptr()));
	auto rel = connection->TableFunction("pandas_scan", params)->Alias(name);
	rel->extra_dependencies =
	    make_uniq<PythonDependencies>(make_uniq<RegisteredObject>(value), make_uniq<RegisteredObject>(new_df));
	return make_uniq<DuckDBPyRelation>(std::move(rel));
}

unique_ptr<DuckDBPyRelation> DuckDBPyConnection::FromParquet(const string &file_glob, bool binary_as_string,
                                                             bool file_row_number, bool filename,
                                                             bool hive_partitioning, bool union_by_name,
                                                             const py::object &compression) {
	if (!connection) {
		throw ConnectionException("Connection has already been closed");
	}
	string name = "parquet_" + StringUtil::GenerateRandomName();
	vector<Value> params;
	params.emplace_back(file_glob);
	named_parameter_map_t named_parameters({{"binary_as_string", Value::BOOLEAN(binary_as_string)},
	                                        {"file_row_number", Value::BOOLEAN(file_row_number)},
	                                        {"filename", Value::BOOLEAN(filename)},
	                                        {"hive_partitioning", Value::BOOLEAN(hive_partitioning)},
	                                        {"union_by_name", Value::BOOLEAN(union_by_name)}});

	if (!py::none().is(compression)) {
		if (!py::isinstance<py::str>(compression)) {
			throw InvalidInputException("from_parquet only accepts 'compression' as a string");
		}
		named_parameters["compression"] = Value(py::str(compression));
	}
	return make_uniq<DuckDBPyRelation>(
	    connection->TableFunction("parquet_scan", params, named_parameters)->Alias(name));
}

unique_ptr<DuckDBPyRelation> DuckDBPyConnection::FromParquets(const vector<string> &file_globs, bool binary_as_string,
                                                              bool file_row_number, bool filename,
                                                              bool hive_partitioning, bool union_by_name,
                                                              const py::object &compression) {
	if (!connection) {
		throw ConnectionException("Connection has already been closed");
	}
	string name = "parquet_" + StringUtil::GenerateRandomName();
	vector<Value> params;
	auto file_globs_as_value = vector<Value>();
	for (const auto &file : file_globs) {
		file_globs_as_value.emplace_back(file);
	}
	params.emplace_back(Value::LIST(file_globs_as_value));
	named_parameter_map_t named_parameters({{"binary_as_string", Value::BOOLEAN(binary_as_string)},
	                                        {"file_row_number", Value::BOOLEAN(file_row_number)},
	                                        {"filename", Value::BOOLEAN(filename)},
	                                        {"hive_partitioning", Value::BOOLEAN(hive_partitioning)},
	                                        {"union_by_name", Value::BOOLEAN(union_by_name)}});

	if (!py::none().is(compression)) {
		if (!py::isinstance<py::str>(compression)) {
			throw InvalidInputException("from_parquet only accepts 'compression' as a string");
		}
		named_parameters["compression"] = Value(py::str(compression));
	}

	return make_uniq<DuckDBPyRelation>(
	    connection->TableFunction("parquet_scan", params, named_parameters)->Alias(name));
}

unique_ptr<DuckDBPyRelation> DuckDBPyConnection::FromArrow(py::object &arrow_object) {
	if (!connection) {
		throw ConnectionException("Connection has already been closed");
	}
	py::gil_scoped_acquire acquire;
	string name = "arrow_object_" + StringUtil::GenerateRandomName();
	if (!IsAcceptedArrowObject(arrow_object)) {
		auto py_object_type = string(py::str(arrow_object.get_type().attr("__name__")));
		throw InvalidInputException("Python Object Type %s is not an accepted Arrow Object.", py_object_type);
	}
	auto stream_factory =
	    make_uniq<PythonTableArrowArrayStreamFactory>(arrow_object.ptr(), connection->context->config);

	auto stream_factory_produce = PythonTableArrowArrayStreamFactory::Produce;
	auto stream_factory_get_schema = PythonTableArrowArrayStreamFactory::GetSchema;

	auto rel = connection
	               ->TableFunction("arrow_scan", {Value::POINTER((uintptr_t)stream_factory.get()),
	                                              Value::POINTER((uintptr_t)stream_factory_produce),
	                                              Value::POINTER((uintptr_t)stream_factory_get_schema)})
	               ->Alias(name);
	rel->extra_dependencies =
	    make_uniq<PythonDependencies>(make_uniq<RegisteredArrow>(std::move(stream_factory), arrow_object));
	return make_uniq<DuckDBPyRelation>(std::move(rel));
}

unique_ptr<DuckDBPyRelation> DuckDBPyConnection::FromSubstrait(py::bytes &proto) {
	if (!connection) {
		throw ConnectionException("Connection has already been closed");
	}
	string name = "substrait_" + StringUtil::GenerateRandomName();
	vector<Value> params;
	params.emplace_back(Value::BLOB_RAW(proto));
	return make_uniq<DuckDBPyRelation>(connection->TableFunction("from_substrait", params)->Alias(name));
}

unique_ptr<DuckDBPyRelation> DuckDBPyConnection::GetSubstrait(const string &query, bool enable_optimizer) {
	if (!connection) {
		throw ConnectionException("Connection has already been closed");
	}
	vector<Value> params;
	params.emplace_back(query);
	named_parameter_map_t named_parameters({{"enable_optimizer", Value::BOOLEAN(enable_optimizer)}});
	return make_uniq<DuckDBPyRelation>(
	    connection->TableFunction("get_substrait", params, named_parameters)->Alias(query));
}

unique_ptr<DuckDBPyRelation> DuckDBPyConnection::GetSubstraitJSON(const string &query, bool enable_optimizer) {
	if (!connection) {
		throw ConnectionException("Connection has already been closed");
	}
	vector<Value> params;
	params.emplace_back(query);
	named_parameter_map_t named_parameters({{"enable_optimizer", Value::BOOLEAN(enable_optimizer)}});
	return make_uniq<DuckDBPyRelation>(
	    connection->TableFunction("get_substrait_json", params, named_parameters)->Alias(query));
}

unique_ptr<DuckDBPyRelation> DuckDBPyConnection::FromSubstraitJSON(const string &json) {
	if (!connection) {
		throw ConnectionException("Connection has already been closed");
	}
	string name = "from_substrait_" + StringUtil::GenerateRandomName();
	vector<Value> params;
	params.emplace_back(json);
	return make_uniq<DuckDBPyRelation>(connection->TableFunction("from_substrait_json", params)->Alias(name));
}

unordered_set<string> DuckDBPyConnection::GetTableNames(const string &query) {
	if (!connection) {
		throw ConnectionException("Connection has already been closed");
	}
	return connection->GetTableNames(query);
}

shared_ptr<DuckDBPyConnection> DuckDBPyConnection::UnregisterPythonObject(const string &name) {
	connection->context->external_dependencies.erase(name);
	temporary_views.erase(name);
	py::gil_scoped_release release;
	if (connection) {
		connection->Query("DROP VIEW \"" + name + "\"");
	}
	return shared_from_this();
}

shared_ptr<DuckDBPyConnection> DuckDBPyConnection::Begin() {
	Execute("BEGIN TRANSACTION");
	return shared_from_this();
}

shared_ptr<DuckDBPyConnection> DuckDBPyConnection::Commit() {
	if (connection->context->transaction.IsAutoCommit()) {
		return shared_from_this();
	}
	Execute("COMMIT");
	return shared_from_this();
}

shared_ptr<DuckDBPyConnection> DuckDBPyConnection::Rollback() {
	Execute("ROLLBACK");
	return shared_from_this();
}

Optional<py::list> DuckDBPyConnection::GetDescription() {
	if (!result) {
		return py::none();
	}
	return result->Description();
}

void DuckDBPyConnection::Close() {
	result = nullptr;
	connection = nullptr;
	database = nullptr;
	for (auto &cur : cursors) {
		cur->Close();
	}
	cursors.clear();
}

void DuckDBPyConnection::InstallExtension(const string &extension, bool force_install) {
	ExtensionHelper::InstallExtension(*connection->context, extension, force_install);
}

void DuckDBPyConnection::LoadExtension(const string &extension) {
	ExtensionHelper::LoadExternalExtension(*connection->context, extension);
}

// cursor() is stupid
shared_ptr<DuckDBPyConnection> DuckDBPyConnection::Cursor() {
	if (!connection) {
		throw ConnectionException("Connection has already been closed");
	}
	auto res = make_shared<DuckDBPyConnection>();
	res->database = database;
	res->connection = make_uniq<Connection>(*res->database);
	cursors.push_back(res);
	return res;
}

// these should be functions on the result but well
Optional<py::tuple> DuckDBPyConnection::FetchOne() {
	if (!result) {
		throw InvalidInputException("No open result set");
	}
	return result->FetchOne();
}

py::list DuckDBPyConnection::FetchMany(idx_t size) {
	if (!result) {
		throw InvalidInputException("No open result set");
	}
	return result->FetchMany(size);
}

py::list DuckDBPyConnection::FetchAll() {
	if (!result) {
		throw InvalidInputException("No open result set");
	}
	return result->FetchAll();
}

py::dict DuckDBPyConnection::FetchNumpy() {
	if (!result) {
		throw InvalidInputException("No open result set");
	}
	return result->FetchNumpyInternal();
}

DataFrame DuckDBPyConnection::FetchDF(bool date_as_object) {
	if (!result) {
		throw InvalidInputException("No open result set");
	}
	return result->FetchDF(date_as_object);
}

DataFrame DuckDBPyConnection::FetchDFChunk(const idx_t vectors_per_chunk, bool date_as_object) const {
	if (!result) {
		throw InvalidInputException("No open result set");
	}
	return result->FetchDFChunk(vectors_per_chunk, date_as_object);
}

duckdb::pyarrow::Table DuckDBPyConnection::FetchArrow(idx_t chunk_size) {
	if (!result) {
		throw InvalidInputException("No open result set");
	}
	return result->ToArrowTable(chunk_size);
}

py::dict DuckDBPyConnection::FetchPyTorch() {
	if (!result) {
		throw InvalidInputException("No open result set");
	}
	return result->FetchPyTorch();
}

py::dict DuckDBPyConnection::FetchTF() {
	if (!result) {
		throw InvalidInputException("No open result set");
	}
	return result->FetchTF();
}

PolarsDataFrame DuckDBPyConnection::FetchPolars(idx_t chunk_size) {
	auto arrow = FetchArrow(chunk_size);
	return py::cast<PolarsDataFrame>(py::module::import("polars").attr("DataFrame")(arrow));
}

duckdb::pyarrow::RecordBatchReader DuckDBPyConnection::FetchRecordBatchReader(const idx_t chunk_size) const {
	if (!result) {
		throw InvalidInputException("No open result set");
	}
	return result->FetchRecordBatchReader(chunk_size);
}

static void CreateArrowScan(py::object entry, TableFunctionRef &table_function,
                            vector<unique_ptr<ParsedExpression>> &children, ClientConfig &config) {
	string name = "arrow_" + StringUtil::GenerateRandomName();
	auto stream_factory = make_uniq<PythonTableArrowArrayStreamFactory>(entry.ptr(), config);
	auto stream_factory_produce = PythonTableArrowArrayStreamFactory::Produce;
	auto stream_factory_get_schema = PythonTableArrowArrayStreamFactory::GetSchema;

	children.push_back(make_uniq<ConstantExpression>(Value::POINTER((uintptr_t)stream_factory.get())));
	children.push_back(make_uniq<ConstantExpression>(Value::POINTER((uintptr_t)stream_factory_produce)));
	children.push_back(make_uniq<ConstantExpression>(Value::POINTER((uintptr_t)stream_factory_get_schema)));

	table_function.function = make_uniq<FunctionExpression>("arrow_scan", std::move(children));
	table_function.external_dependency =
	    make_uniq<PythonDependencies>(make_uniq<RegisteredArrow>(std::move(stream_factory), entry));
}

static unique_ptr<TableRef> TryReplacement(py::dict &dict, py::str &table_name, ClientConfig &config,
                                           py::object &current_frame) {
	if (!dict.contains(table_name)) {
		// not present in the globals
		return nullptr;
	}
	auto entry = dict[table_name];
	auto table_function = make_uniq<TableFunctionRef>();
	vector<unique_ptr<ParsedExpression>> children;
	NumpyObjectType numpytype; // Identify the type of accepted numpy objects.
	if (DuckDBPyConnection::IsPandasDataframe(entry)) {
		string name = "df_" + StringUtil::GenerateRandomName();
		auto new_df = PandasScanFunction::PandasReplaceCopiedNames(entry);
		children.push_back(make_uniq<ConstantExpression>(Value::POINTER((uintptr_t)new_df.ptr())));
		table_function->function = make_uniq<FunctionExpression>("pandas_scan", std::move(children));
		table_function->external_dependency =
		    make_uniq<PythonDependencies>(make_uniq<RegisteredObject>(entry), make_uniq<RegisteredObject>(new_df));
	} else if (DuckDBPyConnection::IsAcceptedArrowObject(entry)) {
		CreateArrowScan(entry, *table_function, children, config);
	} else if (DuckDBPyRelation::IsRelation(entry)) {
		auto pyrel = py::cast<DuckDBPyRelation *>(entry);
		// create a subquery from the underlying relation object
		auto select = make_uniq<SelectStatement>();
		select->node = pyrel->GetRel().GetQueryNode();

		auto subquery = make_uniq<SubqueryRef>(std::move(select));
		return std::move(subquery);
	} else if (PolarsDataFrame::IsDataFrame(entry)) {
		auto arrow_dataset = entry.attr("to_arrow")();
		CreateArrowScan(arrow_dataset, *table_function, children, config);
	} else if (PolarsDataFrame::IsLazyFrame(entry)) {
		auto materialized = entry.attr("collect")();
		auto arrow_dataset = materialized.attr("to_arrow")();
		CreateArrowScan(arrow_dataset, *table_function, children, config);
	} else if ((numpytype = DuckDBPyConnection::IsAcceptedNumpyObject(entry)) != NumpyObjectType::INVALID) {
		string name = "np_" + StringUtil::GenerateRandomName();
		py::dict data; // we will convert all the supported format to dict{"key": np.array(value)}.
		size_t idx = 0;
		switch (numpytype) {
		case NumpyObjectType::NDARRAY1D:
			data["column0"] = entry;
			break;
		case NumpyObjectType::NDARRAY2D:
			idx = 0;
			for (auto item : py::cast<py::array>(entry)) {
				data[("column" + std::to_string(idx)).c_str()] = item;
				idx++;
			}
			break;
		case NumpyObjectType::LIST:
			idx = 0;
			for (auto item : py::cast<py::list>(entry)) {
				data[("column" + std::to_string(idx)).c_str()] = item;
				idx++;
			}
			break;
		case NumpyObjectType::DICT:
			data = py::cast<py::dict>(entry);
			break;
		default:
			throw NotImplementedException("Unsupported Numpy object");
			break;
		}
		children.push_back(make_uniq<ConstantExpression>(Value::POINTER((uintptr_t)data.ptr())));
		table_function->function = make_uniq<FunctionExpression>("pandas_scan", std::move(children));
		table_function->external_dependency =
		    make_uniq<PythonDependencies>(make_uniq<RegisteredObject>(entry), make_uniq<RegisteredObject>(data));
	} else {
		std::string location = py::cast<py::str>(current_frame.attr("f_code").attr("co_filename"));
		location += ":";
		location += py::cast<py::str>(current_frame.attr("f_lineno"));
		std::string cpp_table_name = table_name;
		auto py_object_type = string(py::str(entry.get_type().attr("__name__")));

		throw InvalidInputException(
		    "Python Object \"%s\" of type \"%s\" found on line \"%s\" not suitable for replacement scans.\nMake sure "
		    "that \"%s\" is either a pandas.DataFrame, duckdb.DuckDBPyRelation, pyarrow Table, Dataset, "
		    "RecordBatchReader, Scanner, or NumPy ndarrays with supported format",
		    cpp_table_name, py_object_type, location, cpp_table_name);
	}
	return std::move(table_function);
}

static unique_ptr<TableRef> ScanReplacement(ClientContext &context, const string &table_name,
                                            ReplacementScanData *data) {
	py::gil_scoped_acquire acquire;
	auto py_table_name = py::str(table_name);
	// Here we do an exhaustive search on the frame lineage
	auto current_frame = py::module::import("inspect").attr("currentframe")();
	while (hasattr(current_frame, "f_locals")) {
		auto local_dict = py::reinterpret_borrow<py::dict>(current_frame.attr("f_locals"));
		// search local dictionary
		if (local_dict) {
			auto result = TryReplacement(local_dict, py_table_name, context.config, current_frame);
			if (result) {
				return result;
			}
		}
		// search global dictionary
		auto global_dict = py::reinterpret_borrow<py::dict>(current_frame.attr("f_globals"));
		if (global_dict) {
			auto result = TryReplacement(global_dict, py_table_name, context.config, current_frame);
			if (result) {
				return result;
			}
		}
		current_frame = current_frame.attr("f_back");
	}
	// Not found :(
	return nullptr;
}

unordered_map<string, string> TransformPyConfigDict(const py::dict &py_config_dict) {
	unordered_map<string, string> config_dict;
	for (auto &kv : py_config_dict) {
		auto key = py::str(kv.first);
		auto val = py::str(kv.second);
		config_dict[key] = val;
	}
	return config_dict;
}

void CreateNewInstance(DuckDBPyConnection &res, const string &database, DBConfig &config) {
	// We don't cache unnamed memory instances (i.e., :memory:)
	bool cache_instance = database != ":memory:" && !database.empty();
	res.database = instance_cache.CreateInstance(database, config, cache_instance);
	res.connection = make_uniq<Connection>(*res.database);
	auto &context = *res.connection->context;
	PandasScanFunction scan_fun;
	CreateTableFunctionInfo scan_info(scan_fun);
	MapFunction map_fun;
	CreateTableFunctionInfo map_info(map_fun);
	auto &catalog = Catalog::GetSystemCatalog(context);
	context.transaction.BeginTransaction();
	catalog.CreateTableFunction(context, &scan_info);
	catalog.CreateTableFunction(context, &map_info);
	context.transaction.Commit();
	auto &db_config = res.database->instance->config;
	db_config.AddExtensionOption("pandas_analyze_sample",
	                             "The maximum number of rows to sample when analyzing a pandas object column.",
	                             LogicalType::UBIGINT, Value::UBIGINT(1000));
	if (db_config.options.enable_external_access) {
		db_config.replacement_scans.emplace_back(ScanReplacement);
	}
}

static bool HasJupyterProgressBarDependencies() {
	auto &import_cache = *DuckDBPyConnection::ImportCache();
	if (!import_cache.ipywidgets().IsLoaded()) {
		// ipywidgets not installed, needed to support the progress bar
		return false;
	}
	return true;
}

static void SetDefaultConfigArguments(ClientContext &context) {
	if (!DuckDBPyConnection::IsInteractive()) {
		// Don't need to set any special default arguments
		return;
	}

	auto &config = ClientConfig::GetConfig(context);
	config.enable_progress_bar = true;

	if (!DuckDBPyConnection::IsJupyter()) {
		return;
	}
	if (!HasJupyterProgressBarDependencies()) {
		// Disable progress bar altogether
		config.system_progress_bar_disable_reason =
		    "required package 'ipywidgets' is missing, which is needed to render progress bars in Jupyter";
		config.enable_progress_bar = false;
		return;
	}

	// Set the function used to create the display for the progress bar
	context.config.display_create_func = JupyterProgressBarDisplay::Create;
}

static shared_ptr<DuckDBPyConnection> FetchOrCreateInstance(const string &database, DBConfig &config) {
	auto res = make_shared<DuckDBPyConnection>();
	res->database = instance_cache.GetInstance(database, config);
	if (!res->database) {
		//! No cached database, we must create a new instance
		CreateNewInstance(*res, database, config);
		return res;
	}
	res->connection = make_uniq<Connection>(*res->database);
	return res;
}

shared_ptr<DuckDBPyConnection> DuckDBPyConnection::Connect(const string &database, bool read_only,
                                                           const py::dict &config_options) {
	auto config_dict = TransformPyConfigDict(config_options);
	DBConfig config(config_dict, read_only);

	auto res = FetchOrCreateInstance(database, config);
	auto &client_context = *res->connection->context;
	SetDefaultConfigArguments(client_context);
	return res;
}

vector<Value> DuckDBPyConnection::TransformPythonParamList(const py::handle &params) {
	vector<Value> args;
	args.reserve(py::len(params));

	for (auto param : params) {
		args.emplace_back(TransformPythonValue(param, LogicalType::UNKNOWN, false));
	}
	return args;
}

shared_ptr<DuckDBPyConnection> DuckDBPyConnection::DefaultConnection() {
	if (!default_connection) {
		py::dict config_dict;
		default_connection = DuckDBPyConnection::Connect(":memory:", false, config_dict);
	}
	return default_connection;
}

PythonImportCache *DuckDBPyConnection::ImportCache() {
	if (!import_cache) {
		import_cache = make_shared<PythonImportCache>();
	}
	return import_cache.get();
}

ModifiedMemoryFileSystem &DuckDBPyConnection::GetObjectFileSystem() {
	if (!internal_object_filesystem) {
		D_ASSERT(!FileSystemIsRegistered("DUCKDB_INTERNAL_OBJECTSTORE"));
		auto &import_cache_py = *ImportCache();
		auto modified_memory_fs = import_cache_py.pyduckdb().filesystem.modified_memory_filesystem();
		if (modified_memory_fs.ptr() == nullptr) {
			throw InvalidInputException(
			    "This operation could not be completed because required module 'fsspec' is not installed");
		}
		internal_object_filesystem = make_shared<ModifiedMemoryFileSystem>(modified_memory_fs());
		auto &abstract_fs = (AbstractFileSystem &)*internal_object_filesystem;
		RegisterFilesystem(abstract_fs);
	}
	return *internal_object_filesystem;
}

bool DuckDBPyConnection::IsInteractive() {
	return DuckDBPyConnection::environment != PythonEnvironmentType::NORMAL;
}

shared_ptr<DuckDBPyConnection> DuckDBPyConnection::Enter() {
	return shared_from_this();
}

bool DuckDBPyConnection::Exit(DuckDBPyConnection &self, const py::object &exc_type, const py::object &exc,
                              const py::object &traceback) {
	self.Close();
	if (exc_type.ptr() != Py_None) {
		return false;
	}
	return true;
}

void DuckDBPyConnection::Cleanup() {
	default_connection.reset();
	import_cache.reset();
}

bool DuckDBPyConnection::IsPandasDataframe(const py::object &object) {
	if (!ModuleIsLoaded<PandasCacheItem>()) {
		return false;
	}
	auto &import_cache_py = *DuckDBPyConnection::ImportCache();
	return import_cache_py.pandas().DataFrame.IsInstance(object);
}

bool DuckDBPyConnection::IsPolarsDataframe(const py::object &object) {
	if (!ModuleIsLoaded<PolarsCacheItem>()) {
		return false;
	}
	auto &import_cache_py = *DuckDBPyConnection::ImportCache();
	return import_cache_py.polars().DataFrame.IsInstance(object) ||
	       import_cache_py.polars().LazyFrame.IsInstance(object);
}

bool IsValidNumpyDimensions(const py::handle &object, int &dim) {
	// check the dimensions of numpy arrays
	// should only be called by IsAcceptedNumpyObject
	auto &import_cache = *DuckDBPyConnection::ImportCache();
	if (!import_cache.numpy().ndarray.IsInstance(object)) {
		return false;
	}
	auto shape = (py::cast<py::array>(object)).attr("shape");
	if (py::len(shape) != 1) {
		return false;
	}
	int cur_dim = (shape.attr("__getitem__")(0)).cast<int>();
	dim = dim == -1 ? cur_dim : dim;
	return dim == cur_dim;
}
NumpyObjectType DuckDBPyConnection::IsAcceptedNumpyObject(const py::object &object) {
	if (!ModuleIsLoaded<NumpyCacheItem>()) {
		return NumpyObjectType::INVALID;
	}
	auto &import_cache = *DuckDBPyConnection::ImportCache();
	if (import_cache.numpy().ndarray.IsInstance(object)) {
		auto len = py::len((py::cast<py::array>(object)).attr("shape"));
		switch (len) {
		case 1:
			return NumpyObjectType::NDARRAY1D;
		case 2:
			return NumpyObjectType::NDARRAY2D;
		default:
			return NumpyObjectType::INVALID;
		}
	} else if (py::isinstance<py::dict>(object)) {
		int dim = -1;
		for (auto item : py::cast<py::dict>(object)) {
			if (!IsValidNumpyDimensions(item.second, dim)) {
				return NumpyObjectType::INVALID;
			}
		}
		return NumpyObjectType::DICT;
	} else if (py::isinstance<py::list>(object)) {
		int dim = -1;
		for (auto item : py::cast<py::list>(object)) {
			if (!IsValidNumpyDimensions(item, dim)) {
				return NumpyObjectType::INVALID;
			}
		}
		return NumpyObjectType::LIST;
	}
	return NumpyObjectType::INVALID;
}

bool DuckDBPyConnection::IsAcceptedArrowObject(const py::object &object) {
	if (!ModuleIsLoaded<ArrowCacheItem>()) {
		return false;
	}
	auto &import_cache_py = *DuckDBPyConnection::ImportCache();
	return import_cache_py.arrow().lib.Table.IsInstance(object) ||
	       import_cache_py.arrow().lib.RecordBatchReader.IsInstance(object) ||
	       import_cache_py.arrow().dataset.Dataset.IsInstance(object) ||
	       import_cache_py.arrow().dataset.Scanner.IsInstance(object);
}

} // namespace duckdb<|MERGE_RESOLUTION|>--- conflicted
+++ resolved
@@ -109,15 +109,12 @@
 	m.def("register_scalar", &DuckDBPyConnection::RegisterScalarUDF,
 	      "Register a scalar UDF so it can be used in queries", py::arg("name"), py::arg("function"),
 	      py::arg("return_type") = py::none(), py::arg("parameters") = py::none(), py::kw_only(),
-<<<<<<< HEAD
-	      py::arg("varargs") = false);
+	      py::arg("varargs") = false, py::arg("null_handling") = 0, py::arg("exception_handling") = 0);
+
 	m.def("register_vectorized", &DuckDBPyConnection::RegisterVectorizedUDF,
 	      "Register a scalar UDF so it can be used in queries", py::arg("name"), py::arg("function"),
 	      py::arg("return_type") = py::none(), py::arg("parameters") = py::none(), py::kw_only(),
-	      py::arg("varargs") = false);
-=======
 	      py::arg("varargs") = false, py::arg("null_handling") = 0, py::arg("exception_handling") = 0);
->>>>>>> 6397f006
 
 	DefineMethod({"sqltype", "dtype", "type"}, m, &DuckDBPyConnection::Type,
 	             "Create a type object by parsing the 'type_str' string", py::arg("type_str"));
@@ -310,17 +307,17 @@
 	return shared_from_this();
 }
 
-shared_ptr<DuckDBPyConnection> DuckDBPyConnection::RegisterVectorizedUDF(const string &name, const py::object &udf,
-                                                                         const py::object &parameters_p,
-                                                                         shared_ptr<DuckDBPyType> return_type_p,
-                                                                         bool varargs) {
+shared_ptr<DuckDBPyConnection> DuckDBPyConnection::RegisterVectorizedUDF(
+    const string &name, const py::object &udf, const py::object &parameters_p, shared_ptr<DuckDBPyType> return_type_p,
+    bool varargs, FunctionNullHandling null_handling, PythonExceptionHandling exception_handling) {
 	if (!connection) {
 		throw ConnectionException("Connection already closed!");
 	}
 	auto &context = *connection->context;
 	auto &catalog = Catalog::GetSystemCatalog(context);
 
-	auto scalar_function = CreatePyArrowScalarUDF(name, udf, parameters_p, return_type_p, varargs);
+	auto scalar_function =
+	    CreatePyArrowScalarUDF(name, udf, parameters_p, return_type_p, varargs, null_handling, exception_handling);
 	CreateScalarFunctionInfo info(scalar_function);
 
 	context.transaction.BeginTransaction();
