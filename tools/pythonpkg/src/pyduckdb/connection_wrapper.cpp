--- conflicted
+++ resolved
@@ -296,8 +296,6 @@
 	return conn->FetchPyTorch();
 }
 
-<<<<<<< HEAD
-=======
 py::dict PyConnectionWrapper::FetchTF(shared_ptr<DuckDBPyConnection> conn) {
 	if (!conn) {
 		conn = DuckDBPyConnection::DefaultConnection();
@@ -305,7 +303,6 @@
 	return conn->FetchTF();
 }
 
->>>>>>> 79f6a623
 PolarsDataFrame PyConnectionWrapper::FetchPolars(idx_t chunk_size, shared_ptr<DuckDBPyConnection> conn) {
 	if (!conn) {
 		conn = DuckDBPyConnection::DefaultConnection();
