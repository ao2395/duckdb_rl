import pytest

_ = pytest.importorskip("duckdb.experimental.spark")

from spark_namespace.sql.types import (
    LongType,
    StructType,
    BooleanType,
    StructField,
    StringType,
    IntegerType,
    LongType,
    Row,
    ArrayType,
    MapType,
)
from spark_namespace.sql.functions import col, struct, when, lit, array_contains
from spark_namespace.sql.functions import sum, avg, max, min, mean, count


@pytest.fixture
def dataframe_a(spark):
    emp = [
        (1, "Smith", -1, "2018", "10", "M", 3000),
        (2, "Rose", 1, "2010", "20", "M", 4000),
        (3, "Williams", 1, "2010", "10", "M", 1000),
        (4, "Jones", 2, "2005", "10", "F", 2000),
        (5, "Brown", 2, "2010", "40", "", -1),
        (6, "Brown", 2, "2010", "50", "", -1),
    ]
    empColumns = ["emp_id", "name", "superior_emp_id", "year_joined", "emp_dept_id", "gender", "salary"]
    dataframe = spark.createDataFrame(data=emp, schema=empColumns)
    yield dataframe


@pytest.fixture
def dataframe_b(spark):
    dept = [("Finance", 10), ("Marketing", 20), ("Sales", 30), ("IT", 40)]
    deptColumns = ["dept_name", "dept_id"]
    dataframe = spark.createDataFrame(data=dept, schema=deptColumns)
    yield dataframe


class TestDataFrameJoin(object):
    def test_inner_join(self, dataframe_a, dataframe_b):
        df = dataframe_a.join(dataframe_b, dataframe_a.emp_dept_id == dataframe_b.dept_id, "inner")
        df = df.sort(*df.columns)
        res = df.collect()
        expected = [
            Row(
                emp_id=1,
                name='Smith',
                superior_emp_id=-1,
                year_joined='2018',
                emp_dept_id='10',
                gender='M',
                salary=3000,
                dept_name='Finance',
                dept_id=10,
            ),
            Row(
                emp_id=2,
                name='Rose',
                superior_emp_id=1,
                year_joined='2010',
                emp_dept_id='20',
                gender='M',
                salary=4000,
                dept_name='Marketing',
                dept_id=20,
            ),
            Row(
                emp_id=3,
                name='Williams',
                superior_emp_id=1,
                year_joined='2010',
                emp_dept_id='10',
                gender='M',
                salary=1000,
                dept_name='Finance',
                dept_id=10,
            ),
            Row(
                emp_id=4,
                name='Jones',
                superior_emp_id=2,
                year_joined='2005',
                emp_dept_id='10',
                gender='F',
                salary=2000,
                dept_name='Finance',
                dept_id=10,
            ),
            Row(
                emp_id=5,
                name='Brown',
                superior_emp_id=2,
                year_joined='2010',
                emp_dept_id='40',
                gender='',
                salary=-1,
                dept_name='IT',
                dept_id=40,
            ),
        ]
        assert sorted(res) == sorted(expected)

    @pytest.mark.parametrize('how', ['outer', 'fullouter', 'full', 'full_outer'])
    def test_outer_join(self, dataframe_a, dataframe_b, how):
        df = dataframe_a.join(dataframe_b, dataframe_a.emp_dept_id == dataframe_b.dept_id, how)
        df = df.sort(*df.columns)
        res1 = df.collect()
        assert sorted(res1, key=lambda x: x.emp_id or 0) == sorted(
            [
                Row(
                    emp_id=1,
                    name='Smith',
                    superior_emp_id=-1,
                    year_joined='2018',
                    emp_dept_id='10',
                    gender='M',
                    salary=3000,
                    dept_name='Finance',
                    dept_id=10,
                ),
                Row(
                    emp_id=2,
                    name='Rose',
                    superior_emp_id=1,
                    year_joined='2010',
                    emp_dept_id='20',
                    gender='M',
                    salary=4000,
                    dept_name='Marketing',
                    dept_id=20,
                ),
                Row(
                    emp_id=3,
                    name='Williams',
                    superior_emp_id=1,
                    year_joined='2010',
                    emp_dept_id='10',
                    gender='M',
                    salary=1000,
                    dept_name='Finance',
                    dept_id=10,
                ),
                Row(
                    emp_id=4,
                    name='Jones',
                    superior_emp_id=2,
                    year_joined='2005',
                    emp_dept_id='10',
                    gender='F',
                    salary=2000,
                    dept_name='Finance',
                    dept_id=10,
                ),
                Row(
                    emp_id=5,
                    name='Brown',
                    superior_emp_id=2,
                    year_joined='2010',
                    emp_dept_id='40',
                    gender='',
                    salary=-1,
                    dept_name='IT',
                    dept_id=40,
                ),
                Row(
                    emp_id=6,
                    name='Brown',
                    superior_emp_id=2,
                    year_joined='2010',
                    emp_dept_id='50',
                    gender='',
                    salary=-1,
                    dept_name=None,
                    dept_id=None,
                ),
                Row(
                    emp_id=None,
                    name=None,
                    superior_emp_id=None,
                    year_joined=None,
                    emp_dept_id=None,
                    gender=None,
                    salary=None,
                    dept_name='Sales',
                    dept_id=30,
                ),
            ],
            key=lambda x: x.emp_id or 0,
        )

    @pytest.mark.parametrize('how', ['right', 'rightouter', 'right_outer'])
    def test_right_join(self, dataframe_a, dataframe_b, how):
        df = dataframe_a.join(dataframe_b, dataframe_a.emp_dept_id == dataframe_b.dept_id, how)
        df = df.sort(*df.columns)
        res = df.collect()
        assert sorted(res, key=lambda x: x.emp_id or 0) == sorted(
            [
                Row(
                    emp_id=1,
                    name='Smith',
                    superior_emp_id=-1,
                    year_joined='2018',
                    emp_dept_id='10',
                    gender='M',
                    salary=3000,
                    dept_name='Finance',
                    dept_id=10,
                ),
                Row(
                    emp_id=2,
                    name='Rose',
                    superior_emp_id=1,
                    year_joined='2010',
                    emp_dept_id='20',
                    gender='M',
                    salary=4000,
                    dept_name='Marketing',
                    dept_id=20,
                ),
                Row(
                    emp_id=3,
                    name='Williams',
                    superior_emp_id=1,
                    year_joined='2010',
                    emp_dept_id='10',
                    gender='M',
                    salary=1000,
                    dept_name='Finance',
                    dept_id=10,
                ),
                Row(
                    emp_id=4,
                    name='Jones',
                    superior_emp_id=2,
                    year_joined='2005',
                    emp_dept_id='10',
                    gender='F',
                    salary=2000,
                    dept_name='Finance',
                    dept_id=10,
                ),
                Row(
                    emp_id=5,
                    name='Brown',
                    superior_emp_id=2,
                    year_joined='2010',
                    emp_dept_id='40',
                    gender='',
                    salary=-1,
                    dept_name='IT',
                    dept_id=40,
                ),
                Row(
                    emp_id=None,
                    name=None,
                    superior_emp_id=None,
                    year_joined=None,
                    emp_dept_id=None,
                    gender=None,
                    salary=None,
                    dept_name='Sales',
                    dept_id=30,
                ),
            ],
            key=lambda x: x.emp_id or 0,
        )

    @pytest.mark.parametrize('how', ['semi', 'leftsemi', 'left_semi'])
    def test_semi_join(self, dataframe_a, dataframe_b, how):
        df = dataframe_a.join(dataframe_b, dataframe_a.emp_dept_id == dataframe_b.dept_id, how)
        df = df.sort(*df.columns)
        res = df.collect()
        assert sorted(res) == sorted(
            [
                Row(
                    emp_id=1,
                    name='Smith',
                    superior_emp_id=-1,
                    year_joined='2018',
                    emp_dept_id='10',
                    gender='M',
                    salary=3000,
                ),
                Row(
                    emp_id=2,
                    name='Rose',
                    superior_emp_id=1,
                    year_joined='2010',
                    emp_dept_id='20',
                    gender='M',
                    salary=4000,
                ),
                Row(
                    emp_id=3,
                    name='Williams',
                    superior_emp_id=1,
                    year_joined='2010',
                    emp_dept_id='10',
                    gender='M',
                    salary=1000,
                ),
                Row(
                    emp_id=4,
                    name='Jones',
                    superior_emp_id=2,
                    year_joined='2005',
                    emp_dept_id='10',
                    gender='F',
                    salary=2000,
                ),
                Row(
                    emp_id=5,
                    name='Brown',
                    superior_emp_id=2,
                    year_joined='2010',
                    emp_dept_id='40',
                    gender='',
                    salary=-1,
                ),
            ]
        )

    @pytest.mark.parametrize('how', ['anti', 'leftanti', 'left_anti'])
    def test_anti_join(self, dataframe_a, dataframe_b, how):
        df = dataframe_a.join(dataframe_b, dataframe_a.emp_dept_id == dataframe_b.dept_id, how)
        df = df.sort(*df.columns)
        res = df.collect()
        assert res == [
            Row(emp_id=6, name='Brown', superior_emp_id=2, year_joined='2010', emp_dept_id='50', gender='', salary=-1)
        ]

    def test_self_join(self, dataframe_a):
        empDF = dataframe_a

        df = (
            empDF.alias("emp1")
            .join(empDF.alias("emp2"), col("emp1.superior_emp_id") == col("emp2.emp_id"), "inner")
            .select(
                col("emp1.emp_id"),
                col("emp1.name"),
                col("emp2.emp_id").alias("superior_emp_id"),
                col("emp2.name").alias("superior_emp_name"),
            )
        )
        df = df.orderBy(*df.columns)
        res = df.collect()
        assert sorted(res, key=lambda x: x.emp_id) == sorted(
            [
                Row(emp_id=2, name='Rose', superior_emp_id=1, superior_emp_name='Smith'),
                Row(emp_id=3, name='Williams', superior_emp_id=1, superior_emp_name='Smith'),
                Row(emp_id=4, name='Jones', superior_emp_id=2, superior_emp_name='Rose'),
                Row(emp_id=5, name='Brown', superior_emp_id=2, superior_emp_name='Rose'),
                Row(emp_id=6, name='Brown', superior_emp_id=2, superior_emp_name='Rose'),
            ],
            key=lambda x: x.emp_id,
        )

    def test_cross_join(self, spark):
        data1 = [(1, "Carol"), (2, "Alice"), (3, "Dave")]
        data2 = [(4, "A"), (5, "B")]
        df1 = spark.createDataFrame(data1, ["age", "name"])
        df2 = spark.createDataFrame(data2, ["id", "rank"])

        df = df1.crossJoin(df2)

        res = df.orderBy("rank", "age").collect()

        assert sorted(res) == sorted(
            [
                Row(age=1, name="Carol", id=4, rank="A"),
                Row(age=2, name="Alice", id=4, rank="A"),
                Row(age=3, name="Dave", id=4, rank="A"),
                Row(age=1, name="Carol", id=5, rank="B"),
                Row(age=2, name="Alice", id=5, rank="B"),
                Row(age=3, name="Dave", id=5, rank="B"),
            ]
<<<<<<< HEAD
        )
=======
        )

    def test_join_with_using_clause(self, spark, dataframe_a):
        dataframe_a = dataframe_a.select('name', 'year_joined')

        df = dataframe_a.alias('df1')
        df2 = dataframe_a.alias('df2')
        res = df.join(df2, ['name', 'year_joined']).sort('name', 'year_joined')
        res = res.collect()
        assert res == [
            Row(name='Brown', year_joined='2010'),
            Row(name='Brown', year_joined='2010'),
            Row(name='Brown', year_joined='2010'),
            Row(name='Brown', year_joined='2010'),
            Row(name='Jones', year_joined='2005'),
            Row(name='Rose', year_joined='2010'),
            Row(name='Smith', year_joined='2018'),
            Row(name='Williams', year_joined='2010'),
        ]

    def test_join_with_common_column(self, spark, dataframe_a):
        dataframe_a = dataframe_a.select('name', 'year_joined')

        df = dataframe_a.alias('df1')
        df2 = dataframe_a.alias('df2')
        res = df.join(df2, df.name == df2.name).sort('df1.name')
        res = res.collect()
        assert (
            str(res)
            == "[Row(name='Brown', year_joined='2010', name='Brown', year_joined='2010'), Row(name='Brown', year_joined='2010', name='Brown', year_joined='2010'), Row(name='Brown', year_joined='2010', name='Brown', year_joined='2010'), Row(name='Brown', year_joined='2010', name='Brown', year_joined='2010'), Row(name='Jones', year_joined='2005', name='Jones', year_joined='2005'), Row(name='Rose', year_joined='2010', name='Rose', year_joined='2010'), Row(name='Smith', year_joined='2018', name='Smith', year_joined='2018'), Row(name='Williams', year_joined='2010', name='Williams', year_joined='2010')]"
        )

    @pytest.mark.xfail(condition=True, reason="Selecting from a duplicate binding causes an error")
    def test_join_on_joined_data_error(self, spark):
        df = spark.createDataFrame([(2, "Alice"), (5, "Bob")]).toDF("age", "name")
        df2 = spark.createDataFrame([Row(height=80, name="Tom"), Row(height=85, name="Bob")], ["height", "name"])

        first_join = df.join(df2, "name")
        second_join = df.join(df2, "name")
        third_join = first_join.join(second_join, "name")

        third_join.show()

    def test_join_on_column_name_stored_in_variable(self, spark):
        df = spark.createDataFrame([(2, "Alice"), (5, "Bob")]).toDF("age", "name")
        df2 = spark.createDataFrame([Row(height=80, name="Tom"), Row(height=85, name="Bob")], ["height", "name"])

        column = "name"
        col1 = df[column]
        col2 = df2[column]
        res = df.join(df2, col1 == col2)
        res = res.collect()
        assert str(res) == "[Row(age=5, name='Bob', height=85, name='Bob')]"
>>>>>>> 44c3e83b
<|MERGE_RESOLUTION|>--- conflicted
+++ resolved
@@ -379,9 +379,6 @@
                 Row(age=2, name="Alice", id=5, rank="B"),
                 Row(age=3, name="Dave", id=5, rank="B"),
             ]
-<<<<<<< HEAD
-        )
-=======
         )
 
     def test_join_with_using_clause(self, spark, dataframe_a):
@@ -434,5 +431,4 @@
         col2 = df2[column]
         res = df.join(df2, col1 == col2)
         res = res.collect()
-        assert str(res) == "[Row(age=5, name='Bob', height=85, name='Bob')]"
->>>>>>> 44c3e83b
+        assert str(res) == "[Row(age=5, name='Bob', height=85, name='Bob')]"