--- conflicted
+++ resolved
@@ -102,19 +102,9 @@
 	    .def("commit", &PyConnectionWrapper::Commit, "Commit changes performed within a transaction",
 	         py::arg("connection") = py::none())
 	    .def("rollback", &PyConnectionWrapper::Rollback, "Roll back changes performed within a transaction",
-<<<<<<< HEAD
 	         py::arg("connection") = py::none())
 	    .def("read_json", &PyConnectionWrapper::ReadJSON, "Read the JSON file identified by 'name'", py::arg("name"),
-	         py::arg("columns"), py::arg("connection") = py::none())
-	    .def("read_csv", &PyConnectionWrapper::ReadCSV, "Read the CSV file identified by 'name'", py::arg("name"),
-	         py::arg("connection") = py::none(), py::arg("header") = py::none(), py::arg("compression") = py::none(),
-	         py::arg("sep") = py::none(), py::arg("delimiter") = py::none(), py::arg("dtype") = py::none(),
-	         py::arg("na_values") = py::none(), py::arg("skiprows") = py::none(), py::arg("quotechar") = py::none(),
-	         py::arg("escapechar") = py::none(), py::arg("encoding") = py::none(), py::arg("parallel") = py::none())
-	    .def("append", &PyConnectionWrapper::Append, "Append the passed DataFrame to the named table",
-	         py::arg("table_name"), py::arg("df"), py::arg("connection") = py::none())
-=======
-	         py::arg("connection") = py::none());
+	         py::arg("columns"), py::arg("connection") = py::none());
 
 	DefineMethod(
 	    {"read_csv", "from_csv_auto"}, m, &PyConnectionWrapper::ReadCSV,
@@ -128,7 +118,6 @@
 
 	m.def("append", &PyConnectionWrapper::Append, "Append the passed DataFrame to the named table",
 	      py::arg("table_name"), py::arg("df"), py::arg("connection") = py::none())
->>>>>>> b648129d
 	    .def("register", &PyConnectionWrapper::RegisterPythonObject,
 	         "Register the passed Python Object value for querying with a view", py::arg("view_name"),
 	         py::arg("python_object"), py::arg("connection") = py::none())
