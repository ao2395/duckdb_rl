# to regenerate this from scratch, run scripts/regenerate_python_stubs.sh .
# be warned - currently there are still tweaks needed after this file is
# generated. These should be annotated with a comment like
# # stubgen override
# to help the sanity of maintainers.

import duckdb.typing as typing
import duckdb.functional as functional
from duckdb.typing import DuckDBPyType
from duckdb.functional import FunctionNullHandling, PythonUDFType

# We also run this in python3.7, where this is needed
from typing_extensions import Literal
# stubgen override - missing import of Set
from typing import Any, ClassVar, Set, Optional, Callable
from io import StringIO, TextIOBase

from typing import overload, Dict, List, Union
import pandas
# stubgen override - unfortunately we need this for version checks
import sys
import fsspec
import pyarrow.lib
import polars
# stubgen override - This should probably not be exposed
apilevel: str
comment: token_type
default_connection: DuckDBPyConnection
identifier: token_type
keyword: token_type
numeric_const: token_type
operator: token_type
paramstyle: str
string_const: token_type
threadsafety: int
__standard_vector_size__: int
STANDARD: ExplainType
ANALYZE: ExplainType
DEFAULT: PythonExceptionHandling
RETURN_NULL: PythonExceptionHandling

__version__: str

__interactive__: bool
__jupyter__: bool

class BinderException(ProgrammingError): ...

class CastException(DataError): ...

class CatalogException(ProgrammingError): ...

class ConnectionException(OperationalError): ...

class ConstraintException(IntegrityError): ...

class ConversionException(DataError): ...

class DataError(Error): ...

class ExplainType:
    STANDARD: ExplainType
    ANALYZE: ExplainType
    def __int__(self) -> int: ...
    def __index__(self) -> int: ...
    @property
    def __members__(self) -> Dict[str, ExplainType]: ...
    @property
    def name(self) -> str: ...
    @property
    def value(self) -> int: ...

class PythonExceptionHandling:
    DEFAULT: PythonExceptionHandling
    RETURN_NULL: PythonExceptionHandling
    def __int__(self) -> int: ...
    def __index__(self) -> int: ...
    @property
    def __members__(self) -> Dict[str, PythonExceptionHandling]: ...
    @property
    def name(self) -> str: ...
    @property
    def value(self) -> int: ...

class Expression:
	def __init__(self, *args, **kwargs) -> None: ...
	def __neg__(self) -> "Expression": ...

	def __add__(self, expr: "Expression") -> "Expression": ...
	def __radd__(self, expr: "Expression") -> "Expression": ...

	def __sub__(self, expr: "Expression") -> "Expression": ...
	def __rsub__(self, expr: "Expression") -> "Expression": ...

	def __mul__(self, expr: "Expression") -> "Expression": ...
	def __rmul__(self, expr: "Expression") -> "Expression": ...

	def __div__(self, expr: "Expression") -> "Expression": ...
	def __rdiv__(self, expr: "Expression") -> "Expression": ...

	def __truediv__(self, expr: "Expression") -> "Expression": ...
	def __rtruediv__(self, expr: "Expression") -> "Expression": ...

	def __floordiv__(self, expr: "Expression") -> "Expression": ...
	def __rfloordiv__(self, expr: "Expression") -> "Expression": ...

	def __mod__(self, expr: "Expression") -> "Expression": ...
	def __rmod__(self, expr: "Expression") -> "Expression": ...

	def __pow__(self, expr: "Expression") -> "Expression": ...
	def __rpow__(self, expr: "Expression") -> "Expression": ...

<<<<<<< HEAD
=======
	def __and__(self, expr: "Expression") -> "Expression": ...
	def __rand__(self, expr: "Expression") -> "Expression": ...
	def __or__(self, expr: "Expression") -> "Expression": ...
	def __ror__(self, expr: "Expression") -> "Expression": ...
	def __invert__(self) -> "Expression": ...

>>>>>>> cb1c4932
	def __eq__(# type: ignore[override]
		self, expr: "Expression") -> "Expression": ...
	def __ne__(# type: ignore[override]
		self, expr: "Expression") -> "Expression": ...
	def __gt__(self, expr: "Expression") -> "Expression": ...
	def __ge__(self, expr: "Expression") -> "Expression": ...
	def __lt__(self, expr: "Expression") -> "Expression": ...
	def __le__(self, expr: "Expression") -> "Expression": ...

	def show(self) -> None: ...
	def __repr__(self) -> str: ...
	def alias(self, alias: str) -> None: ...
	def when(self, condition: "Expression", value: "Expression") -> "Expression": ...
	def otherwise(self, value: "Expression") -> "Expression": ...
	def cast(self, type: DuckDBPyType) -> "Expression": ...
<<<<<<< HEAD
=======
	def asc(self) -> "Expression": ...
	def desc(self) -> "Expression": ...
	def nulls_first(self) -> "Expression": ...
	def nulls_last(self) -> "Expression": ...
	def isin(self, *cols: "Expression") -> "Expression": ...
	def isnotin(self, *cols: "Expression") -> "Expression": ...
>>>>>>> cb1c4932

def StarExpression(exclude: Optional[List[str]]) -> Expression: ...
def ColumnExpression(column: str) -> Expression: ...
def ConstantExpression(val: Any) -> Expression: ...
def CaseExpression(condition: Expression, value: Expression) -> Expression: ...
def FunctionExpression(function: str, *cols: Expression) -> Expression: ...

class DuckDBPyConnection:
    def __init__(self, *args, **kwargs) -> None: ...
    def append(self, table_name: str, df: pandas.DataFrame) -> DuckDBPyConnection: ...
    def arrow(self, rows_per_batch: int = ...) -> pyarrow.lib.Table: ...
    def begin(self) -> DuckDBPyConnection: ...
    def close(self) -> None: ...
    def commit(self) -> DuckDBPyConnection: ...
    def cursor(self) -> DuckDBPyConnection: ...
    def df(self) -> pandas.DataFrame: ...
    def duplicate(self) -> DuckDBPyConnection: ...
    def execute(self, query: str, parameters: object = ..., multiple_parameter_sets: bool = ...) -> DuckDBPyConnection: ...
    def executemany(self, query: str, parameters: object = ...) -> DuckDBPyConnection: ...
    def fetch_arrow_table(self, rows_per_batch: int = ...) -> pyarrow.lib.Table: ...
    def fetch_df(self, *args, **kwargs) -> pandas.DataFrame: ...
    def fetch_df_chunk(self, *args, **kwargs) -> pandas.DataFrame: ...
    def fetch_record_batch(self, rows_per_batch: int = ...) -> pyarrow.lib.RecordBatchReader: ...
    def fetchall(self) -> List[Any]: ...
    def fetchdf(self, *args, **kwargs) -> pandas.DataFrame: ...
    def fetchmany(self, size: int = ...) -> List[Any]: ...
    def fetchnumpy(self) -> dict: ...
    def fetchone(self) -> Optional[tuple]: ...
    def from_arrow(self, arrow_object: object) -> DuckDBPyRelation: ...
    def read_json(
        self,
        file_name: str,
        columns: Optional[Dict[str,str]] = None,
        sample_size: Optional[int] = None,
        maximum_depth: Optional[int] = None,
        records: Optional[str] = None,
        format: Optional[str] = None
    ) -> DuckDBPyRelation: ...
    def read_csv(
        self,
        path_or_buffer: Union[str, StringIO, TextIOBase],
        header: Optional[bool | int] = None,
        compression: Optional[str] = None,
        sep: Optional[str] = None,
        delimiter: Optional[str] = None,
        dtype: Optional[Dict[str, str] | List[str]] = None,
        na_values: Optional[str] = None,
        skiprows: Optional[int] = None,
        quotechar: Optional[str] = None,
        escapechar: Optional[str] = None,
        encoding: Optional[str] = None,
        parallel: Optional[bool] = None,
        date_format: Optional[str] = None,
        timestamp_format: Optional[str] = None,
        sample_size: Optional[int] = None,
        all_varchar: Optional[bool] = None,
        normalize_names: Optional[bool] = None,
        filename: Optional[bool] = None,
    ) -> DuckDBPyRelation: ...
    def from_csv_auto(
        self,
        name: str,
        header: Optional[bool | int] = None,
        compression: Optional[str] = None,
        sep: Optional[str] = None,
        delimiter: Optional[str] = None,
        dtype: Optional[Dict[str, str] | List[str]] = None,
        na_values: Optional[str] = None,
        skiprows: Optional[int] = None,
        quotechar: Optional[str] = None,
        escapechar: Optional[str] = None,
        encoding: Optional[str] = None,
        parallel: Optional[bool] = None,
        date_format: Optional[str] = None,
        timestamp_format: Optional[str] = None,
        sample_size: Optional[int] = None,
        all_varchar: Optional[bool] = None,
        normalize_names: Optional[bool] = None,
        filename: Optional[bool] = None,
        null_padding: Optional[bool] = None,
    ) -> DuckDBPyRelation: ...
    def from_df(self, df: pandas.DataFrame = ...) -> DuckDBPyRelation: ...
    @overload
    def read_parquet(self, file_glob: str, binary_as_string: bool = ..., *, file_row_number: bool = ..., filename: bool = ..., hive_partitioning: bool = ..., union_by_name: bool = ...) -> DuckDBPyRelation: ...
    @overload
    def read_parquet(self, file_globs: List[str], binary_as_string: bool = ..., *, file_row_number: bool = ..., filename: bool = ..., hive_partitioning: bool = ..., union_by_name: bool = ...) -> DuckDBPyRelation: ...
    @overload
    def from_parquet(self, file_glob: str, binary_as_string: bool = ..., *, file_row_number: bool = ..., filename: bool = ..., hive_partitioning: bool = ..., union_by_name: bool = ...) -> DuckDBPyRelation: ...
    @overload
    def from_parquet(self, file_globs: List[str], binary_as_string: bool = ..., *, file_row_number: bool = ..., filename: bool = ..., hive_partitioning: bool = ..., union_by_name: bool = ...) -> DuckDBPyRelation: ...
    def from_substrait(self, proto: bytes) -> DuckDBPyRelation: ...
    def get_substrait(self, query: str) -> DuckDBPyRelation: ...
    def get_substrait_json(self, query: str) -> DuckDBPyRelation: ...
    def from_substrait_json(self, json: str) -> DuckDBPyRelation: ...
    def get_table_names(self, query: str) -> Set[str]: ...
    def install_extension(self, *args, **kwargs) -> None: ...
    def interrupt(self) -> None: ...
    def list_filesystems(self) -> List[Any]: ...
    def filesystem_is_registered(self, name: str) -> bool: ...
    def load_extension(self, extension: str) -> None: ...
    def pl(self, rows_per_batch: int = ..., connection: DuckDBPyConnection = ...) -> polars.DataFrame: ...
    def torch(self, connection: DuckDBPyConnection = ...) -> dict: ...
    def tf(self, connection: DuckDBPyConnection = ...) -> dict: ...

    def from_query(self, query: str, **kwargs) -> DuckDBPyRelation: ...
    def query(self, query: str, **kwargs) -> DuckDBPyRelation: ...
    def sql(self, query: str, **kwargs) -> DuckDBPyRelation: ...

    def register(self, view_name: str, python_object: object) -> DuckDBPyConnection: ...
    def remove_function(self, name: str) -> DuckDBPyConnection: ...
    def create_function(
        self,
        name: str,
        func: Callable,
        args: Optional[List[DuckDBPyType]],
        return_type: Optional[DuckDBPyType],
        vectorized: Optional[bool] = False,
        null_handling: Optional[FunctionNullHandling] = FunctionNullHandling.DEFAULT,
        exception_handling: Optional[PythonExceptionHandling] = PythonExceptionHandling.DEFAULT,
        side_effects: Optional[bool] = False)  -> DuckDBPyConnection: ...
    def register_filesystem(self, filesystem: fsspec.AbstractFileSystem) -> None: ...
    def rollback(self) -> DuckDBPyConnection: ...
    def table(self, table_name: str) -> DuckDBPyRelation: ...
    def table_function(self, name: str, parameters: object = ...) -> DuckDBPyRelation: ...
    def unregister(self, view_name: str) -> DuckDBPyConnection: ...
    def unregister_filesystem(self, name: str) -> None: ...
    def values(self, values: object) -> DuckDBPyRelation: ...
    def view(self, view_name: str) -> DuckDBPyRelation: ...
    def sqltype(self, type_str: str) -> DuckDBPyType: ...
    def dtype(self, type_str: str) -> DuckDBPyType: ...
    def type(self, type_str: str) -> DuckDBPyType: ...
    def struct_type(self, fields: Union[Dict[str, DuckDBPyType], List[str]]) -> DuckDBPyType: ...
    def row_type(self, fields: Union[Dict[str, DuckDBPyType], List[str]]) -> DuckDBPyType: ...
    def union_type(self, members: Union[Dict[str, DuckDBPyType], List[str]]) -> DuckDBPyType: ...
    def string_type(self, collation: str = "") -> DuckDBPyType: ...
    def enum_type(self, name: str, type: DuckDBPyType, values: List[Any]) -> DuckDBPyType: ...
    def decimal_type(self, width: int, scale: int) -> DuckDBPyType: ...
    def array_type(self, type: DuckDBPyType) -> DuckDBPyType: ...
    def list_type(self, type: DuckDBPyType) -> DuckDBPyType: ...
    def map_type(self, key: DuckDBPyType, value: DuckDBPyType) -> DuckDBPyType: ...
    def __enter__(self) -> DuckDBPyConnection: ...
    def __exit__(self, exc_type: object, exc: object, traceback: object) -> None: ...
    @property
    def description(self) -> Optional[List[Any]]: ...

class DuckDBPyRelation:
    def close(self) -> None: ...
    def __getattr__(self, name: str) -> DuckDBPyRelation: ...
    def __getitem__(self, name: str) -> DuckDBPyRelation: ...
    def __init__(self, *args, **kwargs) -> None: ...
    def aggregate(self, aggr_expr: str, group_expr: str = ...) -> DuckDBPyRelation: ...
    def any_value(self, column: str, groups: str, window_spec: str, projected_columns: str) -> DuckDBPyRelation: ...
    def apply(self, function_name: str, function_aggr: str, group_expr: str = ..., function_parameter: str = ..., projected_columns: str = ...) -> DuckDBPyRelation: ...
    def arg_max(self, arg_column: str, value_column: str, groups: str, window_spec: str, projected_columns: str) -> DuckDBPyRelation: ...
    def arg_min(self, arg_column: str, value_column: str, groups: str, window_spec: str, projected_columns: str) -> DuckDBPyRelation: ...
    def arrow(self, batch_size: int = ...) -> pyarrow.lib.Table: ...
    def avg(self, column: str, groups: str, window_spec: str, projected_columns: str) -> DuckDBPyRelation: ...
    def bit_and(self, column: str, groups: str, window_spec: str, projected_columns: str) -> DuckDBPyRelation: ...
    def bit_or(self, column: str, groups: str, window_spec: str, projected_columns: str) -> DuckDBPyRelation: ...
    def bit_xor(self, column: str, groups: str, window_spec: str, projected_columns: str) -> DuckDBPyRelation: ...
    def bitstring_agg(self, column: str, min: Optional[int], max: Optional[int], groups: str, window_spec: str, projected_columns: str) -> DuckDBPyRelation: ...
    def bool_and(self, column: str, groups: str, window_spec: str, projected_columns: str) -> DuckDBPyRelation: ...
    def bool_or(self, column: str, groups: str, window_spec: str, projected_columns: str) -> DuckDBPyRelation: ...
    def count(self, column: str, groups: str, window_spec: str, projected_columns: str) -> DuckDBPyRelation: ...
    def create(self, table_name: str) -> None: ...
    def create_view(self, view_name: str, replace: bool = ...) -> DuckDBPyRelation: ...
    def cume_dist(self, window_spec: str, projected_columns: str) -> DuckDBPyRelation: ...
    def dense_rank(self, window_spec: str, projected_columns: str) -> DuckDBPyRelation: ...
    def describe(self) -> DuckDBPyRelation: ...
    def df(self, *args, **kwargs) -> pandas.DataFrame: ...
    def distinct(self) -> DuckDBPyRelation: ...
    def except_(self, other_rel: DuckDBPyRelation) -> DuckDBPyRelation: ...
    def execute(self, *args, **kwargs) -> DuckDBPyRelation: ...
    def explain(self, type: Optional[Literal['standard', 'analyze'] | int] = 'standard') -> str: ...
    def favg(self, column: str, groups: str, window_spec: str, projected_columns: str) -> DuckDBPyRelation: ...
    def fetchall(self) -> List[Any]: ...
    def fetchmany(self, size: int = ...) -> List[Any]: ...
    def fetchnumpy(self) -> dict: ...
    def fetchone(self) -> Optional[tuple]: ...
    def fetchdf(self, *args, **kwargs) -> Any: ...
    def fetch_arrow_reader(self, batch_size: int = ...) -> pyarrow.lib.RecordBatchReader: ...
    def fetch_arrow_table(self, rows_per_batch: int = ...) -> pyarrow.lib.Table: ...
    def filter(self, filter_expr: Union[Expression, str]) -> DuckDBPyRelation: ...
    def first(self, column: str, window_spec: str, ignore_nulls: bool, projected_columns: str) -> DuckDBPyRelation: ...
    def first_value(self, column: str, window_spec: str, ignore_nulls: bool, projected_columns: str) -> DuckDBPyRelation: ...
    def fsum(self, column: str, groups: str, window_spec: str, projected_columns: str) -> DuckDBPyRelation: ...
    def geomean(self, column: str, groups: str, projected_columns: str) -> DuckDBPyRelation: ...
    def histogram(self, column: str, groups: str, window_spec: str, projected_columns: str) -> DuckDBPyRelation: ...
    def insert(self, values: object) -> None: ...
    def insert_into(self, table_name: str) -> None: ...
    def intersect(self, other_rel: DuckDBPyRelation) -> DuckDBPyRelation: ...
    def join(self, other_rel: DuckDBPyRelation, condition: str, how: str = ...) -> DuckDBPyRelation: ...
    def lag(self, column: str, window_spec: str, offset: int, default_value: str, ignore_nulls: bool, projected_columns: str) -> DuckDBPyRelation: ...
    def last(self, column: str, window_spec: str, ignore_nulls: bool, projected_columns: str) -> DuckDBPyRelation: ...
    def last_value(self, column: str, window_spec: str, ignore_nulls: bool, projected_columns: str) -> DuckDBPyRelation: ...
    def lead(self, column: str, window_spec: str, offset: int, default_value: str, ignore_nulls: bool, projected_columns: str) -> DuckDBPyRelation: ...
    def limit(self, n: int, offset: int = ...) -> DuckDBPyRelation: ...
    def list(self, column: str, groups: str, window_spec: str, projected_columns: str) -> DuckDBPyRelation: ...
    def map(self, map_function: function, schema: Optional[Dict[str, DuckDBPyType]]) -> DuckDBPyRelation: ...
    def max(self, max_aggr: str, group_expr: str = ...) -> DuckDBPyRelation: ...
    def mean(self, mean_aggr: str, group_expr: str = ...) -> DuckDBPyRelation: ...
    def median(self, median_aggr: str, group_expr: str = ...) -> DuckDBPyRelation: ...
    def min(self, min_aggr: str, group_expr: str = ...) -> DuckDBPyRelation: ...
    def mode(self, aggregation_columns: str, group_columns: str = ...) -> DuckDBPyRelation: ...
    def n_tile(self, window_spec: str, num_buckets: int, projected_columns: str) -> DuckDBPyRelation: ...
    def nth_value(self, column: str, window_spec: str, offset: int, ignore_nulls: bool, projected_columns: str) -> DuckDBPyRelation: ...
    def order(self, order_expr: str) -> DuckDBPyRelation: ...
    def sort(self, *cols: Expression) -> DuckDBPyRelation: ...
    def project(self, *cols: Union[str, Expression]) -> DuckDBPyRelation: ...
    def select(self, *cols: Union[str, Expression]) -> DuckDBPyRelation: ...
    def percent_rank(self, window_spec: str, projected_columns: str) -> DuckDBPyRelation: ...
    def pl(self, rows_per_batch: int = ..., connection: DuckDBPyConnection = ...) -> polars.DataFrame: ...
<<<<<<< HEAD
    def torch(self, connection: DuckDBPyConnection = ...) -> dict: ...
    def tf(self, connection: DuckDBPyConnection = ...) -> dict: ...
    def prod(self, aggregation_columns: str, group_columns: str = ...) -> DuckDBPyRelation: ...
    def project(self, project_expr: str) -> DuckDBPyRelation: ...
    def select(self, *cols: Expression) -> DuckDBPyRelation: ...
    def select_types(self, types: List[Union[str, DuckDBPyType]]) -> DuckDBPyRelation: ...
    def select_dtypes(self, types: List[Union[str, DuckDBPyType]]) -> DuckDBPyRelation: ...
=======
    def product(self, column: str, groups: str, window_spec: str, projected_columns: str) -> DuckDBPyRelation: ...
>>>>>>> cb1c4932
    def quantile(self, q: str, quantile_aggr: str, group_expr: str = ...) -> DuckDBPyRelation: ...
    def quantile_cont(self, column: str, q: Union[float, List[float]], groups: str, projected_columns: str) -> DuckDBPyRelation: ...
    def quantile_disc(self, column: str, q: Union[float, List[float]], groups: str, projected_columns: str) -> DuckDBPyRelation: ...
    def query(self, virtual_table_name: str, sql_query: str) -> DuckDBPyRelation: ...
    def rank(self, window_spec: str, projected_columns: str) -> DuckDBPyRelation: ...
    def rank_dense(self, window_spec: str, projected_columns: str) -> DuckDBPyRelation: ...
    def record_batch(self, batch_size: int = ...) -> pyarrow.lib.RecordBatchReader: ...
    def row_number(self, window_spec: str, projected_columns: str) -> DuckDBPyRelation: ...
    def select_types(self, types: List[Union[str, DuckDBPyType]]) -> DuckDBPyRelation: ...
    def select_dtypes(self, types: List[Union[str, DuckDBPyType]]) -> DuckDBPyRelation: ...
    def set_alias(self, alias: str) -> DuckDBPyRelation: ...
    def show(self) -> None: ...
    def sql_query(self) -> str: ...
    def std(self, column: str, groups: str, window_spec: str, projected_columns: str) -> DuckDBPyRelation: ...
    def stddev(self, column: str, groups: str, window_spec: str, projected_columns: str) -> DuckDBPyRelation: ...
    def stddev_pop(self, column: str, groups: str, window_spec: str, projected_columns: str) -> DuckDBPyRelation: ...
    def stddev_samp(self, column: str, groups: str, window_spec: str, projected_columns: str) -> DuckDBPyRelation: ...
    def string_agg(self, column: str, sep: str, groups: str, window_spec: str, projected_columns: str) -> DuckDBPyRelation: ...
    def sum(self, sum_aggr: str, group_expr: str = ...) -> DuckDBPyRelation: ...
    def to_arrow_table(self, batch_size: int = ...) -> pyarrow.lib.Table: ...
    def to_csv(
            self,
            file_name: str,
            sep: Optional[str],
            na_rep: Optional[str],
            header: Optional[bool],
            quotechar: Optional[str],
            escapechar: Optional[str],
            date_format: Optional[str],
            timestamp_format: Optional[str],
            quoting: Optional[str | int],
            encoding: Optional[str],
            compression: Optional[str]
    ) -> None: ...
    def to_df(self, *args, **kwargs) -> pandas.DataFrame: ...
    def to_parquet(
            self,
            file_name: str,
            compression: Optional[str]
    ) -> None: ...
    def to_table(self, table_name: str) -> None: ...
    def to_view(self, view_name: str, replace: bool = ...) -> DuckDBPyRelation: ...
    def torch(self, connection: DuckDBPyConnection = ...) -> dict: ...
    def tf(self, connection: DuckDBPyConnection = ...) -> dict: ...
    def union(self, union_rel: DuckDBPyRelation) -> DuckDBPyRelation: ...
    def unique(self, unique_aggr: str) -> DuckDBPyRelation: ...
    def var(self, column: str, groups: str, window_spec: str, projected_columns: str) -> DuckDBPyRelation: ...
    def var_pop(self, column: str, groups: str, window_spec: str, projected_columns: str) -> DuckDBPyRelation: ...
    def var_samp(self, column: str, groups: str, window_spec: str, projected_columns: str) -> DuckDBPyRelation: ...
    def variance(self, column: str, groups: str, window_spec: str, projected_columns: str) -> DuckDBPyRelation: ...
    def write_csv(
            self,
            file_name: str,
            sep: Optional[str],
            na_rep: Optional[str],
            header: Optional[bool],
            quotechar: Optional[str],
            escapechar: Optional[str],
            date_format: Optional[str],
            timestamp_format: Optional[str],
            quoting: Optional[str | int],
            encoding: Optional[str],
            compression: Optional[str]
    ) -> None: ...
    def write_parquet(
            self,
            file_name: str,
            compression: Optional[str]
    ) -> None: ...
    def __len__(self) -> int: ...
    @property
    def alias(self) -> str: ...
    @property
    def columns(self) -> List[Any]: ...
    @property
    def dtypes(self) -> List[DuckDBPyType]: ...
    @property
    def description(self) -> List[Any]: ...
    @property
    def shape(self) -> tuple: ...
    @property
    def type(self) -> str: ...
    @property
    def types(self) -> List[DuckDBPyType]: ...

class Error(Exception): ...

class FatalException(Error): ...

class HTTPException(IOException):
    status_code: int
    body: str
    reason: str
    headers: Dict[str, str]

class IOException(OperationalError): ...

class IntegrityError(Error): ...

class InternalError(Error): ...

class InternalException(InternalError): ...

class InterruptException(Error): ...

class InvalidInputException(ProgrammingError): ...

class InvalidTypeException(ProgrammingError): ...

class NotImplementedException(NotSupportedError): ...

class NotSupportedError(Error): ...

class OperationalError(Error): ...

class OutOfMemoryException(OperationalError): ...

class OutOfRangeException(DataError): ...

class ParserException(ProgrammingError): ...

class PermissionException(Error): ...

class ProgrammingError(Error): ...

class SequenceException(Error): ...

class SerializationException(OperationalError): ...

class StandardException(Error): ...

class SyntaxException(ProgrammingError): ...

class TransactionException(OperationalError): ...

class TypeMismatchException(DataError): ...

class ValueOutOfRangeException(DataError): ...

class Warning(Exception): ...

class token_type:
    # stubgen override - these make mypy sad
    #__doc__: ClassVar[str] = ...  # read-only
    #__members__: ClassVar[dict] = ...  # read-only
    __entries: ClassVar[dict] = ...
    comment: ClassVar[token_type] = ...
    identifier: ClassVar[token_type] = ...
    keyword: ClassVar[token_type] = ...
    numeric_const: ClassVar[token_type] = ...
    operator: ClassVar[token_type] = ...
    string_const: ClassVar[token_type] = ...
    def __init__(self, value: int) -> None: ...
    def __eq__(self, other: object) -> bool: ...
    def __getstate__(self) -> int: ...
    def __hash__(self) -> int: ...
    # stubgen override - pybind only puts index in python >= 3.8: https://github.com/EricCousineau-TRI/pybind11/blob/54430436/include/pybind11/pybind11.h#L1789
    if sys.version_info >= (3, 7):
        def __index__(self) -> int: ...
    def __int__(self) -> int: ...
    def __ne__(self, other: object) -> bool: ...
    def __setstate__(self, state: int) -> None: ...
    @property
    def name(self) -> str: ...
    @property
    def value(self) -> int: ...
    @property
    # stubgen override - this gets removed by stubgen but it shouldn't
    def __members__(self) -> object: ...

def aggregate(df: pandas.DataFrame, aggr_expr: str, group_expr: str = ..., connection: DuckDBPyConnection = ...) -> DuckDBPyRelation: ...
def alias(df: pandas.DataFrame, alias: str, connection: DuckDBPyConnection = ...) -> DuckDBPyRelation: ...
def connect(database: str = ..., read_only: bool = ..., config: dict = ...) -> DuckDBPyConnection: ...
def distinct(df: pandas.DataFrame, connection: DuckDBPyConnection = ...) -> DuckDBPyRelation: ...
def filter(df: pandas.DataFrame, filter_expr: str, connection: DuckDBPyConnection = ...) -> DuckDBPyRelation: ...
def from_substrait_json(jsonm: str, connection: DuckDBPyConnection = ...) -> DuckDBPyRelation: ...
def limit(df: pandas.DataFrame, n: int, connection: DuckDBPyConnection = ...) -> DuckDBPyRelation: ...
def order(df: pandas.DataFrame, order_expr: str, connection: DuckDBPyConnection = ...) -> DuckDBPyRelation: ...
def project(df: pandas.DataFrame, project_expr: str, connection: DuckDBPyConnection = ...) -> DuckDBPyRelation: ...
def write_csv(df: pandas.DataFrame, file_name: str, connection: DuckDBPyConnection = ...) -> None: ...
def read_json(
    file_name: str,
    columns: Optional[Dict[str,str]] = None,
    sample_size: Optional[int] = None,
    maximum_depth: Optional[int] = None,
    format: Optional[str] = None,
    records: Optional[str] = None,
    connection: DuckDBPyConnection = ...
) -> DuckDBPyRelation: ...
def read_csv(
    path_or_buffer: Union[str, StringIO, TextIOBase],
    header: Optional[bool | int] = None,
    compression: Optional[str] = None,
    sep: Optional[str] = None,
    delimiter: Optional[str] = None,
    dtype: Optional[Dict[str, str] | List[str]] = None,
    na_values: Optional[str] = None,
    skiprows: Optional[int] = None,
    quotechar: Optional[str] = None,
    escapechar: Optional[str] = None,
    encoding: Optional[str] = None,
    parallel: Optional[bool] = None,
    date_format: Optional[str] = None,
    timestamp_format: Optional[str] = None,
    sample_size: Optional[int] = None,
    all_varchar: Optional[bool] = None,
    normalize_names: Optional[bool] = None,
    filename: Optional[bool] = None,
    connection: DuckDBPyConnection = ...
) -> DuckDBPyRelation: ...
def from_csv_auto(
    name: str,
    header: Optional[bool | int] = None,
    compression: Optional[str] = None,
    sep: Optional[str] = None,
    delimiter: Optional[str] = None,
    dtype: Optional[Dict[str, str] | List[str]] = None,
    na_values: Optional[str] = None,
    skiprows: Optional[int] = None,
    quotechar: Optional[str] = None,
    escapechar: Optional[str] = None,
    encoding: Optional[str] = None,
    parallel: Optional[bool] = None,
    date_format: Optional[str] = None,
    timestamp_format: Optional[str] = None,
    sample_size: Optional[int] = None,
    all_varchar: Optional[bool] = None,
    normalize_names: Optional[bool] = None,
    filename: Optional[bool] = None,
    null_padding: Optional[bool] = None,
    connection: DuckDBPyConnection = ...
) -> DuckDBPyRelation: ...

def append(table_name: str, df: pandas.DataFrame, connection: DuckDBPyConnection = ...) -> DuckDBPyConnection: ...
def arrow(rows_per_batch: int = ..., connection: DuckDBPyConnection = ...) -> pyarrow.lib.Table: ...
def begin(connection: DuckDBPyConnection = ...) -> DuckDBPyConnection: ...
def close(connection: DuckDBPyConnection = ...) -> None: ...
def commit(connection: DuckDBPyConnection = ...) -> DuckDBPyConnection: ...
def cursor(connection: DuckDBPyConnection = ...) -> DuckDBPyConnection: ...
def df(connection: DuckDBPyConnection = ...) -> pandas.DataFrame: ...
def description(connection: DuckDBPyConnection = ...) -> Optional[List[Any]]: ...
def duplicate(connection: DuckDBPyConnection = ...) -> DuckDBPyConnection: ...
def execute(query: str, parameters: object = ..., multiple_parameter_sets: bool = ..., connection: DuckDBPyConnection = ...) -> DuckDBPyConnection: ...
def executemany(query: str, parameters: object = ..., connection: DuckDBPyConnection = ...) -> DuckDBPyConnection: ...
def fetch_arrow_table(rows_per_batch: int = ..., connection: DuckDBPyConnection = ...) -> pyarrow.lib.Table: ...
def fetch_df(*args, connection: DuckDBPyConnection = ..., **kwargs) -> pandas.DataFrame: ...
def fetch_df_chunk(*args, connection: DuckDBPyConnection = ..., **kwargs) -> pandas.DataFrame: ...
def fetch_record_batch(rows_per_batch: int = ..., connection: DuckDBPyConnection = ...) -> pyarrow.lib.RecordBatchReader: ...
def fetchall(connection: DuckDBPyConnection = ...) -> List[Any]: ...
def fetchdf(*args, connection: DuckDBPyConnection = ..., **kwargs) -> pandas.DataFrame: ...
def fetchmany(size: int = ..., connection: DuckDBPyConnection = ...) -> List[Any]: ...
def fetchnumpy(connection: DuckDBPyConnection = ...) -> dict: ...
def fetchone(connection: DuckDBPyConnection = ...) -> Optional[tuple]: ...
def from_arrow(arrow_object: object, connection: DuckDBPyConnection = ...) -> DuckDBPyRelation: ...
def from_df(df: pandas.DataFrame = ..., connection: DuckDBPyConnection = ...) -> DuckDBPyRelation: ...
@overload
def read_parquet(file_glob: str, binary_as_string: bool = ..., *, file_row_number: bool = ..., filename: bool = ..., hive_partitioning: bool = ..., union_by_name: bool = ..., connection: DuckDBPyConnection = ...) -> DuckDBPyRelation: ...
@overload
def read_parquet(file_globs: List[str], binary_as_string: bool = ..., *, file_row_number: bool = ..., filename: bool = ..., hive_partitioning: bool = ..., union_by_name: bool = ..., connection: DuckDBPyConnection = ...) -> DuckDBPyRelation: ...
@overload
def from_parquet(file_glob: str, binary_as_string: bool = ..., *, file_row_number: bool = ..., filename: bool = ..., hive_partitioning: bool = ..., union_by_name: bool = ..., connection: DuckDBPyConnection = ...) -> DuckDBPyRelation: ...
@overload
def from_parquet(file_globs: List[str], binary_as_string: bool = ..., *, file_row_number: bool = ..., filename: bool = ..., hive_partitioning: bool = ..., union_by_name: bool = ..., connection: DuckDBPyConnection = ...) -> DuckDBPyRelation: ...
def from_substrait(proto: bytes, connection: DuckDBPyConnection = ...) -> DuckDBPyRelation: ...
def get_substrait(query: str, connection: DuckDBPyConnection = ...) -> DuckDBPyRelation: ...
def get_substrait_json(query: str, connection: DuckDBPyConnection = ...) -> DuckDBPyRelation: ...
def get_table_names(query: str, connection: DuckDBPyConnection = ...) -> Set[str]: ...
def install_extension(*args, connection: DuckDBPyConnection = ..., **kwargs) -> None: ...
def interrupt(connection: DuckDBPyConnection = ...) -> None: ...
def list_filesystems(connection: DuckDBPyConnection = ...) -> List[Any]: ...
def filesystem_is_registered(name: str, connection: DuckDBPyConnection = ...) -> bool: ...
def load_extension(extension: str, connection: DuckDBPyConnection = ...) -> None: ...
def pl(rows_per_batch: int = ..., connection: DuckDBPyConnection = ...) -> polars.DataFrame: ...
def torch(connection: DuckDBPyConnection = ...) -> dict: ...
def tf(self, connection: DuckDBPyConnection = ...) -> dict: ...
def register(view_name: str, python_object: object, connection: DuckDBPyConnection = ...) -> DuckDBPyConnection: ...
def remove_function(name: str, connection : DuckDBPyConnection = ...) -> DuckDBPyConnection: ...
def create_function(
    name: str,
    func: Callable,
    args: Optional[List[DuckDBPyType]],
    return_type: Optional[DuckDBPyType],
    vectorized: Optional[bool] = False,
    null_handling: Optional[FunctionNullHandling] = FunctionNullHandling.DEFAULT,
    exception_handling: Optional[PythonExceptionHandling] = PythonExceptionHandling.DEFAULT,
    side_effects: Optional[bool] = False,
    connection: DuckDBPyConnection = ...) -> DuckDBPyConnection: ...
def register_filesystem(filesystem: fsspec.AbstractFileSystem, connection: DuckDBPyConnection = ...) -> None: ...
def rollback(connection: DuckDBPyConnection = ...) -> DuckDBPyConnection: ...

def query(query: str, connection: DuckDBPyConnection = ..., **kwargs) -> DuckDBPyRelation: ...
def sql(query: str, connection: DuckDBPyConnection = ..., **kwargs) -> DuckDBPyRelation: ...
def from_query(query: str, connection: DuckDBPyConnection = ..., **kwargs) -> DuckDBPyRelation: ...

def table(table_name: str, connection: DuckDBPyConnection = ...) -> DuckDBPyRelation: ...
def table_function(name: str, parameters: object = ..., connection: DuckDBPyConnection = ...) -> DuckDBPyRelation: ...
def unregister(view_name: str, connection: DuckDBPyConnection = ...) -> DuckDBPyConnection: ...
def query_df(df: pandas.DataFrame, virtual_table_name: str, sql_query: str, connection: DuckDBPyConnection = ...) -> DuckDBPyRelation: ...
def unregister_filesystem(name: str, connection: DuckDBPyConnection = ...) -> None: ...
def tokenize(query: str) -> List[Any]: ...
def values(values: object, connection: DuckDBPyConnection = ...) -> DuckDBPyRelation: ...
def view(view_name: str, connection: DuckDBPyConnection = ...) -> DuckDBPyRelation: ...
def sqltype(type_str: str, connection: DuckDBPyConnection = ...) -> DuckDBPyType: ...
def dtype(type_str: str, connection: DuckDBPyConnection = ...) -> DuckDBPyType: ...
def type(type_str: str, connection: DuckDBPyConnection = ...) -> DuckDBPyType: ...
def struct_type(fields: Union[Dict[str, DuckDBPyType], List[str]], connection: DuckDBPyConnection = ...) -> DuckDBPyType: ...
def row_type(fields: Union[Dict[str, DuckDBPyType], List[str]], connection: DuckDBPyConnection = ...) -> DuckDBPyType: ...
def union_type(members: Union[Dict[str, DuckDBPyType], List[str]], connection: DuckDBPyConnection = ...) -> DuckDBPyType: ...
def string_type(collation: str = "", connection: DuckDBPyConnection = ...) -> DuckDBPyType: ...
def enum_type(name: str, type: DuckDBPyType, values: List[Any], connection: DuckDBPyConnection = ...) -> DuckDBPyType: ...
def decimal_type(width: int, scale: int, connection: DuckDBPyConnection = ...) -> DuckDBPyType: ...
def array_type(type: DuckDBPyType, connection: DuckDBPyConnection = ...) -> DuckDBPyType: ...
def list_type(type: DuckDBPyType, connection: DuckDBPyConnection = ...) -> DuckDBPyType: ...
def map_type(key: DuckDBPyType, value: DuckDBPyType, connection: DuckDBPyConnection = ...) -> DuckDBPyType: ...<|MERGE_RESOLUTION|>--- conflicted
+++ resolved
@@ -110,15 +110,12 @@
 	def __pow__(self, expr: "Expression") -> "Expression": ...
 	def __rpow__(self, expr: "Expression") -> "Expression": ...
 
-<<<<<<< HEAD
-=======
 	def __and__(self, expr: "Expression") -> "Expression": ...
 	def __rand__(self, expr: "Expression") -> "Expression": ...
 	def __or__(self, expr: "Expression") -> "Expression": ...
 	def __ror__(self, expr: "Expression") -> "Expression": ...
 	def __invert__(self) -> "Expression": ...
 
->>>>>>> cb1c4932
 	def __eq__(# type: ignore[override]
 		self, expr: "Expression") -> "Expression": ...
 	def __ne__(# type: ignore[override]
@@ -134,15 +131,12 @@
 	def when(self, condition: "Expression", value: "Expression") -> "Expression": ...
 	def otherwise(self, value: "Expression") -> "Expression": ...
 	def cast(self, type: DuckDBPyType) -> "Expression": ...
-<<<<<<< HEAD
-=======
 	def asc(self) -> "Expression": ...
 	def desc(self) -> "Expression": ...
 	def nulls_first(self) -> "Expression": ...
 	def nulls_last(self) -> "Expression": ...
 	def isin(self, *cols: "Expression") -> "Expression": ...
 	def isnotin(self, *cols: "Expression") -> "Expression": ...
->>>>>>> cb1c4932
 
 def StarExpression(exclude: Optional[List[str]]) -> Expression: ...
 def ColumnExpression(column: str) -> Expression: ...
@@ -355,17 +349,7 @@
     def select(self, *cols: Union[str, Expression]) -> DuckDBPyRelation: ...
     def percent_rank(self, window_spec: str, projected_columns: str) -> DuckDBPyRelation: ...
     def pl(self, rows_per_batch: int = ..., connection: DuckDBPyConnection = ...) -> polars.DataFrame: ...
-<<<<<<< HEAD
-    def torch(self, connection: DuckDBPyConnection = ...) -> dict: ...
-    def tf(self, connection: DuckDBPyConnection = ...) -> dict: ...
-    def prod(self, aggregation_columns: str, group_columns: str = ...) -> DuckDBPyRelation: ...
-    def project(self, project_expr: str) -> DuckDBPyRelation: ...
-    def select(self, *cols: Expression) -> DuckDBPyRelation: ...
-    def select_types(self, types: List[Union[str, DuckDBPyType]]) -> DuckDBPyRelation: ...
-    def select_dtypes(self, types: List[Union[str, DuckDBPyType]]) -> DuckDBPyRelation: ...
-=======
     def product(self, column: str, groups: str, window_spec: str, projected_columns: str) -> DuckDBPyRelation: ...
->>>>>>> cb1c4932
     def quantile(self, q: str, quantile_aggr: str, group_expr: str = ...) -> DuckDBPyRelation: ...
     def quantile_cont(self, column: str, q: Union[float, List[float]], groups: str, projected_columns: str) -> DuckDBPyRelation: ...
     def quantile_disc(self, column: str, q: Union[float, List[float]], groups: str, projected_columns: str) -> DuckDBPyRelation: ...
