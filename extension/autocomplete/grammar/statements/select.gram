--- conflicted
+++ resolved
@@ -114,13 +114,6 @@
 OrderByAll <- 'ALL' DescOrAsc? NullsFirstOrLast?
 
 LimitClause <- 'LIMIT' LimitValue
-<<<<<<< HEAD
-OffsetClause <- 'OFFSET' LimitValue
-LimitValue <- 'ALL' / (NumberLiteral 'PERCENT') / (Expression '%'?)
-
-AliasedExpression <- (ColId ':' Expression) / (Expression 'AS' ColLabelOrString) / (Expression Identifier?)
-
-=======
 OffsetClause <- 'OFFSET' OffsetValue
 LimitValue <- 'ALL' / (NumberLiteral 'PERCENT') / (Expression '%'?)
 OffsetValue <- Expression RowOrRows?
@@ -129,6 +122,5 @@
 
 AliasedExpression <- (ColId ':' Expression) / (Expression 'AS' ColLabelOrString) / (Expression Identifier?)
 
->>>>>>> ed4a2fe0
 ValuesClause <- 'VALUES' List(ValuesExpressions)
 ValuesExpressions <- Parens(List(Expression))