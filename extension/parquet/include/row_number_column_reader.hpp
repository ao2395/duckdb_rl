//===----------------------------------------------------------------------===//
//                         DuckDB
//
// row_number_column_reader.hpp
//
//
//===----------------------------------------------------------------------===//

#pragma once

#ifndef DUCKDB_AMALGAMATION
#include "duckdb/common/limits.hpp"
#endif
#include "column_reader.hpp"
#include "templated_column_reader.hpp"

namespace duckdb {

//! Reads a file-absolute row number as a virtual column that's not actually stored in the file
class RowNumberColumnReader : public ColumnReader {
public:
	static constexpr const PhysicalType TYPE = PhysicalType::INT64;

public:
	RowNumberColumnReader(ParquetReader &reader, LogicalType type_p, const SchemaElement &schema_p, idx_t schema_idx_p,
	                      idx_t max_define_p, idx_t max_repeat_p);

public:
	idx_t Read(uint64_t num_values, parquet_filter_t &filter, data_ptr_t define_out, data_ptr_t repeat_out,
	           Vector &result) override;

<<<<<<< HEAD
	duckdb::unique_ptr<BaseStatistics> Stats(idx_t row_group_idx_p, const std::vector<ColumnChunk> &columns) override;
=======
	unique_ptr<BaseStatistics> Stats(idx_t row_group_idx_p, const vector<ColumnChunk> &columns) override;
>>>>>>> da69aeaa

	void InitializeRead(idx_t row_group_idx_p, const vector<ColumnChunk> &columns, TProtocol &protocol_p) override;

	void Skip(idx_t num_values) override {
		row_group_offset += num_values;
	}
	idx_t GroupRowsAvailable() override {
		return NumericLimits<idx_t>::Maximum();
	};
	uint64_t TotalCompressedSize() override {
		return 0;
	}
	idx_t FileOffset() const override {
		return 0;
	}
	void RegisterPrefetch(ThriftFileTransport &transport, bool allow_merge) override {
	}

private:
	idx_t row_group_offset;
};

} // namespace duckdb<|MERGE_RESOLUTION|>--- conflicted
+++ resolved
@@ -29,11 +29,7 @@
 	idx_t Read(uint64_t num_values, parquet_filter_t &filter, data_ptr_t define_out, data_ptr_t repeat_out,
 	           Vector &result) override;
 
-<<<<<<< HEAD
-	duckdb::unique_ptr<BaseStatistics> Stats(idx_t row_group_idx_p, const std::vector<ColumnChunk> &columns) override;
-=======
 	unique_ptr<BaseStatistics> Stats(idx_t row_group_idx_p, const vector<ColumnChunk> &columns) override;
->>>>>>> da69aeaa
 
 	void InitializeRead(idx_t row_group_idx_p, const vector<ColumnChunk> &columns, TProtocol &protocol_p) override;
 
