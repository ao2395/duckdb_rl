--- conflicted
+++ resolved
@@ -82,11 +82,7 @@
 statement error
 SELECT regexp_extract(s, '(b..)(b..)', i) FROM test
 ----
-<<<<<<< HEAD
-Invalid Input Error: Group index field field must be a constant!
-=======
 Invalid Input Error: Group specification field must be a constant!
->>>>>>> da69aeaa
 
 # null values
 query T
