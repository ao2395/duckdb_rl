# name: test/sql/copy/csv/parallel/csv_parallel_buffer_size.test
# description: Test read CSV function
# group: [parallel]

# force parallelism of the queries
statement ok
PRAGMA verify_parallelism

query III
SELECT sum(a), sum(b), sum(c) FROM read_csv('data/csv/test/multi_column_integer.csv',  COLUMNS=STRUCT_PACK(a := 'INTEGER', b := 'INTEGER', c := 'INTEGER'), auto_detect='true', delim = '|', buffer_size=30)
----
111111111	51866	3195

query I
SELECT sum(a) FROM read_csv('data/csv/test/multi_column_integer.csv',  COLUMNS=STRUCT_PACK(a := 'INTEGER', b := 'INTEGER', c := 'INTEGER'), auto_detect='true', delim = '|', buffer_size=30)
----
111111111

query I
SELECT sum(a) FROM read_csv('data/csv/test/multi_column_integer_rn.csv',  COLUMNS=STRUCT_PACK(a := 'INTEGER', b := 'INTEGER', c := 'INTEGER'), auto_detect='true', delim = '|', buffer_size=30)
----
111111111

query IIII
select * from read_csv('data/csv/test/multi_column_string.csv',  COLUMNS=STRUCT_PACK(a := 'INTEGER', b := 'INTEGER', c := 'INTEGER', d := 'VARCHAR'), auto_detect='true', delim = '|', buffer_size=30)
----
1	6370	371	p1
10	214	465	p2
100	2403	160	p3
1000	1564	67	p4
10000	10617	138	p5
100000	430	181	p6
1000000	1904	658	p7
10000000	12845	370	p8
100000000	15519	785	p9

query IIII
select * from read_csv('data/csv/test/multi_column_string_rn.csv',  COLUMNS=STRUCT_PACK(a := 'INTEGER', b := 'INTEGER', c := 'INTEGER', d := 'VARCHAR'), auto_detect='true', delim = '|', buffer_size=27)
----
1	6370	371	p1
10	214	465	p2
100	2403	160	p3
1000	1564	67	p4
10000	10617	138	p5
100000	430	181	p6
1000000	1904	658	p7
10000000	12845	370	p8
100000000	15519	785	p9

query I
SELECT sum(a) FROM read_csv('data/csv/test/new_line_string_rn.csv',  COLUMNS=STRUCT_PACK(a := 'INTEGER', b := 'INTEGER', c := 'INTEGER', d := 'VARCHAR'), auto_detect='true', delim = '|')
----
111

query I
SELECT sum(a) FROM read_csv('data/csv/test/new_line_string_rn.csv',  COLUMNS=STRUCT_PACK(a := 'INTEGER', b := 'INTEGER', c := 'INTEGER', d := 'VARCHAR'), auto_detect='true', delim = '|', buffer_size=100)
----
111


query I
SELECT sum(a) FROM read_csv('data/csv/test/new_line_string_rn_exc.csv',  COLUMNS=STRUCT_PACK(a := 'INTEGER', b := 'INTEGER', c := 'INTEGER', d := 'VARCHAR'), auto_detect='true', delim = '|')
----
111

query I
SELECT sum(a) FROM read_csv('data/csv/test/new_line_string_rn_exc.csv',  COLUMNS=STRUCT_PACK(a := 'INTEGER', b := 'INTEGER', c := 'INTEGER', d := 'VARCHAR'), auto_detect='true', delim = '|', buffer_size=80)
----
111


query I
SELECT sum(a) FROM read_csv('data/csv/test/new_line_string.csv',  COLUMNS=STRUCT_PACK(a := 'INTEGER', b := 'INTEGER', c := 'INTEGER', d := 'VARCHAR'), auto_detect='true', delim = '|')
----
111

query I
<<<<<<< HEAD
SELECT sum(a) FROM read_csv('data/csv/test/new_line_string.csv',  COLUMNS=STRUCT_PACK(a := 'INTEGER', b := 'INTEGER', c := 'INTEGER', d := 'VARCHAR'), quote ='"', escape ='"', comment = '', auto_detect='true', delim = '|', buffer_size=100, new_line = '\r\n', strict_mode = false)
=======
SELECT sum(a) FROM read_csv('data/csv/test/new_line_string.csv',  COLUMNS=STRUCT_PACK(a := 'INTEGER', b := 'INTEGER', c := 'INTEGER', d := 'VARCHAR'), quote ='"', escape ='"', comment = '', auto_detect='true', delim = '|', buffer_size=100, new_line = '\r\n')
>>>>>>> e249a40c
----
111<|MERGE_RESOLUTION|>--- conflicted
+++ resolved
@@ -75,10 +75,6 @@
 111
 
 query I
-<<<<<<< HEAD
-SELECT sum(a) FROM read_csv('data/csv/test/new_line_string.csv',  COLUMNS=STRUCT_PACK(a := 'INTEGER', b := 'INTEGER', c := 'INTEGER', d := 'VARCHAR'), quote ='"', escape ='"', comment = '', auto_detect='true', delim = '|', buffer_size=100, new_line = '\r\n', strict_mode = false)
-=======
 SELECT sum(a) FROM read_csv('data/csv/test/new_line_string.csv',  COLUMNS=STRUCT_PACK(a := 'INTEGER', b := 'INTEGER', c := 'INTEGER', d := 'VARCHAR'), quote ='"', escape ='"', comment = '', auto_detect='true', delim = '|', buffer_size=100, new_line = '\r\n')
->>>>>>> e249a40c
 ----
 111