# name: test/sql/json/test_json_extract.test
# description: Test JSON typed extract
# group: [json]

require json

statement ok
pragma enable_verification

query T
select json_extract('{"my_field": {"my_nested_field": ["goose", "duck"]}}', '/my_field/my_nested_field/1')
----
"duck"

query T
select json_extract_path('{"my_field": {"my_nested_field": ["goose", "duck"]}}', '/my_field/my_nested_field/1')
----
"duck"

query T
select '{"my_field": {"my_nested_field": ["goose", "duck"]}}'::JSON->'/my_field/my_nested_field/1'
----
"duck"

query T
select json_extract_string('{"my_field": {"my_nested_field": ["goose", "duck"]}}', '/my_field/my_nested_field/1')
----
duck

query T
select json_extract_path_text('{"my_field": {"my_nested_field": ["goose", "duck"]}}', '/my_field/my_nested_field/1')
----
duck

query T
select '{"my_field": {"my_nested_field": ["goose", "duck"]}}'::JSON->>'/my_field/my_nested_field/1'
----
duck

query T
select json_extract('{"my_field": {"my_nested_field": ["goose", "duckduckduckduck"]}}', '/my_field/my_nested_field/1')
----
"duckduckduckduck"

query T
select '{"my_field": {"my_nested_field": ["goose", "duckduckduckduck"]}}'::JSON->'/my_field/my_nested_field/1'
----
"duckduckduckduck"

query T
select json_extract_string('{"my_field": {"my_nested_field": ["goose", "duckduckduckduck"]}}', '/my_field/my_nested_field/1')
----
duckduckduckduck

query T
select '{"my_field": {"my_nested_field": ["goose", "duckduckduckduck"]}}'::JSON->>'/my_field/my_nested_field/1'
----
duckduckduckduck

query T
select json_extract('[1, 2, 42]', 2)
----
42

query T
select json_extract_string('[1, 2, 42]', 2)
----
42

# chained
query T
select '{"my_field": {"my_nested_field": ["goose", "duck"]}}'::JSON->'my_field'->'my_nested_field'->>1
----
duck

# some sqlite tests
query T
SELECT json_extract('{"a":2,"c":[4,5,{"f":7}]}', '$');
----
{"a":2,"c":[4,5,{"f":7}]}

query T
SELECT json_extract('{"a":2,"c":[4,5,{"f":7}]}', '$.c');
----
[4,5,{"f":7}]

query T
SELECT json_extract('{"a":2,"c":[4,5,{"f":7}]}', '$.c[2]');
----
{"f":7}

query T
SELECT json_extract('{"a":2,"c":[4,5,{"f":7}]}', '$.c[2].f');
----
7

query T
SELECT json_extract('{"a":2,"c":[4,5,{"f":7}]}', '$.x');
----
NULL

query T
SELECT json_extract('{"a":2,"c":[4,5],"f":7}', ['$.c','$.a']);
----
[[4,5], 2]

query T
SELECT json_extract('{"a":2,"c":[4,5,{"f":7}]}', ['$.x', '$.a']);
----
[NULL, 2]

query T
SELECT json_extract(NULL, ['$.x', '$.a']);
----
NULL

statement ok
CREATE TABLE t1(j varchar);

statement ok
INSERT INTO t1(j) VALUES('{"a":1,"b":[1,[2,3],4],"c":99}');

query T
SELECT json_extract(j, '$.b[#]') FROM t1;
----
NULL

query T
SELECT json_extract(j, '$.b[#-1]') FROM t1;
----
4

query T
SELECT json_extract(j, '$.b[#-2]') FROM t1;
----
[2,3]

query T
SELECT json_extract(j, '$.b[#-02]') FROM t1;
----
[2,3]

query T
SELECT json_extract(j, '$.b[#-3]') FROM t1;
----
1

query T
SELECT json_extract(j, '$.b[#-4]') FROM t1;
----
NULL

query T
SELECT json_extract(j, '$.b[#-2][#-1]') FROM t1;
----
3

query T
SELECT j::JSON->'$.b[#-2][#-1]' FROM t1;
----
3

query T
SELECT json_extract(j, ['$.b[0]', '$.b[#-1]']) FROM t1;
----
[1, 4]

query T
SELECT j::JSON->['$.b[0]', '$.b[#-1]'] FROM t1;
----
[1, 4]

query T
SELECT json_extract(j, '$.a[#-1]') FROM t1;
----
NULL

query T
SELECT json_extract(j, '$.b[#-000001]') FROM t1;
----
4

query T
SELECT j::JSON->'$.b[#-000001]' FROM t1;
----
4

statement error
SELECT json_extract(j, '$.b[#-]') FROM t1;

statement error
SELECT json_extract(j, '$.b[#9]') FROM t1;

statement error
SELECT json_extract(j, '$.b[#+2]') FROM t1;

statement error
SELECT json_extract(j, '$.b[#-1') FROM t1;

statement error
SELECT json_extract(j, '$.b[#-1x]') FROM t1;

statement ok
CREATE TABLE obj(x varchar);

statement ok
INSERT INTO obj VALUES('{"a":1,"b":2}');

query T
SELECT json_extract(x, '$.b') FROM obj;
----
2

query T
SELECT json_extract(x, '$."b"') FROM obj;
----
2

statement ok
CREATE TABLE t12(x varchar);

statement ok
INSERT INTO t12(x) VALUES(
'{"settings":
    {"layer2":
       {"hapax.legomenon":
          {"forceDisplay":true,
           "transliterate":true,
           "add.footnote":true,
           "summary.report":true},
        "dis.legomenon":
          {"forceDisplay":true,
           "transliterate":false,
           "add.footnote":false,
           "summary.report":true},
        "tris.legomenon":
          {"forceDisplay":true,
           "transliterate":false,
           "add.footnote":false,
           "summary.report":false}
       }
    }
 }');

query T
SELECT json_extract(x, '$.settings.layer2."tris.legomenon"."summary.report"') FROM t12;
----
false

query T
SELECT x::JSON->'$.settings.layer2."tris.legomenon"."summary.report"' FROM t12;
----
false

<<<<<<< HEAD
# issue #5063
=======
# can't deal with force reload / force storage (#5132)

require skip_reload

# test issue #5063
>>>>>>> 7409d2e2
statement ok
create table test5063 as select '{"a": 1, "b": 2}' js

statement ok
prepare q1 as SELECT js->CAST(? AS STRING) FROM test5063

query T
execute q1('a')
----
1<|MERGE_RESOLUTION|>--- conflicted
+++ resolved
@@ -252,15 +252,11 @@
 ----
 false
 
-<<<<<<< HEAD
-# issue #5063
-=======
+
 # can't deal with force reload / force storage (#5132)
-
 require skip_reload
 
 # test issue #5063
->>>>>>> 7409d2e2
 statement ok
 create table test5063 as select '{"a": 1, "b": 2}' js
 
