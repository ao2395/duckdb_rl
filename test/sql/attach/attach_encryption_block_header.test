# name: test/sql/attach/attach_encryption_block_header.test
# group: [attach]

# workaround - alternative verify always forces the latest storage
require no_alternative_verify

statement ok
<<<<<<< HEAD
PRAGMA enable_verification

statement error
ATTACH '__TEST_DIR__/encrypted.duckdb' AS encrypted (ENCRYPTION_KEY '');
----
Binder Error: Not a valid key. A key cannot be empty

statement error
ATTACH '__TEST_DIR__/encrypted.duckdb' AS encrypted (ENCRYPTION_KEY 42);
----
Binder Error: "42" is not a valid key. A key must be of type VARCHAR

statement ok
=======
>>>>>>> 3bcf0148
ATTACH '__TEST_DIR__/encrypted.duckdb' AS encrypted (ENCRYPTION_KEY 'asdf');

statement ok
ATTACH '__TEST_DIR__/unencrypted.duckdb' (STORAGE_VERSION 'v1.0.0');

statement  ok
CREATE OR REPLACE TABLE encrypted.tbl AS SELECT * FROM range(10) t(i);

statement  ok
CREATE OR REPLACE TABLE unencrypted.tbl AS SELECT * FROM range(10) t(i);

query I
SELECT SUM(i) FROM encrypted.tbl
----
45

query I
SELECT SUM(i) FROM unencrypted.tbl
----
45

statement ok
DETACH encrypted

statement ok
DETACH unencrypted

statement error
ATTACH '__TEST_DIR__/encrypted.duckdb' AS encrypted
----

statement error
ATTACH '__TEST_DIR__/unencrypted.duckdb' AS unencrypted (ENCRYPTION_KEY 'asdf');
----

statement ok
ATTACH '__TEST_DIR__/unencrypted.duckdb';

statement ok
ATTACH '__TEST_DIR__/encrypted.duckdb' AS encrypted (ENCRYPTION_KEY 'asdf');

query I
SELECT SUM(i) FROM encrypted.tbl
----
45

query I
SELECT tags FROM duckdb_databases() WHERE database_name LIKE '%encrypted%' ORDER BY database_name;
----
{storage_version=v1.4.0+}
{storage_version=v1.0.0+}

statement ok
DETACH encrypted

statement ok
DETACH unencrypted

statement error
ATTACH '__TEST_DIR__/incompatible_parameters.duckdb' (ENCRYPTION_KEY 'asdf', STORAGE_VERSION 'v1.2.0');
----
Invalid Input Error: Explicit provided STORAGE_VERSION ("v1.2.0") and ENCRYPTION_KEY (storage >= v1.4.0) are not compatible

statement ok
ATTACH '__TEST_DIR__/compatible_parameters.duckdb' (ENCRYPTION_KEY 'asdf', STORAGE_VERSION 'v1.4.0');<|MERGE_RESOLUTION|>--- conflicted
+++ resolved
@@ -3,10 +3,6 @@
 
 # workaround - alternative verify always forces the latest storage
 require no_alternative_verify
-
-statement ok
-<<<<<<< HEAD
-PRAGMA enable_verification
 
 statement error
 ATTACH '__TEST_DIR__/encrypted.duckdb' AS encrypted (ENCRYPTION_KEY '');
@@ -19,8 +15,6 @@
 Binder Error: "42" is not a valid key. A key must be of type VARCHAR
 
 statement ok
-=======
->>>>>>> 3bcf0148
 ATTACH '__TEST_DIR__/encrypted.duckdb' AS encrypted (ENCRYPTION_KEY 'asdf');
 
 statement ok
