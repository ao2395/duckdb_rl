--- conflicted
+++ resolved
@@ -91,12 +91,9 @@
 
 void SQLLogicTestRunner::Reconnect() {
 	con = make_uniq<Connection>(*db);
-<<<<<<< HEAD
-=======
 	if (original_sqlite_test) {
 		con->Query("SET integer_division=true");
 	}
->>>>>>> da69aeaa
 	if (enable_verification) {
 		con->EnableQueryVerification();
 	}
