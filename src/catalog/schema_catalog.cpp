
#include "catalog/schema_catalog.hpp"
#include "common/exception.hpp"
#include "storage/storage_manager.hpp"
#include "catalog/catalog.hpp"


using namespace duckdb;
using namespace std;

SchemaCatalogEntry::SchemaCatalogEntry(Catalog *catalog, string name)
    : AbstractCatalogEntry(catalog, name) {}

void SchemaCatalogEntry::CreateTable(
<<<<<<< HEAD
    const string &table_name, const std::vector<ColumnCatalogEntry> &columns,
    size_t oid) {
=======
    const string &table_name, const std::vector<ColumnCatalogEntry> &columns) {
>>>>>>> 546e0ed2
	if (TableExists(table_name)) {
		throw CatalogException("Table with name %s already exists!",
		                       table_name.c_str());
	}
	auto table = make_shared<TableCatalogEntry>(catalog, table_name);
	catalog->storage_manager->CreateTable(*table.get());

	for (auto &column : columns) {
		table->AddColumn(column);
	}
	tables[table_name] = table;
}

bool SchemaCatalogEntry::TableExists(const string &table_name) {
	return tables.find(table_name) != tables.end();
}

shared_ptr<TableCatalogEntry> SchemaCatalogEntry::GetTable(const string &name) {
	if (!TableExists(name)) {
		throw CatalogException("Table with name %s does not exist!",
		                       name.c_str());
	}
	return tables[name];
}<|MERGE_RESOLUTION|>--- conflicted
+++ resolved
@@ -12,19 +12,13 @@
     : AbstractCatalogEntry(catalog, name) {}
 
 void SchemaCatalogEntry::CreateTable(
-<<<<<<< HEAD
-    const string &table_name, const std::vector<ColumnCatalogEntry> &columns,
-    size_t oid) {
-=======
     const string &table_name, const std::vector<ColumnCatalogEntry> &columns) {
->>>>>>> 546e0ed2
 	if (TableExists(table_name)) {
 		throw CatalogException("Table with name %s already exists!",
 		                       table_name.c_str());
 	}
 	auto table = make_shared<TableCatalogEntry>(catalog, table_name);
 	catalog->storage_manager->CreateTable(*table.get());
-
 	for (auto &column : columns) {
 		table->AddColumn(column);
 	}
