#include "duckdb/catalog/catalog_entry/duck_schema_entry.hpp"
#include "duckdb/catalog/default/default_functions.hpp"
#include "duckdb/catalog/default/default_types.hpp"
#include "duckdb/catalog/default/default_views.hpp"
#include "duckdb/catalog/catalog_entry/collate_catalog_entry.hpp"
#include "duckdb/catalog/catalog_entry/copy_function_catalog_entry.hpp"
#include "duckdb/catalog/catalog_entry/duck_index_entry.hpp"
#include "duckdb/catalog/catalog_entry/pragma_function_catalog_entry.hpp"
#include "duckdb/catalog/catalog_entry/sequence_catalog_entry.hpp"
#include "duckdb/catalog/catalog_entry/table_function_catalog_entry.hpp"
#include "duckdb/catalog/catalog_entry/type_catalog_entry.hpp"
#include "duckdb/catalog/catalog_entry/view_catalog_entry.hpp"
#include "duckdb/catalog/catalog_entry/aggregate_function_catalog_entry.hpp"
#include "duckdb/catalog/catalog_entry/scalar_function_catalog_entry.hpp"
#include "duckdb/catalog/catalog_entry/scalar_macro_catalog_entry.hpp"
#include "duckdb/catalog/catalog_entry/table_macro_catalog_entry.hpp"
#include "duckdb/catalog/catalog_entry/duck_table_entry.hpp"
#include "duckdb/catalog/catalog_entry/table_catalog_entry.hpp"
#include "duckdb/catalog/dependency_list.hpp"
#include "duckdb/planner/constraints/bound_foreign_key_constraint.hpp"
#include "duckdb/parser/constraints/foreign_key_constraint.hpp"
#include "duckdb/parser/parsed_data/alter_table_info.hpp"
#include "duckdb/parser/parsed_data/create_scalar_function_info.hpp"
#include "duckdb/storage/data_table.hpp"
#include "duckdb/planner/parsed_data/bound_create_table_info.hpp"
#include "duckdb/parser/parsed_data/create_collation_info.hpp"
#include "duckdb/parser/parsed_data/create_copy_function_info.hpp"
#include "duckdb/parser/parsed_data/create_index_info.hpp"
#include "duckdb/parser/parsed_data/create_pragma_function_info.hpp"
#include "duckdb/parser/parsed_data/create_schema_info.hpp"
#include "duckdb/parser/parsed_data/create_sequence_info.hpp"
#include "duckdb/parser/parsed_data/create_table_function_info.hpp"
#include "duckdb/parser/parsed_data/create_type_info.hpp"
#include "duckdb/parser/parsed_data/create_view_info.hpp"
#include "duckdb/parser/parsed_data/drop_info.hpp"

namespace duckdb {

void FindForeignKeyInformation(CatalogEntry &entry, AlterForeignKeyType alter_fk_type,
                               vector<unique_ptr<AlterForeignKeyInfo>> &fk_arrays) {
	if (entry.type != CatalogType::TABLE_ENTRY) {
		return;
	}
	auto &table_entry = entry.Cast<TableCatalogEntry>();
	auto &constraints = table_entry.GetConstraints();
	for (idx_t i = 0; i < constraints.size(); i++) {
		auto &cond = constraints[i];
		if (cond->type != ConstraintType::FOREIGN_KEY) {
			continue;
		}
		auto &fk = cond->Cast<ForeignKeyConstraint>();
		if (fk.info.type == ForeignKeyType::FK_TYPE_FOREIGN_KEY_TABLE) {
<<<<<<< HEAD
			AlterEntryData alter_data(entry.catalog->GetName(), fk.info.schema, fk.info.table, false);
			fk_arrays.push_back(make_unique<AlterForeignKeyInfo>(std::move(alter_data), entry.name, fk.pk_columns,
			                                                     fk.fk_columns, fk.info.pk_keys, fk.info.fk_keys,
			                                                     alter_fk_type));
=======
			AlterEntryData alter_data(entry->catalog->GetName(), fk.info.schema, fk.info.table, false);
			fk_arrays.push_back(make_uniq<AlterForeignKeyInfo>(std::move(alter_data), entry->name, fk.pk_columns,
			                                                   fk.fk_columns, fk.info.pk_keys, fk.info.fk_keys,
			                                                   alter_fk_type));
>>>>>>> d84e329b
		} else if (fk.info.type == ForeignKeyType::FK_TYPE_PRIMARY_KEY_TABLE &&
		           alter_fk_type == AlterForeignKeyType::AFT_DELETE) {
			throw CatalogException("Could not drop the table because this table is main key table of the table \"%s\"",
			                       fk.info.table);
		}
	}
}

DuckSchemaEntry::DuckSchemaEntry(Catalog *catalog, string name_p, bool is_internal)
    : SchemaCatalogEntry(catalog, std::move(name_p), is_internal),
      tables(*catalog, make_uniq<DefaultViewGenerator>(*catalog, this)), indexes(*catalog), table_functions(*catalog),
      copy_functions(*catalog), pragma_functions(*catalog),
      functions(*catalog, make_uniq<DefaultFunctionGenerator>(*catalog, this)), sequences(*catalog),
      collations(*catalog), types(*catalog, make_uniq<DefaultTypeGenerator>(*catalog, this)) {
}

CatalogEntry *DuckSchemaEntry::AddEntryInternal(CatalogTransaction transaction, unique_ptr<StandardEntry> entry,
                                                OnCreateConflict on_conflict, DependencyList dependencies) {
	auto entry_name = entry->name;
	auto entry_type = entry->type;
	auto result = entry.get();

	// first find the set for this entry
	auto &set = GetCatalogSet(entry_type);
	dependencies.AddDependency(this);
	if (on_conflict == OnCreateConflict::REPLACE_ON_CONFLICT) {
		// CREATE OR REPLACE: first try to drop the entry
		auto old_entry = set.GetEntry(transaction, entry_name);
		if (old_entry) {
			if (old_entry->type != entry_type) {
				throw CatalogException("Existing object %s is of type %s, trying to replace with type %s", entry_name,
				                       CatalogTypeToString(old_entry->type), CatalogTypeToString(entry_type));
			}
			(void)set.DropEntry(transaction, entry_name, false, entry->internal);
		}
	}
	// now try to add the entry
	if (!set.CreateEntry(transaction, entry_name, std::move(entry), dependencies)) {
		// entry already exists!
		if (on_conflict == OnCreateConflict::ERROR_ON_CONFLICT) {
			throw CatalogException("%s with name \"%s\" already exists!", CatalogTypeToString(entry_type), entry_name);
		} else {
			return nullptr;
		}
	}
	return result;
}

CatalogEntry *DuckSchemaEntry::CreateTable(CatalogTransaction transaction, BoundCreateTableInfo *info) {
	auto table = make_uniq<DuckTableEntry>(catalog, this, info);
	auto &storage = table->GetStorage();
	storage.info->cardinality = storage.GetTotalRows();

	CatalogEntry *entry = AddEntryInternal(transaction, std::move(table), info->Base().on_conflict, info->dependencies);
	if (!entry) {
		return nullptr;
	}

	// add a foreign key constraint in main key table if there is a foreign key constraint
	vector<unique_ptr<AlterForeignKeyInfo>> fk_arrays;
	FindForeignKeyInformation(*entry, AlterForeignKeyType::AFT_ADD, fk_arrays);
	for (idx_t i = 0; i < fk_arrays.size(); i++) {
		// alter primary key table
		AlterForeignKeyInfo *fk_info = fk_arrays[i].get();
		catalog->Alter(transaction.GetContext(), fk_info);

		// make a dependency between this table and referenced table
		auto &set = GetCatalogSet(CatalogType::TABLE_ENTRY);
		info->dependencies.AddDependency(set.GetEntry(transaction, fk_info->name));
	}
	return entry;
}

CatalogEntry *DuckSchemaEntry::CreateFunction(CatalogTransaction transaction, CreateFunctionInfo *info) {
	if (info->on_conflict == OnCreateConflict::ALTER_ON_CONFLICT) {
		// check if the original entry exists
		auto &catalog_set = GetCatalogSet(info->type);
		auto current_entry = catalog_set.GetEntry(transaction, info->name);
		if (current_entry) {
			// the current entry exists - alter it instead
			auto alter_info = info->GetAlterInfo();
			Alter(transaction.GetContext(), alter_info.get());
			return nullptr;
		}
	}
	unique_ptr<StandardEntry> function;
	switch (info->type) {
	case CatalogType::SCALAR_FUNCTION_ENTRY:
		function =
		    make_uniq_base<StandardEntry, ScalarFunctionCatalogEntry>(catalog, this, (CreateScalarFunctionInfo *)info);
		break;
	case CatalogType::TABLE_FUNCTION_ENTRY:
		function =
		    make_uniq_base<StandardEntry, TableFunctionCatalogEntry>(catalog, this, (CreateTableFunctionInfo *)info);
		break;
	case CatalogType::MACRO_ENTRY:
		// create a macro function
		function = make_uniq_base<StandardEntry, ScalarMacroCatalogEntry>(catalog, this, (CreateMacroInfo *)info);
		break;

	case CatalogType::TABLE_MACRO_ENTRY:
		// create a macro table function
		function = make_uniq_base<StandardEntry, TableMacroCatalogEntry>(catalog, this, (CreateMacroInfo *)info);
		break;
	case CatalogType::AGGREGATE_FUNCTION_ENTRY:
		D_ASSERT(info->type == CatalogType::AGGREGATE_FUNCTION_ENTRY);
		// create an aggregate function
		function = make_uniq_base<StandardEntry, AggregateFunctionCatalogEntry>(catalog, this,
		                                                                        (CreateAggregateFunctionInfo *)info);
		break;
	default:
		throw InternalException("Unknown function type \"%s\"", CatalogTypeToString(info->type));
	}
	function->internal = info->internal;
	return AddEntry(transaction, std::move(function), info->on_conflict);
}

CatalogEntry *DuckSchemaEntry::AddEntry(CatalogTransaction transaction, unique_ptr<StandardEntry> entry,
                                        OnCreateConflict on_conflict) {
	DependencyList dependencies;
	return AddEntryInternal(transaction, std::move(entry), on_conflict, dependencies);
}

CatalogEntry *DuckSchemaEntry::CreateSequence(CatalogTransaction transaction, CreateSequenceInfo *info) {
	auto sequence = make_uniq<SequenceCatalogEntry>(catalog, this, info);
	return AddEntry(transaction, std::move(sequence), info->on_conflict);
}

CatalogEntry *DuckSchemaEntry::CreateType(CatalogTransaction transaction, CreateTypeInfo *info) {
	auto type_entry = make_uniq<TypeCatalogEntry>(catalog, this, info);
	return AddEntry(transaction, std::move(type_entry), info->on_conflict);
}

CatalogEntry *DuckSchemaEntry::CreateView(CatalogTransaction transaction, CreateViewInfo *info) {
	auto view = make_uniq<ViewCatalogEntry>(catalog, this, info);
	return AddEntry(transaction, std::move(view), info->on_conflict);
}

CatalogEntry *DuckSchemaEntry::CreateIndex(ClientContext &context, CreateIndexInfo *info, TableCatalogEntry *table) {
	DependencyList dependencies;
	dependencies.AddDependency(table);
	auto index = make_uniq<DuckIndexEntry>(catalog, this, info);
	return AddEntryInternal(GetCatalogTransaction(context), std::move(index), info->on_conflict, dependencies);
}

CatalogEntry *DuckSchemaEntry::CreateCollation(CatalogTransaction transaction, CreateCollationInfo *info) {
	auto collation = make_uniq<CollateCatalogEntry>(catalog, this, info);
	collation->internal = info->internal;
	return AddEntry(transaction, std::move(collation), info->on_conflict);
}

CatalogEntry *DuckSchemaEntry::CreateTableFunction(CatalogTransaction transaction, CreateTableFunctionInfo *info) {
	auto table_function = make_uniq<TableFunctionCatalogEntry>(catalog, this, info);
	table_function->internal = info->internal;
	return AddEntry(transaction, std::move(table_function), info->on_conflict);
}

CatalogEntry *DuckSchemaEntry::CreateCopyFunction(CatalogTransaction transaction, CreateCopyFunctionInfo *info) {
	auto copy_function = make_uniq<CopyFunctionCatalogEntry>(catalog, this, info);
	copy_function->internal = info->internal;
	return AddEntry(transaction, std::move(copy_function), info->on_conflict);
}

CatalogEntry *DuckSchemaEntry::CreatePragmaFunction(CatalogTransaction transaction, CreatePragmaFunctionInfo *info) {
	auto pragma_function = make_uniq<PragmaFunctionCatalogEntry>(catalog, this, info);
	pragma_function->internal = info->internal;
	return AddEntry(transaction, std::move(pragma_function), info->on_conflict);
}

void DuckSchemaEntry::Alter(ClientContext &context, AlterInfo *info) {
	CatalogType type = info->GetCatalogType();
	auto &set = GetCatalogSet(type);
	auto transaction = GetCatalogTransaction(context);
	if (info->type == AlterType::CHANGE_OWNERSHIP) {
		if (!set.AlterOwnership(transaction, (ChangeOwnershipInfo *)info)) {
			throw CatalogException("Couldn't change ownership!");
		}
	} else {
		string name = info->name;
		if (!set.AlterEntry(transaction, name, info)) {
			throw CatalogException("Entry with name \"%s\" does not exist!", name);
		}
	}
}

void DuckSchemaEntry::Scan(ClientContext &context, CatalogType type,
                           const std::function<void(CatalogEntry *)> &callback) {
	auto &set = GetCatalogSet(type);
	set.Scan(GetCatalogTransaction(context), callback);
}

void DuckSchemaEntry::Scan(CatalogType type, const std::function<void(CatalogEntry *)> &callback) {
	auto &set = GetCatalogSet(type);
	set.Scan(callback);
}

void DuckSchemaEntry::DropEntry(ClientContext &context, DropInfo *info) {
	auto &set = GetCatalogSet(info->type);

	// first find the entry
	auto transaction = GetCatalogTransaction(context);
	auto existing_entry = set.GetEntry(transaction, info->name);
	if (!existing_entry) {
		throw InternalException("Failed to drop entry \"%s\" - entry could not be found", info->name);
	}
	if (existing_entry->type != info->type) {
		throw CatalogException("Existing object %s is of type %s, trying to replace with type %s", info->name,
		                       CatalogTypeToString(existing_entry->type), CatalogTypeToString(info->type));
	}

	// if there is a foreign key constraint, get that information
	vector<unique_ptr<AlterForeignKeyInfo>> fk_arrays;
	FindForeignKeyInformation(*existing_entry, AlterForeignKeyType::AFT_DELETE, fk_arrays);

	if (!set.DropEntry(transaction, info->name, info->cascade, info->allow_drop_internal)) {
		throw InternalException("Could not drop element because of an internal error");
	}

	// remove the foreign key constraint in main key table if main key table's name is valid
	for (idx_t i = 0; i < fk_arrays.size(); i++) {
		// alter primary key table
		catalog->Alter(context, fk_arrays[i].get());
	}
}

CatalogEntry *DuckSchemaEntry::GetEntry(CatalogTransaction transaction, CatalogType type, const string &name) {
	return GetCatalogSet(type).GetEntry(transaction, name);
}

SimilarCatalogEntry DuckSchemaEntry::GetSimilarEntry(CatalogTransaction transaction, CatalogType type,
                                                     const string &name) {
	return GetCatalogSet(type).SimilarEntry(transaction, name);
}

CatalogSet &DuckSchemaEntry::GetCatalogSet(CatalogType type) {
	switch (type) {
	case CatalogType::VIEW_ENTRY:
	case CatalogType::TABLE_ENTRY:
		return tables;
	case CatalogType::INDEX_ENTRY:
		return indexes;
	case CatalogType::TABLE_FUNCTION_ENTRY:
	case CatalogType::TABLE_MACRO_ENTRY:
		return table_functions;
	case CatalogType::COPY_FUNCTION_ENTRY:
		return copy_functions;
	case CatalogType::PRAGMA_FUNCTION_ENTRY:
		return pragma_functions;
	case CatalogType::AGGREGATE_FUNCTION_ENTRY:
	case CatalogType::SCALAR_FUNCTION_ENTRY:
	case CatalogType::MACRO_ENTRY:
		return functions;
	case CatalogType::SEQUENCE_ENTRY:
		return sequences;
	case CatalogType::COLLATION_ENTRY:
		return collations;
	case CatalogType::TYPE_ENTRY:
		return types;
	default:
		throw InternalException("Unsupported catalog type in schema");
	}
}

void DuckSchemaEntry::Verify(Catalog &catalog) {
	CatalogEntry::Verify(catalog);

	tables.Verify(catalog);
	indexes.Verify(catalog);
	table_functions.Verify(catalog);
	copy_functions.Verify(catalog);
	pragma_functions.Verify(catalog);
	functions.Verify(catalog);
	sequences.Verify(catalog);
	collations.Verify(catalog);
	types.Verify(catalog);
}

} // namespace duckdb<|MERGE_RESOLUTION|>--- conflicted
+++ resolved
@@ -50,17 +50,10 @@
 		}
 		auto &fk = cond->Cast<ForeignKeyConstraint>();
 		if (fk.info.type == ForeignKeyType::FK_TYPE_FOREIGN_KEY_TABLE) {
-<<<<<<< HEAD
 			AlterEntryData alter_data(entry.catalog->GetName(), fk.info.schema, fk.info.table, false);
-			fk_arrays.push_back(make_unique<AlterForeignKeyInfo>(std::move(alter_data), entry.name, fk.pk_columns,
+			fk_arrays.push_back(make_uniq<AlterForeignKeyInfo>(std::move(alter_data), entry.name, fk.pk_columns,
 			                                                     fk.fk_columns, fk.info.pk_keys, fk.info.fk_keys,
 			                                                     alter_fk_type));
-=======
-			AlterEntryData alter_data(entry->catalog->GetName(), fk.info.schema, fk.info.table, false);
-			fk_arrays.push_back(make_uniq<AlterForeignKeyInfo>(std::move(alter_data), entry->name, fk.pk_columns,
-			                                                   fk.fk_columns, fk.info.pk_keys, fk.info.fk_keys,
-			                                                   alter_fk_type));
->>>>>>> d84e329b
 		} else if (fk.info.type == ForeignKeyType::FK_TYPE_PRIMARY_KEY_TABLE &&
 		           alter_fk_type == AlterForeignKeyType::AFT_DELETE) {
 			throw CatalogException("Could not drop the table because this table is main key table of the table \"%s\"",
