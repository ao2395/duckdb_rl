#include "duckdb/optimizer/rule/empty_needle_removal.hpp"

#include "duckdb/execution/expression_executor.hpp"
#include "duckdb/planner/expression/bound_function_expression.hpp"
#include "duckdb/planner/expression/bound_constant_expression.hpp"
#include "duckdb/planner/expression/bound_operator_expression.hpp"
#include "duckdb/planner/expression/bound_case_expression.hpp"

namespace duckdb {
using namespace std;

EmptyNeedleRemovalRule::EmptyNeedleRemovalRule(ExpressionRewriter &rewriter) : Rule(rewriter) {
	// match on a FunctionExpression that has a foldable ConstantExpression
	auto func = make_unique<FunctionExpressionMatcher>();
	func->matchers.push_back(make_unique<ExpressionMatcher>());
	func->matchers.push_back(make_unique<ExpressionMatcher>());
	func->policy = SetMatcher::Policy::SOME;

	unordered_set<string> functions = {"prefix", "contains", "suffix"};
	func->function = make_unique<ManyFunctionMatcher>(functions);
	root = move(func);
}

unique_ptr<Expression> EmptyNeedleRemovalRule::Apply(LogicalOperator &op, vector<Expression *> &bindings,
                                                     bool &changes_made) {
	auto root = (BoundFunctionExpression *)bindings[0];
	D_ASSERT(root->children.size() == 2);
	(void)root;
	auto prefix_expr = bindings[2];

	// the constant_expr is a scalar expression that we have to fold
	if (!prefix_expr->IsFoldable()) {
		return nullptr;
	}
	D_ASSERT(root->return_type.id() == LogicalTypeId::BOOLEAN);

	auto prefix_value = ExpressionExecutor::EvaluateScalar(*prefix_expr);

	if (prefix_value.is_null) {
		return make_unique<BoundConstantExpression>(Value(LogicalType::BOOLEAN));
	}

<<<<<<< HEAD
	assert(prefix_value.type() == prefix_expr->return_type);
	auto needle_string = prefix_value.str_value;
=======
	D_ASSERT(prefix_value.type() == prefix_expr->return_type);
	string needle_string = string(((string_t)prefix_value.str_value).GetData());
>>>>>>> 96a41996

	/* PREFIX('xyz', '') is TRUE, PREFIX(NULL, '') is NULL, so rewrite PREFIX(x, '') to (CASE WHEN x IS NOT NULL THEN
	 * TRUE ELSE NULL END) */
	if (needle_string.empty()) {
		auto if_ = make_unique<BoundOperatorExpression>(ExpressionType::OPERATOR_IS_NOT_NULL, LogicalType::BOOLEAN);
		if_->children.push_back(bindings[1]->Copy());
		auto case_ =
		    make_unique<BoundCaseExpression>(move(if_), make_unique<BoundConstantExpression>(Value::BOOLEAN(true)),
		                                     make_unique<BoundConstantExpression>(Value(LogicalType::BOOLEAN)));
		return move(case_);
	}

	return nullptr;
}

} // namespace duckdb<|MERGE_RESOLUTION|>--- conflicted
+++ resolved
@@ -40,13 +40,8 @@
 		return make_unique<BoundConstantExpression>(Value(LogicalType::BOOLEAN));
 	}
 
-<<<<<<< HEAD
-	assert(prefix_value.type() == prefix_expr->return_type);
+	D_ASSERT(prefix_value.type() == prefix_expr->return_type);
 	auto needle_string = prefix_value.str_value;
-=======
-	D_ASSERT(prefix_value.type() == prefix_expr->return_type);
-	string needle_string = string(((string_t)prefix_value.str_value).GetData());
->>>>>>> 96a41996
 
 	/* PREFIX('xyz', '') is TRUE, PREFIX(NULL, '') is NULL, so rewrite PREFIX(x, '') to (CASE WHEN x IS NOT NULL THEN
 	 * TRUE ELSE NULL END) */
