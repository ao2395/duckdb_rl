#include "duckdb/optimizer/column_lifetime_optimizer.hpp"
#include "duckdb/planner/expression/bound_columnref_expression.hpp"
#include "duckdb/planner/operator/logical_comparison_join.hpp"
#include "duckdb/planner/operator/logical_filter.hpp"

namespace duckdb {

void ColumnLifetimeAnalyzer::ExtractUnusedColumnBindings(vector<ColumnBinding> bindings,
                                                         column_binding_set_t &unused_bindings) {
	for (idx_t i = 0; i < bindings.size(); i++) {
		if (column_references.find(bindings[i]) == column_references.end()) {
			unused_bindings.insert(bindings[i]);
		}
	}
}

void ColumnLifetimeAnalyzer::GenerateProjectionMap(vector<ColumnBinding> bindings,
                                                   column_binding_set_t &unused_bindings,
                                                   vector<idx_t> &projection_map) {
	projection_map.clear();
	if (unused_bindings.empty()) {
		return;
	}
	// now iterate over the result bindings of the child
	for (idx_t i = 0; i < bindings.size(); i++) {
		// if this binding does not belong to the unused bindings, add it to the projection map
		if (unused_bindings.find(bindings[i]) == unused_bindings.end()) {
			projection_map.push_back(i);
		}
	}
	if (projection_map.size() == bindings.size()) {
		projection_map.clear();
	}
}

void ColumnLifetimeAnalyzer::StandardVisitOperator(LogicalOperator &op) {
	LogicalOperatorVisitor::VisitOperatorExpressions(op);
	if (op.type == LogicalOperatorType::LOGICAL_DELIM_JOIN) {
		// visit the duplicate eliminated columns on the LHS, if any
		auto &delim_join = op.Cast<LogicalComparisonJoin>();
		for (auto &expr : delim_join.duplicate_eliminated_columns) {
			VisitExpression(&expr);
		}
	}
	LogicalOperatorVisitor::VisitOperatorChildren(op);
}

void ColumnLifetimeAnalyzer::VisitOperator(LogicalOperator &op) {

	switch (op.type) {
	case LogicalOperatorType::LOGICAL_AGGREGATE_AND_GROUP_BY: {
		// FIXME: groups that are not referenced can be removed from projection
		// recurse into the children of the aggregate
		ColumnLifetimeAnalyzer analyzer;
		analyzer.VisitOperatorExpressions(op);
		analyzer.VisitOperator(*op.children[0]);
		return;
	}
	case LogicalOperatorType::LOGICAL_ASOF_JOIN:
	case LogicalOperatorType::LOGICAL_DELIM_JOIN:
	case LogicalOperatorType::LOGICAL_COMPARISON_JOIN: {
		if (everything_referenced) {
			break;
		}

		auto &comp_join = op.Cast<LogicalComparisonJoin>();
		if (comp_join.join_type == JoinType::MARK || comp_join.join_type == JoinType::SEMI ||
		    comp_join.join_type == JoinType::ANTI) {
			break;
		}
		// FIXME for now, we only push into the projection map for equality (hash) joins
		// FIXME: add projection to LHS as well
		bool has_equality = false;
		for (auto &cond : comp_join.conditions) {
			if (cond.comparison == ExpressionType::COMPARE_EQUAL) {
				has_equality = true;
				break;
			}
		}
		if (!has_equality) {
			break;
		}
<<<<<<< HEAD
		// visit current operator expressions so they are added to the referenced_columns
		LogicalOperatorVisitor::VisitOperatorExpressions(op);

		// now, for each of the columns of the RHS, check which columns need to be projected
=======

		// First visit the comparison expressions in the operator.
		// Those expressions should be in the column_references binding set as well
		LogicalOperatorVisitor::VisitOperatorExpressions(op);

		// For each of the columns of the RHS, check which columns need to be projected
>>>>>>> a1a4f423
		column_binding_set_t unused_bindings;
		auto old_op_bindings = op.GetColumnBindings();
		ExtractUnusedColumnBindings(op.children[1]->GetColumnBindings(), unused_bindings);

		// now recurse into the filter and its children
		StandardVisitOperator(op);

		// then generate the projection map
		GenerateProjectionMap(op.children[1]->GetColumnBindings(), unused_bindings, comp_join.right_projection_map);
		return;
	}
	case LogicalOperatorType::LOGICAL_UNION:
	case LogicalOperatorType::LOGICAL_EXCEPT:
	case LogicalOperatorType::LOGICAL_INTERSECT:
		// for set operations we don't remove anything, just recursively visit the children
		// FIXME: for UNION we can remove unreferenced columns as long as everything_referenced is false (i.e. we
		// encounter a UNION node that is not preceded by a DISTINCT)
		for (auto &child : op.children) {
			ColumnLifetimeAnalyzer analyzer(true);
			analyzer.VisitOperator(*child);
		}
		return;
	case LogicalOperatorType::LOGICAL_PROJECTION: {
		// then recurse into the children of this projection
		ColumnLifetimeAnalyzer analyzer;
		analyzer.VisitOperatorExpressions(op);
		analyzer.VisitOperator(*op.children[0]);
		return;
	}
	case LogicalOperatorType::LOGICAL_DISTINCT: {
		// distinct, all projected columns are used for the DISTINCT computation
		// mark all columns as used and continue to the children
		// FIXME: DISTINCT with expression list does not implicitly reference everything
		everything_referenced = true;
		break;
	}
	case LogicalOperatorType::LOGICAL_FILTER: {
		auto &filter = op.Cast<LogicalFilter>();
		if (everything_referenced) {
			break;
		}
		// first visit operator expressions to populate referenced columns
		LogicalOperatorVisitor::VisitOperatorExpressions(op);
		// filter, figure out which columns are not needed after the filter
		column_binding_set_t unused_bindings;
		ExtractUnusedColumnBindings(op.children[0]->GetColumnBindings(), unused_bindings);

		// now recurse into the filter and its children
		StandardVisitOperator(op);

		// then generate the projection map
		GenerateProjectionMap(op.children[0]->GetColumnBindings(), unused_bindings, filter.projection_map);
		return;
	}
	default:
		break;
	}
	StandardVisitOperator(op);
}

unique_ptr<Expression> ColumnLifetimeAnalyzer::VisitReplace(BoundColumnRefExpression &expr,
                                                            unique_ptr<Expression> *expr_ptr) {
	column_references.insert(expr.binding);
	return nullptr;
}

unique_ptr<Expression> ColumnLifetimeAnalyzer::VisitReplace(BoundReferenceExpression &expr,
                                                            unique_ptr<Expression> *expr_ptr) {
	// BoundReferenceExpression should not be used here yet, they only belong in the physical plan
	throw InternalException("BoundReferenceExpression should not be used here yet!");
}

} // namespace duckdb<|MERGE_RESOLUTION|>--- conflicted
+++ resolved
@@ -80,19 +80,9 @@
 		if (!has_equality) {
 			break;
 		}
-<<<<<<< HEAD
 		// visit current operator expressions so they are added to the referenced_columns
 		LogicalOperatorVisitor::VisitOperatorExpressions(op);
 
-		// now, for each of the columns of the RHS, check which columns need to be projected
-=======
-
-		// First visit the comparison expressions in the operator.
-		// Those expressions should be in the column_references binding set as well
-		LogicalOperatorVisitor::VisitOperatorExpressions(op);
-
-		// For each of the columns of the RHS, check which columns need to be projected
->>>>>>> a1a4f423
 		column_binding_set_t unused_bindings;
 		auto old_op_bindings = op.GetColumnBindings();
 		ExtractUnusedColumnBindings(op.children[1]->GetColumnBindings(), unused_bindings);
