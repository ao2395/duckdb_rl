#include "duckdb/main/capi/capi_internal.hpp"
#include "duckdb/main/config.hpp"
#include "duckdb/parser/tableref/table_function_ref.hpp"
#include "duckdb/parser/expression/constant_expression.hpp"
#include "duckdb/parser/expression/function_expression.hpp"

namespace duckdb {

struct CAPIReplacementScanData : public ReplacementScanData {
	~CAPIReplacementScanData() {
		if (delete_callback) {
			delete_callback(extra_data);
		}
	}

	duckdb_replacement_callback_t callback;
	void *extra_data;
	duckdb_delete_callback_t delete_callback;
};

struct CAPIReplacementScanInfo {
	CAPIReplacementScanInfo(CAPIReplacementScanData *data) : data(data) {
	}

	CAPIReplacementScanData *data;
	string function_name;
	vector<Value> parameters;
	string error;
};

unique_ptr<TableRef> duckdb_capi_replacement_callback(ClientContext &context, const string &table_name,
                                                      ReplacementScanData *data) {
	auto &scan_data = reinterpret_cast<CAPIReplacementScanData &>(*data);

	CAPIReplacementScanInfo info(&scan_data);
	scan_data.callback((duckdb_replacement_scan_info)&info, table_name.c_str(), scan_data.extra_data);
	if (!info.error.empty()) {
		throw BinderException("Error in replacement scan: %s\n", info.error);
	}
	if (info.function_name.empty()) {
		// no function provided: bail-out
		return nullptr;
	}
	auto table_function = make_uniq<TableFunctionRef>();
	vector<unique_ptr<ParsedExpression>> children;
	for (auto &param : info.parameters) {
		children.push_back(make_uniq<ConstantExpression>(std::move(param)));
	}
	table_function->function = make_uniq<FunctionExpression>(info.function_name, std::move(children));
	return std::move(table_function);
}

} // namespace duckdb

void duckdb_add_replacement_scan(duckdb_database db, duckdb_replacement_callback_t replacement, void *extra_data,
                                 duckdb_delete_callback_t delete_callback) {
	if (!db || !replacement) {
		return;
	}
<<<<<<< HEAD
	auto wrapper = (duckdb::DatabaseData *)db;
=======
	auto wrapper = reinterpret_cast<duckdb::DatabaseData *>(db);
>>>>>>> da69aeaa
	auto scan_info = duckdb::make_uniq<duckdb::CAPIReplacementScanData>();
	scan_info->callback = replacement;
	scan_info->extra_data = extra_data;
	scan_info->delete_callback = delete_callback;

	auto &config = duckdb::DBConfig::GetConfig(*wrapper->database->instance);
	config.replacement_scans.push_back(
	    duckdb::ReplacementScan(duckdb::duckdb_capi_replacement_callback, std::move(scan_info)));
}

void duckdb_replacement_scan_set_function_name(duckdb_replacement_scan_info info_p, const char *function_name) {
	if (!info_p || !function_name) {
		return;
	}
	auto info = reinterpret_cast<duckdb::CAPIReplacementScanInfo *>(info_p);
	info->function_name = function_name;
}

void duckdb_replacement_scan_add_parameter(duckdb_replacement_scan_info info_p, duckdb_value parameter) {
	if (!info_p || !parameter) {
		return;
	}
	auto info = reinterpret_cast<duckdb::CAPIReplacementScanInfo *>(info_p);
	auto val = reinterpret_cast<duckdb::Value *>(parameter);
	info->parameters.push_back(*val);
}

void duckdb_replacement_scan_set_error(duckdb_replacement_scan_info info_p, const char *error) {
	if (!info_p || !error) {
		return;
	}
	auto info = reinterpret_cast<duckdb::CAPIReplacementScanInfo *>(info_p);
	info->error = error;
}<|MERGE_RESOLUTION|>--- conflicted
+++ resolved
@@ -57,11 +57,7 @@
 	if (!db || !replacement) {
 		return;
 	}
-<<<<<<< HEAD
-	auto wrapper = (duckdb::DatabaseData *)db;
-=======
 	auto wrapper = reinterpret_cast<duckdb::DatabaseData *>(db);
->>>>>>> da69aeaa
 	auto scan_info = duckdb::make_uniq<duckdb::CAPIReplacementScanData>();
 	scan_info->callback = replacement;
 	scan_info->extra_data = extra_data;
