#include "duckdb/execution/operator/persistent/physical_delete.hpp"

#include "duckdb/common/atomic.hpp"
#include "duckdb/common/types/column/column_data_collection.hpp"
#include "duckdb/execution/expression_executor.hpp"
#include "duckdb/storage/data_table.hpp"
<<<<<<< HEAD
#include "duckdb/transaction/duck_transaction.hpp"
#include "duckdb/common/types/column_data_collection.hpp"
#include "duckdb/storage/table/scan_state.hpp"
=======
#include "duckdb/storage/table/scan_state.hpp"
#include "duckdb/transaction/duck_transaction.hpp"
>>>>>>> da69aeaa

namespace duckdb {

//===--------------------------------------------------------------------===//
// Sink
//===--------------------------------------------------------------------===//
class DeleteGlobalState : public GlobalSinkState {
public:
	explicit DeleteGlobalState(ClientContext &context, const vector<LogicalType> &return_types)
	    : deleted_count(0), return_collection(context, return_types) {
	}

	mutex delete_lock;
	idx_t deleted_count;
	ColumnDataCollection return_collection;
};

class DeleteLocalState : public LocalSinkState {
public:
	DeleteLocalState(Allocator &allocator, const vector<LogicalType> &table_types) {
		delete_chunk.Initialize(allocator, table_types);
	}
	DataChunk delete_chunk;
};

<<<<<<< HEAD
SinkResultType PhysicalDelete::Sink(ExecutionContext &context, GlobalSinkState &state, LocalSinkState &lstate,
                                    DataChunk &input) const {
	auto &gstate = state.Cast<DeleteGlobalState>();
	auto &ustate = lstate.Cast<DeleteLocalState>();
=======
SinkResultType PhysicalDelete::Sink(ExecutionContext &context, DataChunk &chunk, OperatorSinkInput &input) const {
	auto &gstate = input.global_state.Cast<DeleteGlobalState>();
	auto &ustate = input.local_state.Cast<DeleteLocalState>();
>>>>>>> da69aeaa

	// get rows and
	auto &transaction = DuckTransaction::Get(context.client, table.db);
	auto &row_identifiers = chunk.data[row_id_index];

	vector<column_t> column_ids;
	for (idx_t i = 0; i < table.column_definitions.size(); i++) {
		column_ids.emplace_back(i);
	};
	auto cfs = ColumnFetchState();

	lock_guard<mutex> delete_guard(gstate.delete_lock);
	if (return_chunk) {
		row_identifiers.Flatten(chunk.size());
		table.Fetch(transaction, ustate.delete_chunk, column_ids, row_identifiers, chunk.size(), cfs);
		gstate.return_collection.Append(ustate.delete_chunk);
	}
	gstate.deleted_count += table.Delete(tableref, context.client, row_identifiers, chunk.size());

	return SinkResultType::NEED_MORE_INPUT;
}

unique_ptr<GlobalSinkState> PhysicalDelete::GetGlobalSinkState(ClientContext &context) const {
	return make_uniq<DeleteGlobalState>(context, GetTypes());
}

unique_ptr<LocalSinkState> PhysicalDelete::GetLocalSinkState(ExecutionContext &context) const {
	return make_uniq<DeleteLocalState>(Allocator::Get(context.client), table.GetTypes());
}

//===--------------------------------------------------------------------===//
// Source
//===--------------------------------------------------------------------===//
class DeleteSourceState : public GlobalSourceState {
public:
	explicit DeleteSourceState(const PhysicalDelete &op) {
		if (op.return_chunk) {
			D_ASSERT(op.sink_state);
			auto &g = op.sink_state->Cast<DeleteGlobalState>();
			g.return_collection.InitializeScan(scan_state);
		}
	}

	ColumnDataScanState scan_state;
};

unique_ptr<GlobalSourceState> PhysicalDelete::GetGlobalSourceState(ClientContext &context) const {
	return make_uniq<DeleteSourceState>(*this);
}

<<<<<<< HEAD
void PhysicalDelete::GetData(ExecutionContext &context, DataChunk &chunk, GlobalSourceState &gstate,
                             LocalSourceState &lstate) const {
	auto &state = gstate.Cast<DeleteSourceState>();
	auto &g = sink_state->Cast<DeleteGlobalState>();
	if (state.finished) {
		return;
	}

=======
SourceResultType PhysicalDelete::GetData(ExecutionContext &context, DataChunk &chunk,
                                         OperatorSourceInput &input) const {
	auto &state = input.global_state.Cast<DeleteSourceState>();
	auto &g = sink_state->Cast<DeleteGlobalState>();
>>>>>>> da69aeaa
	if (!return_chunk) {
		chunk.SetCardinality(1);
		chunk.SetValue(0, 0, Value::BIGINT(g.deleted_count));
		return SourceResultType::FINISHED;
	}

	g.return_collection.Scan(state.scan_state, chunk);

	return chunk.size() == 0 ? SourceResultType::FINISHED : SourceResultType::HAVE_MORE_OUTPUT;
}

} // namespace duckdb<|MERGE_RESOLUTION|>--- conflicted
+++ resolved
@@ -4,14 +4,8 @@
 #include "duckdb/common/types/column/column_data_collection.hpp"
 #include "duckdb/execution/expression_executor.hpp"
 #include "duckdb/storage/data_table.hpp"
-<<<<<<< HEAD
-#include "duckdb/transaction/duck_transaction.hpp"
-#include "duckdb/common/types/column_data_collection.hpp"
-#include "duckdb/storage/table/scan_state.hpp"
-=======
 #include "duckdb/storage/table/scan_state.hpp"
 #include "duckdb/transaction/duck_transaction.hpp"
->>>>>>> da69aeaa
 
 namespace duckdb {
 
@@ -37,16 +31,9 @@
 	DataChunk delete_chunk;
 };
 
-<<<<<<< HEAD
-SinkResultType PhysicalDelete::Sink(ExecutionContext &context, GlobalSinkState &state, LocalSinkState &lstate,
-                                    DataChunk &input) const {
-	auto &gstate = state.Cast<DeleteGlobalState>();
-	auto &ustate = lstate.Cast<DeleteLocalState>();
-=======
 SinkResultType PhysicalDelete::Sink(ExecutionContext &context, DataChunk &chunk, OperatorSinkInput &input) const {
 	auto &gstate = input.global_state.Cast<DeleteGlobalState>();
 	auto &ustate = input.local_state.Cast<DeleteLocalState>();
->>>>>>> da69aeaa
 
 	// get rows and
 	auto &transaction = DuckTransaction::Get(context.client, table.db);
@@ -97,21 +84,10 @@
 	return make_uniq<DeleteSourceState>(*this);
 }
 
-<<<<<<< HEAD
-void PhysicalDelete::GetData(ExecutionContext &context, DataChunk &chunk, GlobalSourceState &gstate,
-                             LocalSourceState &lstate) const {
-	auto &state = gstate.Cast<DeleteSourceState>();
-	auto &g = sink_state->Cast<DeleteGlobalState>();
-	if (state.finished) {
-		return;
-	}
-
-=======
 SourceResultType PhysicalDelete::GetData(ExecutionContext &context, DataChunk &chunk,
                                          OperatorSourceInput &input) const {
 	auto &state = input.global_state.Cast<DeleteSourceState>();
 	auto &g = sink_state->Cast<DeleteGlobalState>();
->>>>>>> da69aeaa
 	if (!return_chunk) {
 		chunk.SetCardinality(1);
 		chunk.SetValue(0, 0, Value::BIGINT(g.deleted_count));
