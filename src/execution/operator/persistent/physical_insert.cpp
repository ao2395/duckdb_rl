--- conflicted
+++ resolved
@@ -675,27 +675,8 @@
 			// All of the tuples should have been turned into an update, leaving the chunk empty afterwards
 			D_ASSERT(lstate.update_chunk.size() == 0);
 		}
-<<<<<<< HEAD
 		return SinkResultType::NEED_MORE_INPUT;
 	}
-=======
-	} else {
-		//! FIXME: can't we enable this by using a BatchedDataCollection ?
-		D_ASSERT(!return_chunk);
-		// parallel append
-		if (!lstate.local_collection) {
-			lock_guard<mutex> l(gstate.lock);
-			auto table_info = storage.GetDataTableInfo();
-			auto &io_manager = TableIOManager::Get(table.GetStorage());
-			lstate.local_collection = make_uniq<RowGroupCollection>(std::move(table_info), io_manager, insert_types,
-			                                                        NumericCast<idx_t>(MAX_ROW_ID));
-			lstate.local_collection->InitializeEmpty();
-			lstate.local_collection->InitializeAppend(lstate.local_append_state);
-			lstate.writer = &gstate.table.GetStorage().CreateOptimisticWriter(context.client);
-		}
-		OnConflictHandling(table, context, gstate, lstate);
-		D_ASSERT(action_type != OnConflictAction::UPDATE);
->>>>>>> 5f5512b8
 
 	// Parallel append.
 	D_ASSERT(!return_chunk);
@@ -715,7 +696,7 @@
 		lstate.collection_index = data_table.CreateOptimisticCollection(context.client, std::move(collection));
 	}
 
-	OnConflictHandling(table, context, lstate);
+	OnConflictHandling(table, context, gstate, lstate);
 	D_ASSERT(action_type != OnConflictAction::UPDATE);
 
 	auto &collection = data_table.GetOptimisticCollection(context.client, lstate.collection_index);
