#include "duckdb/execution/operator/persistent/physical_copy_to_file.hpp"

#include "duckdb/common/file_opener.hpp"
#include "duckdb/common/file_system.hpp"
#include "duckdb/common/hive_partitioning.hpp"
#include "duckdb/common/string_util.hpp"
#include "duckdb/common/types/uuid.hpp"
#include "duckdb/common/value_operations/value_operations.hpp"
#include "duckdb/common/vector_operations/vector_operations.hpp"
#include "duckdb/planner/operator/logical_copy_to_file.hpp"

#include <algorithm>

namespace duckdb {

struct PartitionWriteInfo {
	unique_ptr<GlobalFunctionData> global_state;
	idx_t active_writes = 0;
};

struct VectorOfValuesHashFunction {
	uint64_t operator()(const vector<Value> &values) const {
		hash_t result = 0;
		for (auto &val : values) {
			result ^= val.Hash();
		}
		return result;
	}
};

struct VectorOfValuesEquality {
	bool operator()(const vector<Value> &a, const vector<Value> &b) const {
		if (a.size() != b.size()) {
			return false;
		}
		for (idx_t i = 0; i < a.size(); i++) {
			if (ValueOperations::DistinctFrom(a[i], b[i])) {
				return false;
			}
		}
		return true;
	}
};

template <class T>
using vector_of_value_map_t = unordered_map<vector<Value>, T, VectorOfValuesHashFunction, VectorOfValuesEquality>;

class CopyToFunctionGlobalState : public GlobalSinkState {
public:
	explicit CopyToFunctionGlobalState(ClientContext &context)
	    : initialized(false), rows_copied(0), last_file_offset(0) {
		max_open_files = ClientConfig::GetConfig(context).partitioned_write_max_open_files;
	}
	StorageLock lock;
	atomic<bool> initialized;
	atomic<idx_t> rows_copied;
	atomic<idx_t> last_file_offset;
	unique_ptr<GlobalFunctionData> global_state;
	//! Created directories
	unordered_set<string> created_directories;
	//! shared state for HivePartitionedColumnData
	shared_ptr<GlobalHivePartitionState> partition_state;
	//! Written file info and stats
	vector<unique_ptr<CopyToFileInfo>> written_files;
	//! Max open files
	idx_t max_open_files;

	void Initialize(ClientContext &context, const PhysicalCopyToFile &op) {
		if (initialized) {
			return;
		}
		auto write_lock = lock.GetExclusiveLock();
		if (initialized) {
			return;
		}
		// initialize writing to the file
		global_state = op.function.copy_to_initialize_global(context, *op.bind_data, op.file_path);
		auto written_file_info = AddFile(*write_lock, op.file_path, op.return_type);
		if (written_file_info) {
			op.function.copy_to_get_written_statistics(context, *op.bind_data, *global_state,
			                                           *written_file_info->file_stats);
		}
		initialized = true;
	}

	void CreateDir(const string &dir_path, FileSystem &fs) {
		if (created_directories.find(dir_path) != created_directories.end()) {
			// already attempted to create this directory
			return;
		}
		if (!fs.DirectoryExists(dir_path)) {
			fs.CreateDirectory(dir_path);
		}
		created_directories.insert(dir_path);
	}

	string GetOrCreateDirectory(const vector<idx_t> &cols, const vector<string> &names, const vector<Value> &values,
	                            string path, FileSystem &fs) {
		CreateDir(path, fs);
		for (idx_t i = 0; i < cols.size(); i++) {
			const auto &partition_col_name = names[cols[i]];
			const auto &partition_value = values[i];
			string p_dir;
			p_dir += HivePartitioning::Escape(partition_col_name);
			p_dir += "=";
			p_dir += HivePartitioning::Escape(partition_value.ToString());
			path = fs.JoinPath(path, p_dir);
			CreateDir(path, fs);
		}
		return path;
	}

	optional_ptr<CopyToFileInfo> AddFile(const StorageLockKey &l, const string &file_name,
	                                     CopyFunctionReturnType return_type) {
		D_ASSERT(l.GetType() == StorageLockType::EXCLUSIVE);
		auto file_info = make_uniq<CopyToFileInfo>(file_name);
		optional_ptr<CopyToFileInfo> result;
		if (return_type == CopyFunctionReturnType::WRITTEN_FILE_STATISTICS) {
			file_info->file_stats = make_uniq<CopyFunctionFileStatistics>();
			result = file_info.get();
		}
		written_files.push_back(std::move(file_info));
		return result;
	}

	void FinalizePartition(ClientContext &context, const PhysicalCopyToFile &op, PartitionWriteInfo &info) {
		if (!info.global_state) {
			// already finalized
			return;
		}
		// finalize the partition
		op.function.copy_to_finalize(context, *op.bind_data, *info.global_state);
		info.global_state.reset();
	}

	void FinalizePartitions(ClientContext &context, const PhysicalCopyToFile &op) {
		// finalize any remaining partitions
		for (auto &entry : active_partitioned_writes) {
			FinalizePartition(context, op, *entry.second);
		}
	}

	PartitionWriteInfo &GetPartitionWriteInfo(ExecutionContext &context, const PhysicalCopyToFile &op,
	                                          const vector<Value> &values) {
		auto global_lock = lock.GetExclusiveLock();
		// check if we have already started writing this partition
		auto active_write_entry = active_partitioned_writes.find(values);
		if (active_write_entry != active_partitioned_writes.end()) {
			// we have - continue writing in this partition
			active_write_entry->second->active_writes++;
			return *active_write_entry->second;
		}
		// check if we need to close any writers before we can continue
		if (active_partitioned_writes.size() >= max_open_files) {
			// we need to! try to close writers
			for (auto &entry : active_partitioned_writes) {
				if (entry.second->active_writes == 0) {
					// we can evict this entry - evict the partition
					FinalizePartition(context.client, op, *entry.second);
					++previous_partitions[entry.first];
					active_partitioned_writes.erase(entry.first);
					break;
				}
			}
		}
		idx_t offset = 0;
		auto prev_offset = previous_partitions.find(values);
		if (prev_offset != previous_partitions.end()) {
			offset = prev_offset->second;
		}
		auto &fs = FileSystem::GetFileSystem(context.client);
		// Create a writer for the current file
		auto trimmed_path = op.GetTrimmedPath(context.client);
		string hive_path = GetOrCreateDirectory(op.partition_columns, op.names, values, trimmed_path, fs);
		string full_path(op.filename_pattern.CreateFilename(fs, hive_path, op.file_extension, offset));
		if (op.overwrite_mode == CopyOverwriteMode::COPY_APPEND) {
			// when appending, we first check if the file exists
			while (fs.FileExists(full_path)) {
				// file already exists - re-generate name
				if (!op.filename_pattern.HasUUID()) {
					throw InternalException("CopyOverwriteMode::COPY_APPEND without {uuid} - and file exists");
				}
				full_path = op.filename_pattern.CreateFilename(fs, hive_path, op.file_extension, offset);
			}
		}
		optional_ptr<CopyToFileInfo> written_file_info;
		if (op.return_type != CopyFunctionReturnType::CHANGED_ROWS) {
			written_file_info = AddFile(*global_lock, full_path, op.return_type);
		}
		// initialize writes
		auto info = make_uniq<PartitionWriteInfo>();
		info->global_state = op.function.copy_to_initialize_global(context.client, *op.bind_data, full_path);
		if (written_file_info) {
			// set up the file stats for the copy
			op.function.copy_to_get_written_statistics(context.client, *op.bind_data, *info->global_state,
			                                           *written_file_info->file_stats);

			// set the partition info
			vector<Value> partition_keys;
			vector<Value> partition_values;
			for (idx_t i = 0; i < op.partition_columns.size(); i++) {
				const auto &partition_col_name = op.names[op.partition_columns[i]];
				const auto &partition_value = values[i];
				partition_keys.emplace_back(partition_col_name);
				partition_values.push_back(partition_value.DefaultCastAs(LogicalType::VARCHAR));
			}
			written_file_info->partition_keys = Value::MAP(LogicalType::VARCHAR, LogicalType::VARCHAR,
			                                               std::move(partition_keys), std::move(partition_values));
		}
		auto &result = *info;
		info->active_writes = 1;
		// store in active write map
		active_partitioned_writes.insert(make_pair(values, std::move(info)));
		return result;
	}

	void FinishPartitionWrite(PartitionWriteInfo &info) {
		auto global_lock = lock.GetExclusiveLock();
		info.active_writes--;
	}

private:
	//! The active writes per partition (for partitioned write)
	vector_of_value_map_t<unique_ptr<PartitionWriteInfo>> active_partitioned_writes;
	vector_of_value_map_t<idx_t> previous_partitions;
};

string PhysicalCopyToFile::GetTrimmedPath(ClientContext &context) const {
	auto &fs = FileSystem::GetFileSystem(context);
	string trimmed_path = file_path;
	StringUtil::RTrim(trimmed_path, fs.PathSeparator(trimmed_path));
	return trimmed_path;
}

class CopyToFunctionLocalState : public LocalSinkState {
public:
	explicit CopyToFunctionLocalState(unique_ptr<LocalFunctionData> local_state) : local_state(std::move(local_state)) {
	}
	unique_ptr<GlobalFunctionData> global_state;
	unique_ptr<LocalFunctionData> local_state;

	//! Buffers the tuples in partitions before writing
	unique_ptr<HivePartitionedColumnData> part_buffer;
	unique_ptr<PartitionedColumnDataAppendState> part_buffer_append_state;

	idx_t append_count = 0;

	void InitializeAppendState(ClientContext &context, const PhysicalCopyToFile &op,
	                           CopyToFunctionGlobalState &gstate) {
		part_buffer = make_uniq<HivePartitionedColumnData>(context, op.expected_types, op.partition_columns,
		                                                   gstate.partition_state);
		part_buffer_append_state = make_uniq<PartitionedColumnDataAppendState>();
		part_buffer->InitializeAppendState(*part_buffer_append_state);
		append_count = 0;
	}

	void AppendToPartition(ExecutionContext &context, const PhysicalCopyToFile &op, CopyToFunctionGlobalState &g,
	                       DataChunk &chunk) {
		if (!part_buffer) {
			// re-initialize the append
			InitializeAppendState(context.client, op, g);
		}
		part_buffer->Append(*part_buffer_append_state, chunk);
		append_count += chunk.size();
		if (append_count >= ClientConfig::GetConfig(context.client).partitioned_write_flush_threshold) {
			// flush all cached partitions
			FlushPartitions(context, op, g);
		}
	}

	void ResetAppendState() {
		part_buffer_append_state.reset();
		part_buffer.reset();
		append_count = 0;
	}

	void SetDataWithoutPartitions(DataChunk &chunk, const DataChunk &source, const vector<LogicalType> &col_types,
	                              const vector<idx_t> &part_cols) {
		D_ASSERT(source.ColumnCount() == col_types.size());
		auto types = LogicalCopyToFile::GetTypesWithoutPartitions(col_types, part_cols, false);
		chunk.InitializeEmpty(types);
		set<idx_t> part_col_set(part_cols.begin(), part_cols.end());
		idx_t new_col_id = 0;
		for (idx_t col_idx = 0; col_idx < source.ColumnCount(); col_idx++) {
			if (part_col_set.find(col_idx) == part_col_set.end()) {
				chunk.data[new_col_id].Reference(source.data[col_idx]);
				new_col_id++;
			}
		}
		chunk.SetCardinality(source.size());
	}

	void FlushPartitions(ExecutionContext &context, const PhysicalCopyToFile &op, CopyToFunctionGlobalState &g) {
		if (!part_buffer) {
			return;
		}
		part_buffer->FlushAppendState(*part_buffer_append_state);
		auto &partitions = part_buffer->GetPartitions();
		auto partition_key_map = part_buffer->GetReverseMap();

		for (idx_t i = 0; i < partitions.size(); i++) {
			auto entry = partition_key_map.find(i);
			if (entry == partition_key_map.end()) {
				continue;
			}
			// get the partition write info for this buffer
			auto &info = g.GetPartitionWriteInfo(context, op, entry->second->values);

			auto local_copy_state = op.function.copy_to_initialize_local(context, *op.bind_data);
			// push the chunks into the write state
			for (auto &chunk : partitions[i]->Chunks()) {
				if (op.write_partition_columns) {
					op.function.copy_to_sink(context, *op.bind_data, *info.global_state, *local_copy_state, chunk);
				} else {
					DataChunk filtered_chunk;
					SetDataWithoutPartitions(filtered_chunk, chunk, op.expected_types, op.partition_columns);
					op.function.copy_to_sink(context, *op.bind_data, *info.global_state, *local_copy_state,
					                         filtered_chunk);
				}
			}
			op.function.copy_to_combine(context, *op.bind_data, *info.global_state, *local_copy_state);
			local_copy_state.reset();
			partitions[i].reset();
			g.FinishPartitionWrite(info);
		}
		ResetAppendState();
	}
};

unique_ptr<GlobalFunctionData> PhysicalCopyToFile::CreateFileState(ClientContext &context, GlobalSinkState &sink,
                                                                   StorageLockKey &global_lock) const {
	auto &g = sink.Cast<CopyToFunctionGlobalState>();
	idx_t this_file_offset = g.last_file_offset++;
	auto &fs = FileSystem::GetFileSystem(context);
	string output_path(filename_pattern.CreateFilename(fs, file_path, file_extension, this_file_offset));
	optional_ptr<CopyToFileInfo> written_file_info;
	if (return_type != CopyFunctionReturnType::CHANGED_ROWS) {
		written_file_info = g.AddFile(global_lock, output_path, return_type);
	}
	auto result = function.copy_to_initialize_global(context, *bind_data, output_path);
	if (written_file_info) {
		function.copy_to_get_written_statistics(context, *bind_data, *result, *written_file_info->file_stats);
	}
	return result;
}

unique_ptr<LocalSinkState> PhysicalCopyToFile::GetLocalSinkState(ExecutionContext &context) const {
	if (partition_output) {
		auto &g = sink_state->Cast<CopyToFunctionGlobalState>();

		auto state = make_uniq<CopyToFunctionLocalState>(nullptr);
		state->InitializeAppendState(context.client, *this, g);
		return std::move(state);
	}
	auto res = make_uniq<CopyToFunctionLocalState>(function.copy_to_initialize_local(context, *bind_data));
	return std::move(res);
}

void CheckDirectory(FileSystem &fs, const string &file_path, CopyOverwriteMode overwrite_mode) {
	if (overwrite_mode == CopyOverwriteMode::COPY_OVERWRITE_OR_IGNORE ||
	    overwrite_mode == CopyOverwriteMode::COPY_APPEND) {
		// with overwrite or ignore we fully ignore the presence of any files instead of erasing them
		return;
	}
	if (fs.IsRemoteFile(file_path) && overwrite_mode == CopyOverwriteMode::COPY_OVERWRITE) {
		// we can only remove files for local file systems currently
		// as remote file systems (e.g. S3) do not support RemoveFile
		throw NotImplementedException("OVERWRITE is not supported for remote file systems");
	}
	vector<string> file_list;
	vector<string> directory_list;
	directory_list.push_back(file_path);
	for (idx_t dir_idx = 0; dir_idx < directory_list.size(); dir_idx++) {
		auto directory = directory_list[dir_idx];
		fs.ListFiles(directory, [&](const string &path, bool is_directory) {
			auto full_path = fs.JoinPath(directory, path);
			if (is_directory) {
				directory_list.emplace_back(std::move(full_path));
			} else {
				file_list.emplace_back(std::move(full_path));
			}
		});
	}
	if (file_list.empty()) {
		return;
	}
	if (overwrite_mode == CopyOverwriteMode::COPY_OVERWRITE) {
		for (auto &file : file_list) {
			fs.RemoveFile(file);
		}
	} else {
		throw IOException("Directory \"%s\" is not empty! Enable OVERWRITE option to overwrite files", file_path);
	}
}

unique_ptr<GlobalSinkState> PhysicalCopyToFile::GetGlobalSinkState(ClientContext &context) const {
	if (partition_output || per_thread_output || rotate) {
		auto &fs = FileSystem::GetFileSystem(context);
		if (fs.FileExists(file_path)) {
			// the target file exists AND is a file (not a directory)
			if (fs.IsRemoteFile(file_path)) {
				// for remote files we cannot do anything - as we cannot delete the file
				throw IOException("Cannot write to \"%s\" - it exists and is a file, not a directory!", file_path);
			} else {
				// for local files we can remove the file if OVERWRITE_OR_IGNORE is enabled
				if (overwrite_mode == CopyOverwriteMode::COPY_OVERWRITE) {
					fs.RemoveFile(file_path);
				} else {
					throw IOException("Cannot write to \"%s\" - it exists and is a file, not a directory! Enable "
					                  "OVERWRITE option to overwrite the file",
					                  file_path);
				}
			}
		}
		// what if the target exists and is a directory
		if (!fs.DirectoryExists(file_path)) {
			fs.CreateDirectory(file_path);
		} else {
			CheckDirectory(fs, file_path, overwrite_mode);
		}

		auto state = make_uniq<CopyToFunctionGlobalState>(context);
		if (!per_thread_output && rotate) {
			auto global_lock = state->lock.GetExclusiveLock();
			state->global_state = CreateFileState(context, *state, *global_lock);
		}

		if (partition_output) {
			state->partition_state = make_shared_ptr<GlobalHivePartitionState>();
		}

		return std::move(state);
	}

<<<<<<< HEAD
	auto state = make_uniq<CopyToFunctionGlobalState>(
	    context, function.copy_to_initialize_global(context, *bind_data, file_path));
	auto global_lock = state->lock.GetExclusiveLock();
	auto written_file_info = state->AddFile(*global_lock, file_path, return_type);
	if (written_file_info) {
		function.copy_to_get_written_statistics(context, *bind_data, *state->global_state,
		                                        *written_file_info->file_stats);
=======
	auto state = make_uniq<CopyToFunctionGlobalState>(context);
	if (write_empty_file) {
		// if we are writing the file also if it is empty - initialize now
		state->Initialize(context, *this);
>>>>>>> 22306223
	}
	return std::move(state);
}

//===--------------------------------------------------------------------===//
// Sink
//===--------------------------------------------------------------------===//
void PhysicalCopyToFile::MoveTmpFile(ClientContext &context, const string &tmp_file_path) {
	auto &fs = FileSystem::GetFileSystem(context);
	auto file_path = GetNonTmpFile(context, tmp_file_path);
	if (fs.FileExists(file_path)) {
		fs.RemoveFile(file_path);
	}
	fs.MoveFile(tmp_file_path, file_path);
}

string PhysicalCopyToFile::GetNonTmpFile(ClientContext &context, const string &tmp_file_path) {
	auto &fs = FileSystem::GetFileSystem(context);

	auto path = StringUtil::GetFilePath(tmp_file_path);
	auto base = StringUtil::GetFileName(tmp_file_path);

	auto prefix = base.find("tmp_");
	if (prefix == 0) {
		base = base.substr(4);
	}

	return fs.JoinPath(path, base);
}

PhysicalCopyToFile::PhysicalCopyToFile(vector<LogicalType> types, CopyFunction function_p,
                                       unique_ptr<FunctionData> bind_data, idx_t estimated_cardinality)
    : PhysicalOperator(PhysicalOperatorType::COPY_TO_FILE, std::move(types), estimated_cardinality),
      function(std::move(function_p)), bind_data(std::move(bind_data)), parallel(false) {
}

SinkResultType PhysicalCopyToFile::Sink(ExecutionContext &context, DataChunk &chunk, OperatorSinkInput &input) const {
	auto &g = input.global_state.Cast<CopyToFunctionGlobalState>();
	auto &l = input.local_state.Cast<CopyToFunctionLocalState>();

	if (!write_empty_file) {
		// if we are only writing the file when there are rows to write we need to initialize here
		g.Initialize(context.client, *this);
	}
	g.rows_copied += chunk.size();

	if (partition_output) {
		l.AppendToPartition(context, *this, g, chunk);
		return SinkResultType::NEED_MORE_INPUT;
	}

	if (per_thread_output) {
		auto &gstate = l.global_state;
		if (!gstate) {
			// Lazily create file state here to prevent creating empty files
			auto global_lock = g.lock.GetExclusiveLock();
			gstate = CreateFileState(context.client, *sink_state, *global_lock);
		} else if (rotate && function.rotate_next_file(*gstate, *bind_data, file_size_bytes)) {
			function.copy_to_finalize(context.client, *bind_data, *gstate);
			auto global_lock = g.lock.GetExclusiveLock();
			gstate = CreateFileState(context.client, *sink_state, *global_lock);
		}
		function.copy_to_sink(context, *bind_data, *gstate, *l.local_state, chunk);
		return SinkResultType::NEED_MORE_INPUT;
	}

	if (!file_size_bytes.IsValid() && !rotate) {
		function.copy_to_sink(context, *bind_data, *g.global_state, *l.local_state, chunk);
		return SinkResultType::NEED_MORE_INPUT;
	}

	// FILE_SIZE_BYTES/rotate is set, but threads write to the same file, synchronize using lock
	auto &gstate = g.global_state;
	auto global_lock = g.lock.GetExclusiveLock();
	if (rotate && function.rotate_next_file(*gstate, *bind_data, file_size_bytes)) {
		auto owned_gstate = std::move(gstate);
		gstate = CreateFileState(context.client, *sink_state, *global_lock);
		global_lock.reset();
		function.copy_to_finalize(context.client, *bind_data, *owned_gstate);
	} else {
		global_lock.reset();
	}

	global_lock = g.lock.GetSharedLock();
	function.copy_to_sink(context, *bind_data, *gstate, *l.local_state, chunk);

	return SinkResultType::NEED_MORE_INPUT;
}

SinkCombineResultType PhysicalCopyToFile::Combine(ExecutionContext &context, OperatorSinkCombineInput &input) const {
	auto &g = input.global_state.Cast<CopyToFunctionGlobalState>();
	auto &l = input.local_state.Cast<CopyToFunctionLocalState>();

	if (partition_output) {
		// flush all remaining partitions
		l.FlushPartitions(context, *this, g);
	} else if (function.copy_to_combine) {
		if (per_thread_output) {
			// For PER_THREAD_OUTPUT, we can combine/finalize immediately (if there is a gstate)
			if (l.global_state) {
				function.copy_to_combine(context, *bind_data, *l.global_state, *l.local_state);
				function.copy_to_finalize(context.client, *bind_data, *l.global_state);
			}
		} else if (rotate) {
			// File in global state may change with FILE_SIZE_BYTES/rotate, need to grab lock
			auto lock = g.lock.GetSharedLock();
			function.copy_to_combine(context, *bind_data, *g.global_state, *l.local_state);
		} else if (g.global_state) {
			function.copy_to_combine(context, *bind_data, *g.global_state, *l.local_state);
		}
	}

	return SinkCombineResultType::FINISHED;
}

SinkFinalizeType PhysicalCopyToFile::Finalize(Pipeline &pipeline, Event &event, ClientContext &context,
                                              OperatorSinkFinalizeInput &input) const {
	auto &gstate = input.global_state.Cast<CopyToFunctionGlobalState>();
	if (partition_output) {
		// finalize any outstanding partitions
		gstate.FinalizePartitions(context, *this);
		return SinkFinalizeType::READY;
	}
	if (per_thread_output) {
		// already happened in combine
		if (NumericCast<int64_t>(gstate.rows_copied.load()) == 0 && sink_state != nullptr) {
			// no rows from source, write schema to file
			auto global_lock = gstate.lock.GetExclusiveLock();
			gstate.global_state = CreateFileState(context, *sink_state, *global_lock);
			function.copy_to_finalize(context, *bind_data, *gstate.global_state);
		}
		return SinkFinalizeType::READY;
	}
	if (function.copy_to_finalize && gstate.global_state) {
		function.copy_to_finalize(context, *bind_data, *gstate.global_state);

		if (use_tmp_file) {
			D_ASSERT(!per_thread_output);
			D_ASSERT(!partition_output);
			D_ASSERT(!file_size_bytes.IsValid());
			D_ASSERT(!rotate);
			MoveTmpFile(context, file_path);
		}
	}
	return SinkFinalizeType::READY;
}

//===--------------------------------------------------------------------===//
// Source
//===--------------------------------------------------------------------===//

class CopyToFileGlobalSourceState : public GlobalSourceState {
public:
	CopyToFileGlobalSourceState() {
	}

	idx_t offset = 0;

	idx_t MaxThreads() override {
		return 1;
	}
};

unique_ptr<GlobalSourceState> PhysicalCopyToFile::GetGlobalSourceState(ClientContext &context) const {
	return make_uniq<CopyToFileGlobalSourceState>();
}

void PhysicalCopyToFile::ReturnStatistics(DataChunk &chunk, idx_t row_idx, CopyToFileInfo &info) {
	auto &file_stats = *info.file_stats;

	// filename VARCHAR
	chunk.SetValue(0, row_idx, info.file_path);
	// count BIGINT
	chunk.SetValue(1, row_idx, Value::UBIGINT(file_stats.row_count));
	// file size bytes BIGINT
	chunk.SetValue(2, row_idx, Value::UBIGINT(file_stats.file_size_bytes));
	// footer size bytes BIGINT
	chunk.SetValue(3, row_idx, file_stats.footer_size_bytes);
	// column statistics map(varchar, map(varchar, varchar))
	map<string, Value> stats;
	for (auto &entry : file_stats.column_statistics) {
		map<string, Value> per_column_stats;
		for (auto &stats_entry : entry.second) {
			per_column_stats.insert(make_pair(stats_entry.first, stats_entry.second));
		}
		vector<Value> stats_keys;
		vector<Value> stats_values;
		for (auto &stats_entry : per_column_stats) {
			stats_keys.emplace_back(stats_entry.first);
			stats_values.emplace_back(std::move(stats_entry.second));
		}
		auto map_value =
		    Value::MAP(LogicalType::VARCHAR, LogicalType::VARCHAR, std::move(stats_keys), std::move(stats_values));
		stats.insert(make_pair(entry.first, std::move(map_value)));
	}
	vector<Value> keys;
	vector<Value> values;
	for (auto &entry : stats) {
		keys.emplace_back(entry.first);
		values.emplace_back(std::move(entry.second));
	}
	auto map_val_type = LogicalType::MAP(LogicalType::VARCHAR, LogicalType::VARCHAR);
	chunk.SetValue(4, row_idx, Value::MAP(LogicalType::VARCHAR, map_val_type, std::move(keys), std::move(values)));

	// partition_keys map(varchar, varchar)
	chunk.SetValue(5, row_idx, info.partition_keys);
}

SourceResultType PhysicalCopyToFile::GetData(ExecutionContext &context, DataChunk &chunk,
                                             OperatorSourceInput &input) const {
	auto &g = sink_state->Cast<CopyToFunctionGlobalState>();
	if (return_type == CopyFunctionReturnType::WRITTEN_FILE_STATISTICS) {
		auto &source_state = input.global_state.Cast<CopyToFileGlobalSourceState>();
		idx_t next_end = MinValue<idx_t>(source_state.offset + STANDARD_VECTOR_SIZE, g.written_files.size());
		idx_t count = next_end - source_state.offset;
		for (idx_t i = 0; i < count; i++) {
			auto &file_entry = *g.written_files[source_state.offset + i];
<<<<<<< HEAD
=======
			if (use_tmp_file) {
				file_entry.file_path = GetNonTmpFile(context.client, file_entry.file_path);
			}
>>>>>>> 22306223
			ReturnStatistics(chunk, i, file_entry);
		}
		chunk.SetCardinality(count);
		source_state.offset += count;
		return source_state.offset < g.written_files.size() ? SourceResultType::HAVE_MORE_OUTPUT
		                                                    : SourceResultType::FINISHED;
	}

	chunk.SetCardinality(1);
	switch (return_type) {
	case CopyFunctionReturnType::CHANGED_ROWS:
		chunk.SetValue(0, 0, Value::BIGINT(NumericCast<int64_t>(g.rows_copied.load())));
		break;
	case CopyFunctionReturnType::CHANGED_ROWS_AND_FILE_LIST: {
		chunk.SetValue(0, 0, Value::BIGINT(NumericCast<int64_t>(g.rows_copied.load())));
		vector<Value> file_name_list;
		for (auto &file_info : g.written_files) {
<<<<<<< HEAD
			file_name_list.emplace_back(file_info->file_path);
=======
			if (use_tmp_file) {
				file_name_list.emplace_back(GetNonTmpFile(context.client, file_info->file_path));
			} else {
				file_name_list.emplace_back(file_info->file_path);
			}
>>>>>>> 22306223
		}
		chunk.SetValue(1, 0, Value::LIST(LogicalType::VARCHAR, std::move(file_name_list)));
		break;
	}
	default:
		throw NotImplementedException("Unknown CopyFunctionReturnType");
	}

	return SourceResultType::FINISHED;
}

} // namespace duckdb<|MERGE_RESOLUTION|>--- conflicted
+++ resolved
@@ -432,20 +432,10 @@
 		return std::move(state);
 	}
 
-<<<<<<< HEAD
-	auto state = make_uniq<CopyToFunctionGlobalState>(
-	    context, function.copy_to_initialize_global(context, *bind_data, file_path));
-	auto global_lock = state->lock.GetExclusiveLock();
-	auto written_file_info = state->AddFile(*global_lock, file_path, return_type);
-	if (written_file_info) {
-		function.copy_to_get_written_statistics(context, *bind_data, *state->global_state,
-		                                        *written_file_info->file_stats);
-=======
 	auto state = make_uniq<CopyToFunctionGlobalState>(context);
 	if (write_empty_file) {
 		// if we are writing the file also if it is empty - initialize now
 		state->Initialize(context, *this);
->>>>>>> 22306223
 	}
 	return std::move(state);
 }
@@ -663,12 +653,9 @@
 		idx_t count = next_end - source_state.offset;
 		for (idx_t i = 0; i < count; i++) {
 			auto &file_entry = *g.written_files[source_state.offset + i];
-<<<<<<< HEAD
-=======
 			if (use_tmp_file) {
 				file_entry.file_path = GetNonTmpFile(context.client, file_entry.file_path);
 			}
->>>>>>> 22306223
 			ReturnStatistics(chunk, i, file_entry);
 		}
 		chunk.SetCardinality(count);
@@ -686,15 +673,11 @@
 		chunk.SetValue(0, 0, Value::BIGINT(NumericCast<int64_t>(g.rows_copied.load())));
 		vector<Value> file_name_list;
 		for (auto &file_info : g.written_files) {
-<<<<<<< HEAD
-			file_name_list.emplace_back(file_info->file_path);
-=======
 			if (use_tmp_file) {
 				file_name_list.emplace_back(GetNonTmpFile(context.client, file_info->file_path));
 			} else {
 				file_name_list.emplace_back(file_info->file_path);
 			}
->>>>>>> 22306223
 		}
 		chunk.SetValue(1, 0, Value::LIST(LogicalType::VARCHAR, std::move(file_name_list)));
 		break;
