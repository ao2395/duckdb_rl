--- conflicted
+++ resolved
@@ -34,15 +34,9 @@
 	return make_uniq<SampleGlobalSinkState>(Allocator::Get(context), *options);
 }
 
-<<<<<<< HEAD
-SinkResultType PhysicalReservoirSample::Sink(ExecutionContext &context, GlobalSinkState &state, LocalSinkState &lstate,
-                                             DataChunk &input) const {
-	auto &gstate = state.Cast<SampleGlobalSinkState>();
-=======
 SinkResultType PhysicalReservoirSample::Sink(ExecutionContext &context, DataChunk &chunk,
                                              OperatorSinkInput &input) const {
 	auto &gstate = input.global_state.Cast<SampleGlobalSinkState>();
->>>>>>> da69aeaa
 	if (!gstate.sample) {
 		return SinkResultType::FINISHED;
 	}
@@ -57,13 +51,8 @@
 //===--------------------------------------------------------------------===//
 // Source
 //===--------------------------------------------------------------------===//
-<<<<<<< HEAD
-void PhysicalReservoirSample::GetData(ExecutionContext &context, DataChunk &chunk, GlobalSourceState &gstate,
-                                      LocalSourceState &lstate) const {
-=======
 SourceResultType PhysicalReservoirSample::GetData(ExecutionContext &context, DataChunk &chunk,
                                                   OperatorSourceInput &input) const {
->>>>>>> da69aeaa
 	auto &sink = this->sink_state->Cast<SampleGlobalSinkState>();
 	if (!sink.sample) {
 		return SourceResultType::FINISHED;
