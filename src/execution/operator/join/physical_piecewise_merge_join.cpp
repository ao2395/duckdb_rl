--- conflicted
+++ resolved
@@ -160,20 +160,14 @@
 	if (filter_pushdown && !gstate.skip_filter_pushdown) {
 		(void)filter_pushdown->Finalize(client, nullptr, *gstate.global_filter_state, *this);
 	}
-<<<<<<< HEAD
-=======
 
 	gstate.table->Finalize(client, input.interrupt_state);
->>>>>>> 742b5413
 
 	if (PropagatesBuildSide(join_type)) {
 		// for FULL/RIGHT OUTER JOIN, initialize found_match to false for every tuple
 		gstate.table->IntializeMatches();
 	}
-<<<<<<< HEAD
-=======
-
->>>>>>> 742b5413
+
 	if (gstate.table->Count() == 0 && EmptyResultIfRHSIsEmpty()) {
 		// Empty input!
 		gstate.table->MaterializeEmpty(client);
@@ -181,10 +175,6 @@
 	}
 
 	// Sort the current input child
-<<<<<<< HEAD
-	gstate.table->Finalize(client, input.interrupt_state);
-=======
->>>>>>> 742b5413
 	gstate.table->Materialize(pipeline, event);
 
 	return SinkFinalizeType::READY;
@@ -454,7 +444,6 @@
 	idx_t &entry_idx;
 	//! The offsets that match
 	SelectionVector result;
-<<<<<<< HEAD
 
 	ChunkMergeInfo(ExternalBlockIteratorState &state, idx_t block_idx, idx_t &entry_idx, idx_t not_null)
 	    : state(state), block_idx(block_idx), not_null(not_null), entry_idx(entry_idx), result(STANDARD_VECTOR_SIZE) {
@@ -466,27 +455,11 @@
                                              idx_t &prev_left_index) {
 	using SORT_KEY = SortKey<SORT_KEY_TYPE>;
 	using BLOCK_ITERATOR = block_iterator_t<ExternalBlockIteratorState, SORT_KEY>;
-=======
->>>>>>> 742b5413
-
-	ChunkMergeInfo(ExternalBlockIteratorState &state, idx_t block_idx, idx_t &entry_idx, idx_t not_null)
-	    : state(state), block_idx(block_idx), not_null(not_null), entry_idx(entry_idx), result(STANDARD_VECTOR_SIZE) {
-	}
-};
-
-<<<<<<< HEAD
-=======
-template <SortKeyType SORT_KEY_TYPE>
-static idx_t TemplatedMergeJoinComplexBlocks(ChunkMergeInfo &l, ChunkMergeInfo &r, const bool strict,
-                                             idx_t &prev_left_index) {
-	using SORT_KEY = SortKey<SORT_KEY_TYPE>;
-	using BLOCK_ITERATOR = block_iterator_t<ExternalBlockIteratorState, SORT_KEY>;
 
 	if (r.entry_idx >= r.not_null) {
 		return 0;
 	}
 
->>>>>>> 742b5413
 	idx_t result_count = 0;
 	BLOCK_ITERATOR l_ptr(l.state);
 	BLOCK_ITERATOR r_ptr(r.state);
@@ -733,22 +706,7 @@
 public:
 	idx_t MaxThreads() override {
 		return payload.ChunkCount();
-<<<<<<< HEAD
-=======
-	}
-};
-
-class PiecewiseJoinLocalScanState : public LocalSourceState {
-public:
-	explicit PiecewiseJoinLocalScanState(PiecewiseJoinGlobalScanState &gstate) : rsel(STANDARD_VECTOR_SIZE) {
-		gstate.payload.InitializeScan(scanner);
-		gstate.payload.InitializeChunk(rhs_chunk);
->>>>>>> 742b5413
-	}
-
-	TupleDataLocalScanState scanner;
-	DataChunk rhs_chunk;
-	SelectionVector rsel;
+	}
 };
 
 class PiecewiseJoinLocalScanState : public LocalSourceState {
