--- conflicted
+++ resolved
@@ -11,7 +11,6 @@
 
 namespace duckdb {
 
-<<<<<<< HEAD
 class PhysicalHashJoinState : public PhysicalOperatorState {
 public:
 	PhysicalHashJoinState(PhysicalOperator &op, PhysicalOperator *left, PhysicalOperator *right,
@@ -48,9 +47,7 @@
 	DataChunk join_keys;
 	ExpressionExecutor build_executor;
 };
-=======
 bool CanCacheType(const LogicalType &type);
->>>>>>> 9faff5bb
 
 PhysicalHashJoin::PhysicalHashJoin(LogicalOperator &op, unique_ptr<PhysicalOperator> left,
                                    unique_ptr<PhysicalOperator> right, vector<JoinCondition> cond, JoinType join_type,
@@ -205,21 +202,6 @@
 //===--------------------------------------------------------------------===//
 // GetChunkInternal
 //===--------------------------------------------------------------------===//
-<<<<<<< HEAD
-=======
-class PhysicalHashJoinState : public PhysicalOperatorState {
-public:
-	PhysicalHashJoinState(PhysicalOperator &op, PhysicalOperator *left, PhysicalOperator *right,
-	                      vector<JoinCondition> &conditions)
-	    : PhysicalOperatorState(op, left) {
-	}
-
-	DataChunk cached_chunk;
-	DataChunk join_keys;
-	ExpressionExecutor probe_executor;
-	unique_ptr<JoinHashTable::ScanStructure> scan_structure;
-};
-
 bool CanCacheType(const LogicalType &type) {
 	switch (type.id()) {
 	case LogicalTypeId::LIST:
@@ -239,7 +221,6 @@
 	}
 }
 
->>>>>>> 9faff5bb
 unique_ptr<PhysicalOperatorState> PhysicalHashJoin::GetOperatorState() {
 	auto state = make_unique<PhysicalHashJoinState>(*this, children[0].get(), children[1].get(), conditions);
 	state->cached_chunk.Initialize(types);
