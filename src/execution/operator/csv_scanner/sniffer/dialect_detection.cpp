--- conflicted
+++ resolved
@@ -4,21 +4,12 @@
 namespace duckdb {
 
 struct SniffDialect {
-<<<<<<< HEAD
 	inline static void Initialize(CSVScanner &scanner) {
-		scanner.state = CSVState::STANDARD;
-		scanner.previous_state = CSVState::STANDARD;
-		scanner.pre_previous_state = CSVState::STANDARD;
+		scanner.state = CSVState::EMPTY_LINE;
+		scanner.previous_state = CSVState::EMPTY_LINE;
+		scanner.pre_previous_state = CSVState::EMPTY_LINE;
 		scanner.cur_rows = 0;
 		scanner.column_count = 1;
-=======
-	inline static void Initialize(CSVStateMachine &machine) {
-		machine.state = CSVState::EMPTY_LINE;
-		machine.previous_state = CSVState::EMPTY_LINE;
-		machine.pre_previous_state = CSVState::EMPTY_LINE;
-		machine.cur_rows = 0;
-		machine.column_count = 1;
->>>>>>> 26d8316e
 	}
 
 	inline static bool Process(CSVScanner &scanner, vector<idx_t> &sniffed_column_counts, char current_char,
@@ -29,13 +20,7 @@
 			sniffed_column_counts.clear();
 			return true;
 		}
-<<<<<<< HEAD
-		scanner.pre_previous_state = scanner.previous_state;
-		scanner.previous_state = scanner.state;
-
-		scanner.state = static_cast<CSVState>(
-		    sniffing_state_machine
-		        .transition_array[static_cast<uint8_t>(scanner.state)][static_cast<uint8_t>(current_char)]);
+		scanner.Transition(current_char);
 
 		bool carriage_return = scanner.previous_state == CSVState::CARRIAGE_RETURN;
 		scanner.column_count += scanner.previous_state == CSVState::DELIMITER;
@@ -43,15 +28,6 @@
 		scanner.cur_rows +=
 		    scanner.previous_state == CSVState::RECORD_SEPARATOR && scanner.state != CSVState::EMPTY_LINE;
 		scanner.column_count -= (scanner.column_count - 1) * (scanner.previous_state == CSVState::RECORD_SEPARATOR);
-=======
-		machine.Transition(current_char);
-
-		bool carriage_return = machine.previous_state == CSVState::CARRIAGE_RETURN;
-		machine.column_count += machine.previous_state == CSVState::DELIMITER;
-		sniffed_column_counts[machine.cur_rows] = machine.column_count;
-		machine.cur_rows += machine.previous_state == CSVState::RECORD_SEPARATOR;
-		machine.column_count -= (machine.column_count - 1) * (machine.previous_state == CSVState::RECORD_SEPARATOR);
->>>>>>> 26d8316e
 
 		// It means our carriage return is actually a record separator
 		scanner.cur_rows += scanner.state != CSVState::RECORD_SEPARATOR && carriage_return;
@@ -82,8 +58,8 @@
 		if (scanner.cur_rows < STANDARD_VECTOR_SIZE && scanner.state != CSVState::EMPTY_LINE) {
 			sniffed_column_counts[scanner.cur_rows++] = scanner.column_count;
 		}
-		if (machine.cur_rows == 0 && machine.state == CSVState::EMPTY_LINE) {
-			sniffed_column_counts[machine.cur_rows++] = machine.column_count;
+		if (scanner.cur_rows == 0 && scanner.state == CSVState::EMPTY_LINE) {
+			sniffed_column_counts[scanner.cur_rows++] = scanner.column_count;
 		}
 		NewLineIdentifier suggested_newline;
 		if (sniffing_state_machine.carry_on_separator) {
@@ -188,13 +164,8 @@
 	// The sniffed_column_counts variable keeps track of the number of columns found for each row
 	vector<idx_t> sniffed_column_counts(STANDARD_VECTOR_SIZE);
 
-<<<<<<< HEAD
 	scanner->Process<SniffDialect>(*scanner, sniffed_column_counts);
-	idx_t start_row = options.dialect_options.skip_rows;
-=======
-	state_machine->csv_buffer_iterator.Process<SniffDialect>(*state_machine, sniffed_column_counts);
 	idx_t start_row = options.dialect_options.skip_rows.GetValue();
->>>>>>> 26d8316e
 	idx_t consistent_rows = 0;
 	idx_t num_cols = sniffed_column_counts.empty() ? 0 : sniffed_column_counts[0];
 	idx_t padding_count = 0;
@@ -270,15 +241,12 @@
 	    (single_column_before || (more_values && !require_more_padding) ||
 	     (more_than_one_column && require_less_padding)) &&
 	    !invalid_padding) {
-<<<<<<< HEAD
-		auto &sniffing_state_machine = scanner->GetStateMachineSniff();
-
-=======
 		if (!candidates.empty() && set_columns.IsSet() && max_columns_found == candidates.size()) {
 			// We have a candidate that fits our requirements better
 			return;
 		}
->>>>>>> 26d8316e
+		auto &sniffing_state_machine = scanner->GetStateMachineSniff();
+
 		best_consistent_rows = consistent_rows;
 		max_columns_found = num_cols;
 		prev_padding_count = padding_count;
@@ -312,15 +280,7 @@
 
 bool CSVSniffer::RefineCandidateNextChunk(CSVScanner &candidate) {
 	vector<idx_t> sniffed_column_counts(STANDARD_VECTOR_SIZE);
-<<<<<<< HEAD
 	candidate.Process<SniffDialect>(candidate, sniffed_column_counts);
-	bool allow_padding = options.null_padding;
-
-	for (idx_t row = 0; row < sniffed_column_counts.size(); row++) {
-		if (max_columns_found != sniffed_column_counts[row] && !allow_padding) {
-			return false;
-=======
-	candidate.csv_buffer_iterator.Process<SniffDialect>(candidate, sniffed_column_counts);
 	for (auto &num_cols : sniffed_column_counts) {
 		if (set_columns.IsSet()) {
 			return !set_columns.IsCandidateUnacceptable(num_cols, options.null_padding, options.ignore_errors);
@@ -328,7 +288,6 @@
 			if (max_columns_found != num_cols && (!options.null_padding && !options.ignore_errors)) {
 				return false;
 			}
->>>>>>> 26d8316e
 		}
 	}
 	return true;
