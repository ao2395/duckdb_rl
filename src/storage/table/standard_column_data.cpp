--- conflicted
+++ resolved
@@ -152,14 +152,9 @@
 	return scan_count;
 }
 
-<<<<<<< HEAD
 void StandardColumnData::Update(TransactionData transaction, DataTable &data_table, idx_t column_index,
                                 Vector &update_vector, row_t *row_ids, idx_t update_count) {
-=======
-void StandardColumnData::Update(TransactionData transaction, idx_t column_index, Vector &update_vector, row_t *row_ids,
-                                idx_t update_count) {
 	ColumnScanState standard_state, validity_state;
->>>>>>> eff4bfda
 	Vector base_vector(type);
 	auto standard_fetch = FetchUpdateData(standard_state, row_ids, base_vector);
 	auto validity_fetch = validity.FetchUpdateData(validity_state, row_ids, base_vector);
