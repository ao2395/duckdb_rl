#include "duckdb/storage/table/row_group.hpp"

#include "duckdb/common/exception.hpp"
#include "duckdb/common/serializer/binary_serializer.hpp"
#include "duckdb/common/serializer/deserializer.hpp"
#include "duckdb/common/serializer/serializer.hpp"
#include "duckdb/common/types/vector.hpp"
#include "duckdb/execution/adaptive_filter.hpp"
#include "duckdb/execution/expression_executor.hpp"
#include "duckdb/main/database.hpp"
#include "duckdb/planner/table_filter.hpp"
#include "duckdb/storage/checkpoint/table_data_writer.hpp"
#include "duckdb/storage/metadata/metadata_reader.hpp"
#include "duckdb/storage/table/append_state.hpp"
#include "duckdb/storage/table/column_checkpoint_state.hpp"
#include "duckdb/storage/table/column_data.hpp"
#include "duckdb/storage/table/row_version_manager.hpp"
#include "duckdb/storage/table/scan_state.hpp"
#include "duckdb/storage/table/update_segment.hpp"
#include "duckdb/storage/table_storage_info.hpp"
#include "duckdb/transaction/duck_transaction.hpp"
#include "duckdb/transaction/duck_transaction_manager.hpp"
#include "duckdb/storage/table/row_id_column_data.hpp"
#include "duckdb/main/settings.hpp"

namespace duckdb {

RowGroup::RowGroup(RowGroupCollection &collection_p, idx_t start, idx_t count)
    : SegmentBase<RowGroup>(start, count), collection(collection_p), version_info(nullptr), allocation_size(0),
      row_id_is_loaded(false), has_changes(false) {
	Verify();
}

RowGroup::RowGroup(RowGroupCollection &collection_p, RowGroupPointer pointer)
    : SegmentBase<RowGroup>(pointer.row_start, pointer.tuple_count), collection(collection_p), version_info(nullptr),
      allocation_size(0), row_id_is_loaded(false), has_changes(false) {
	// deserialize the columns
	if (pointer.data_pointers.size() != collection_p.GetTypes().size()) {
		throw IOException("Row group column count is unaligned with table column count. Corrupt file?");
	}
	this->column_pointers = std::move(pointer.data_pointers);
	this->columns.resize(column_pointers.size());
	this->is_loaded = unique_ptr<atomic<bool>[]>(new atomic<bool>[columns.size()]);
	for (idx_t c = 0; c < columns.size(); c++) {
		this->is_loaded[c] = false;
	}
	this->deletes_pointers = std::move(pointer.deletes_pointers);
	this->deletes_is_loaded = false;
	this->has_metadata_blocks = pointer.has_metadata_blocks;
	this->extra_metadata_blocks = std::move(pointer.extra_metadata_blocks);

	Verify();
}

RowGroup::RowGroup(RowGroupCollection &collection_p, PersistentRowGroupData &data)
    : SegmentBase<RowGroup>(data.start, data.count), collection(collection_p), version_info(nullptr),
      allocation_size(0), row_id_is_loaded(false), has_changes(false) {
	auto &block_manager = GetBlockManager();
	auto &info = GetTableInfo();
	auto &types = collection.get().GetTypes();
	columns.reserve(types.size());
	for (idx_t c = 0; c < types.size(); c++) {
		auto entry = ColumnData::CreateColumn(block_manager, info, c, data.start, types[c], nullptr);
		entry->InitializeColumn(data.column_data[c]);
		columns.push_back(std::move(entry));
	}

	Verify();
}

void RowGroup::MoveToCollection(RowGroupCollection &collection_p, idx_t new_start) {
	lock_guard<mutex> l(row_group_lock);
	if (start != new_start) {
		has_changes = true;
	}
	this->collection = collection_p;
	this->start = new_start;
	for (idx_t c = 0; c < columns.size(); c++) {
		if (is_loaded && !is_loaded[c]) {
			// we only need to set the column start position if it is already loaded
			// if it is not loaded - we will set the correct start position upon loading
			continue;
		}
		columns[c]->SetStart(new_start);
	}
	if (row_id_is_loaded) {
		row_id_column_data->SetStart(new_start);
	}
	if (!HasUnloadedDeletes()) {
		auto vinfo = GetVersionInfo();
		if (vinfo) {
			vinfo->SetStart(new_start);
		}
	}
}

RowGroup::~RowGroup() {
}

vector<shared_ptr<ColumnData>> &RowGroup::GetColumns() {
	// ensure all columns are loaded
	for (idx_t c = 0; c < GetColumnCount(); c++) {
		GetColumn(c);
	}
	return columns;
}

idx_t RowGroup::GetColumnCount() const {
	return columns.size();
}

idx_t RowGroup::GetRowGroupSize() const {
	return collection.get().GetRowGroupSize();
}

ColumnData &RowGroup::GetRowIdColumnData() {
	if (row_id_is_loaded) {
		return *row_id_column_data;
	}
	lock_guard<mutex> l(row_group_lock);
	if (!row_id_column_data) {
		row_id_column_data = make_uniq<RowIdColumnData>(GetBlockManager(), GetTableInfo(), start);
		row_id_column_data->count = count.load();
		row_id_is_loaded = true;
	}
	return *row_id_column_data;
}

ColumnData &RowGroup::GetColumn(const StorageIndex &c) {
	return GetColumn(c.GetPrimaryIndex());
}

ColumnData &RowGroup::GetColumn(storage_t c) {
	if (c == COLUMN_IDENTIFIER_ROW_ID) {
		return GetRowIdColumnData();
	}
	D_ASSERT(c < columns.size());
	if (!is_loaded) {
		// not being lazy loaded
		D_ASSERT(columns[c]);
		return *columns[c];
	}
	if (is_loaded[c]) {
		D_ASSERT(columns[c]);
		return *columns[c];
	}
	lock_guard<mutex> l(row_group_lock);
	if (columns[c]) {
		D_ASSERT(is_loaded[c]);
		return *columns[c];
	}
	if (column_pointers.size() != columns.size()) {
		throw InternalException("Lazy loading a column but the pointer was not set");
	}
	auto &metadata_manager = GetCollection().GetMetadataManager();
	auto &types = GetCollection().GetTypes();
	auto &block_pointer = column_pointers[c];
	MetadataReader column_data_reader(metadata_manager, block_pointer);
	this->columns[c] =
	    ColumnData::Deserialize(GetBlockManager(), GetTableInfo(), c, start, column_data_reader, types[c]);
	is_loaded[c] = true;
	if (this->columns[c]->count != this->count) {
		throw InternalException("Corrupted database - loaded column with index %llu at row start %llu, count %llu did "
		                        "not match count of row group %llu",
		                        c, start, this->columns[c]->count.load(), this->count.load());
	}
	return *columns[c];
}

BlockManager &RowGroup::GetBlockManager() {
	return GetCollection().GetBlockManager();
}
DataTableInfo &RowGroup::GetTableInfo() {
	return GetCollection().GetTableInfo();
}

void RowGroup::InitializeEmpty(const vector<LogicalType> &types) {
	// set up the segment trees for the column segments
	D_ASSERT(columns.empty());
	for (idx_t i = 0; i < types.size(); i++) {
		auto column_data = ColumnData::CreateColumn(GetBlockManager(), GetTableInfo(), i, start, types[i]);
		columns.push_back(std::move(column_data));
	}
}

void ColumnScanState::Initialize(const LogicalType &type, const vector<StorageIndex> &children,
                                 optional_ptr<TableScanOptions> options) {
	// Register the options in the state
	scan_options = options;

	if (type.id() == LogicalTypeId::VALIDITY) {
		// validity - nothing to initialize
		return;
	}
	if (type.InternalType() == PhysicalType::STRUCT) {
		// validity + struct children
		auto &struct_children = StructType::GetChildTypes(type);
		child_states.resize(struct_children.size() + 1);

		if (children.empty()) {
			// scan all struct children
			scan_child_column.resize(struct_children.size(), true);
			for (idx_t i = 0; i < struct_children.size(); i++) {
				child_states[i + 1].Initialize(struct_children[i].second, options);
			}
		} else {
			// only scan the specified subset of columns
			scan_child_column.resize(struct_children.size(), false);
			for (idx_t i = 0; i < children.size(); i++) {
				auto &child = children[i];
				auto index = child.GetPrimaryIndex();
				auto &child_indexes = child.GetChildIndexes();
				scan_child_column[index] = true;
				child_states[index + 1].Initialize(struct_children[index].second, child_indexes, options);
			}
		}
		child_states[0].scan_options = options;
	} else if (type.InternalType() == PhysicalType::LIST) {
		// validity + list child
		child_states.resize(2);
		child_states[1].Initialize(ListType::GetChildType(type), options);
		child_states[0].scan_options = options;
	} else if (type.InternalType() == PhysicalType::ARRAY) {
		// validity + array child
		child_states.resize(2);
		child_states[0].scan_options = options;
		child_states[1].Initialize(ArrayType::GetChildType(type), options);
	} else {
		// validity
		child_states.resize(1);
		child_states[0].scan_options = options;
	}
}

void ColumnScanState::Initialize(const LogicalType &type, optional_ptr<TableScanOptions> options) {
	vector<StorageIndex> children;
	Initialize(type, children, options);
}

void CollectionScanState::Initialize(const vector<LogicalType> &types) {
	auto &column_ids = GetColumnIds();
	column_scans = make_unsafe_uniq_array<ColumnScanState>(column_ids.size());
	for (idx_t i = 0; i < column_ids.size(); i++) {
		if (column_ids[i].IsRowIdColumn()) {
			continue;
		}
		auto col_id = column_ids[i].GetPrimaryIndex();
		column_scans[i].Initialize(types[col_id], column_ids[i].GetChildIndexes(), &GetOptions());
	}
}

bool RowGroup::InitializeScanWithOffset(CollectionScanState &state, idx_t vector_offset) {
	auto &column_ids = state.GetColumnIds();
	auto &filters = state.GetFilterInfo();
	if (!CheckZonemap(filters)) {
		return false;
	}

	state.row_group = this;
	state.vector_index = vector_offset;
	state.max_row_group_row =
	    this->start > state.max_row ? 0 : MinValue<idx_t>(this->count, state.max_row - this->start);
	auto row_number = start + vector_offset * STANDARD_VECTOR_SIZE;
	if (state.max_row_group_row == 0) {
		// exceeded row groups to scan
		return false;
	}
	D_ASSERT(state.column_scans);
	for (idx_t i = 0; i < column_ids.size(); i++) {
		const auto &column = column_ids[i];
		auto &column_data = GetColumn(column);
		column_data.InitializeScanWithOffset(state.column_scans[i], row_number);
		state.column_scans[i].scan_options = &state.GetOptions();
	}
	return true;
}

bool RowGroup::InitializeScan(CollectionScanState &state) {
	auto &column_ids = state.GetColumnIds();
	auto &filters = state.GetFilterInfo();
	if (!CheckZonemap(filters)) {
		return false;
	}
	state.row_group = this;
	state.vector_index = 0;
	state.max_row_group_row =
	    this->start > state.max_row ? 0 : MinValue<idx_t>(this->count, state.max_row - this->start);
	if (state.max_row_group_row == 0) {
		return false;
	}
	D_ASSERT(state.column_scans);
	for (idx_t i = 0; i < column_ids.size(); i++) {
		auto column = column_ids[i];
		auto &column_data = GetColumn(column);
		column_data.InitializeScan(state.column_scans[i]);
		state.column_scans[i].scan_options = &state.GetOptions();
	}
	return true;
}

unique_ptr<RowGroup> RowGroup::AlterType(RowGroupCollection &new_collection, const LogicalType &target_type,
                                         idx_t changed_idx, ExpressionExecutor &executor,
                                         CollectionScanState &scan_state, DataChunk &scan_chunk) {
	Verify();

	// construct a new column data for this type
	auto column_data = ColumnData::CreateColumn(GetBlockManager(), GetTableInfo(), changed_idx, start, target_type);

	ColumnAppendState append_state;
	column_data->InitializeAppend(append_state);

	// scan the original table, and fill the new column with the transformed value
	scan_state.Initialize(GetCollection().GetTypes());
	InitializeScan(scan_state);

	DataChunk append_chunk;
	vector<LogicalType> append_types;
	append_types.push_back(target_type);
	append_chunk.Initialize(Allocator::DefaultAllocator(), append_types);
	auto &append_vector = append_chunk.data[0];
	while (true) {
		// scan the table
		scan_chunk.Reset();
		ScanCommitted(scan_state, scan_chunk, TableScanType::TABLE_SCAN_COMMITTED_ROWS);
		if (scan_chunk.size() == 0) {
			break;
		}
		// execute the expression
		append_chunk.Reset();
		executor.ExecuteExpression(scan_chunk, append_vector);
		column_data->Append(append_state, append_vector, scan_chunk.size());
	}

	// set up the row_group based on this row_group
	auto row_group = make_uniq<RowGroup>(new_collection, this->start, this->count);
	row_group->SetVersionInfo(GetOrCreateVersionInfoPtr());
	auto &cols = GetColumns();
	for (idx_t i = 0; i < cols.size(); i++) {
		if (i == changed_idx) {
			// this is the altered column: use the new column
			row_group->columns.push_back(std::move(column_data));
			column_data.reset();
		} else {
			// this column was not altered: use the data directly
			row_group->columns.push_back(cols[i]);
		}
	}
	row_group->Verify();
	return row_group;
}

unique_ptr<RowGroup> RowGroup::AddColumn(RowGroupCollection &new_collection, ColumnDefinition &new_column,
                                         ExpressionExecutor &executor, Vector &result) {
	Verify();

	// construct a new column data for the new column
	auto added_column =
	    ColumnData::CreateColumn(GetBlockManager(), GetTableInfo(), GetColumnCount(), start, new_column.Type());

	idx_t rows_to_write = this->count;
	if (rows_to_write > 0) {
		DataChunk dummy_chunk;

		ColumnAppendState state;
		added_column->InitializeAppend(state);
		for (idx_t i = 0; i < rows_to_write; i += STANDARD_VECTOR_SIZE) {
			idx_t rows_in_this_vector = MinValue<idx_t>(rows_to_write - i, STANDARD_VECTOR_SIZE);
			dummy_chunk.SetCardinality(rows_in_this_vector);
			executor.ExecuteExpression(dummy_chunk, result);
			added_column->Append(state, result, rows_in_this_vector);
		}
	}

	// set up the row_group based on this row_group
	auto row_group = make_uniq<RowGroup>(new_collection, this->start, this->count);
	row_group->SetVersionInfo(GetOrCreateVersionInfoPtr());
	row_group->columns = GetColumns();
	// now add the new column
	row_group->columns.push_back(std::move(added_column));

	row_group->Verify();
	return row_group;
}

unique_ptr<RowGroup> RowGroup::RemoveColumn(RowGroupCollection &new_collection, idx_t removed_column) {
	Verify();

	D_ASSERT(removed_column < columns.size());

	auto row_group = make_uniq<RowGroup>(new_collection, this->start, this->count);
	row_group->SetVersionInfo(GetOrCreateVersionInfoPtr());
	// copy over all columns except for the removed one
	auto &cols = GetColumns();
	for (idx_t i = 0; i < cols.size(); i++) {
		if (i != removed_column) {
			row_group->columns.push_back(cols[i]);
		}
	}

	row_group->Verify();
	return row_group;
}

void RowGroup::CommitDrop() {
	for (idx_t column_idx = 0; column_idx < GetColumnCount(); column_idx++) {
		CommitDropColumn(column_idx);
	}
}

void RowGroup::CommitDropColumn(const idx_t column_index) {
	auto &column = GetColumn(column_index);
	column.CommitDropColumn();
}

void RowGroup::NextVector(CollectionScanState &state) {
	state.vector_index++;
	const auto &column_ids = state.GetColumnIds();
	for (idx_t i = 0; i < column_ids.size(); i++) {
		const auto &column = column_ids[i];
		GetColumn(column).Skip(state.column_scans[i]);
	}
}

FilterPropagateResult RowGroup::CheckRowIdFilter(const TableFilter &filter, idx_t beg_row, idx_t end_row) {
	// RowId columns dont have a zonemap, but we can trivially create stats to check the filter against.
	BaseStatistics dummy_stats = NumericStats::CreateEmpty(LogicalType::ROW_TYPE);
	NumericStats::SetMin(dummy_stats, UnsafeNumericCast<row_t>(beg_row));
	NumericStats::SetMax(dummy_stats, UnsafeNumericCast<row_t>(end_row));

	return filter.CheckStatistics(dummy_stats);
}

bool RowGroup::CheckZonemap(ScanFilterInfo &filters) {
	auto &filter_list = filters.GetFilterList();
	// new row group - label all filters as up for grabs again
	filters.CheckAllFilters();
	for (idx_t i = 0; i < filter_list.size(); i++) {
		auto &entry = filter_list[i];
		auto &filter = entry.filter;
		auto base_column_index = entry.table_column_index;

		auto prune_result = GetColumn(base_column_index).CheckZonemap(filter);
		if (prune_result == FilterPropagateResult::FILTER_ALWAYS_FALSE) {
			return false;
		}
		if (filter.filter_type == TableFilterType::OPTIONAL_FILTER) {
			// these are only for row group checking, set as always true so we don't check it
			filters.SetFilterAlwaysTrue(i);
		} else if (prune_result == FilterPropagateResult::FILTER_ALWAYS_TRUE) {
			// filter is always true - no need to check it
			// label the filter as always true so we don't need to check it anymore
			filters.SetFilterAlwaysTrue(i);
		}
	}
	return true;
}

bool RowGroup::CheckZonemapSegments(CollectionScanState &state) {
	auto &filters = state.GetFilterInfo();
	for (auto &entry : filters.GetFilterList()) {
		if (entry.IsAlwaysTrue()) {
			// filter is always true - avoid checking
			continue;
		}
		auto column_idx = entry.scan_column_index;
		auto base_column_idx = entry.table_column_index;
		auto &filter = entry.filter;

		auto prune_result = GetColumn(base_column_idx).CheckZonemap(state.column_scans[column_idx], filter);
		if (prune_result != FilterPropagateResult::FILTER_ALWAYS_FALSE) {
			continue;
		}

		// check zone map segment.
		auto &column_scan_state = state.column_scans[column_idx];
		auto current_segment = column_scan_state.current;
		if (!current_segment) {
			// no segment to skip
			continue;
		}
		idx_t target_row = current_segment->start + current_segment->count;
		if (target_row >= state.max_row) {
			target_row = state.max_row;
		}

		D_ASSERT(target_row >= this->start);
		D_ASSERT(target_row <= this->start + this->count);
		idx_t target_vector_index = (target_row - this->start) / STANDARD_VECTOR_SIZE;
		if (state.vector_index == target_vector_index) {
			// we can't skip any full vectors because this segment contains less than a full vector
			// for now we just bail-out
			// FIXME: we could check if we can ALSO skip the next segments, in which case skipping a full vector
			// might be possible
			// we don't care that much though, since a single segment that fits less than a full vector is
			// exceedingly rare
			return true;
		}
		while (state.vector_index < target_vector_index) {
			NextVector(state);
		}
		return false;
	}

	return true;
}

template <TableScanType TYPE>
void RowGroup::TemplatedScan(TransactionData transaction, CollectionScanState &state, DataChunk &result) {
	const bool ALLOW_UPDATES = TYPE != TableScanType::TABLE_SCAN_COMMITTED_ROWS_DISALLOW_UPDATES &&
	                           TYPE != TableScanType::TABLE_SCAN_COMMITTED_ROWS_OMIT_PERMANENTLY_DELETED;
	const auto &column_ids = state.GetColumnIds();
	auto &filter_info = state.GetFilterInfo();
	while (true) {
		if (state.vector_index * STANDARD_VECTOR_SIZE >= state.max_row_group_row) {
			// exceeded the amount of rows to scan
			return;
		}
		idx_t current_row = state.vector_index * STANDARD_VECTOR_SIZE;
		auto max_count = MinValue<idx_t>(STANDARD_VECTOR_SIZE, state.max_row_group_row - current_row);

		// check the sampling info if we have to sample this chunk
		if (state.GetSamplingInfo().do_system_sample &&
		    state.random.NextRandom() > state.GetSamplingInfo().sample_rate) {
			NextVector(state);
			continue;
		}

		//! first check the zonemap if we have to scan this partition
		if (!CheckZonemapSegments(state)) {
			continue;
		}

		// second, scan the version chunk manager to figure out which tuples to load for this transaction
		idx_t count;
		if (TYPE == TableScanType::TABLE_SCAN_REGULAR) {
			count = state.row_group->GetSelVector(transaction, state.vector_index, state.valid_sel, max_count);
			if (count == 0) {
				// nothing to scan for this vector, skip the entire vector
				NextVector(state);
				continue;
			}
		} else if (TYPE == TableScanType::TABLE_SCAN_COMMITTED_ROWS_OMIT_PERMANENTLY_DELETED) {
			count = state.row_group->GetCommittedSelVector(transaction.start_time, transaction.transaction_id,
			                                               state.vector_index, state.valid_sel, max_count);
			if (count == 0) {
				// nothing to scan for this vector, skip the entire vector
				NextVector(state);
				continue;
			}
		} else {
			count = max_count;
		}
		auto &block_manager = GetBlockManager();
#ifndef DUCKDB_ALTERNATIVE_VERIFY
		// // in regular operation we only prefetch from remote file systems
		// // when alternative verify is set, we always prefetch for testing purposes
		if (block_manager.IsRemote())
#else
		if (!block_manager.InMemory())
#endif
		{
			PrefetchState prefetch_state;
			for (idx_t i = 0; i < column_ids.size(); i++) {
				const auto &column = column_ids[i];
				GetColumn(column).InitializePrefetch(prefetch_state, state.column_scans[i], max_count);
			}
			auto &buffer_manager = block_manager.buffer_manager;
			buffer_manager.Prefetch(prefetch_state.blocks);
		}

		bool has_filters = filter_info.HasFilters();
		if (count == max_count && !has_filters) {
			// scan all vectors completely: full scan without deletions or table filters
			for (idx_t i = 0; i < column_ids.size(); i++) {
				const auto &column = column_ids[i];
				auto &col_data = GetColumn(column);
				if (TYPE != TableScanType::TABLE_SCAN_REGULAR) {
					col_data.ScanCommitted(state.vector_index, state.column_scans[i], result.data[i], ALLOW_UPDATES);
				} else {
					col_data.Scan(transaction, state.vector_index, state.column_scans[i], result.data[i]);
				}
			}
		} else {
			// partial scan: we have deletions or table filters
			idx_t approved_tuple_count = count;
			SelectionVector sel;
			if (count != max_count) {
				sel.Initialize(state.valid_sel);
			} else {
				sel.Initialize(nullptr);
			}
			//! first, we scan the columns with filters, fetch their data and generate a selection vector.
			//! get runtime statistics
			auto adaptive_filter = filter_info.GetAdaptiveFilter();
			auto filter_state = filter_info.BeginFilter();
			if (has_filters) {
				D_ASSERT(ALLOW_UPDATES);
				auto &filter_list = filter_info.GetFilterList();
				for (idx_t i = 0; i < filter_list.size(); i++) {
					auto filter_idx = adaptive_filter->permutation[i];
					auto &filter = filter_list[filter_idx];
					if (filter.IsAlwaysTrue()) {
						// this filter is always true - skip it
						continue;
					}
					auto &table_filter_state = *filter.filter_state;

					const auto scan_idx = filter.scan_column_index;
					const auto column_idx = filter.table_column_index;

					auto &result_vector = result.data[scan_idx];
					if (approved_tuple_count == 0) {
						auto &col_data = GetColumn(column_idx);
						col_data.Skip(state.column_scans[scan_idx]);
						continue;
					}
					auto &col_data = GetColumn(column_idx);
					col_data.Filter(transaction, state.vector_index, state.column_scans[scan_idx], result_vector, sel,
					                approved_tuple_count, filter.filter, table_filter_state);
				}
				for (auto &table_filter : filter_list) {
					if (table_filter.IsAlwaysTrue()) {
						continue;
					}
					result.data[table_filter.scan_column_index].Slice(sel, approved_tuple_count);
				}
			}
			if (approved_tuple_count == 0) {
				// all rows were filtered out by the table filters
				D_ASSERT(has_filters);
				result.Reset();
				// skip this vector in all the scans that were not scanned yet
				for (idx_t i = 0; i < column_ids.size(); i++) {
					auto &col_idx = column_ids[i];
					if (has_filters && filter_info.ColumnHasFilters(i)) {
						continue;
					}
					auto &col_data = GetColumn(col_idx);
					col_data.Skip(state.column_scans[i]);
				}
				state.vector_index++;
				continue;
			}
			//! Now we use the selection vector to fetch data for the other columns.
			for (idx_t i = 0; i < column_ids.size(); i++) {
				if (has_filters && filter_info.ColumnHasFilters(i)) {
					// column has already been scanned as part of the filtering process
					continue;
				}
				auto &column = column_ids[i];
				auto &col_data = GetColumn(column);
				if (TYPE == TableScanType::TABLE_SCAN_REGULAR) {
					col_data.Select(transaction, state.vector_index, state.column_scans[i], result.data[i], sel,
					                approved_tuple_count);
				} else {
					col_data.SelectCommitted(state.vector_index, state.column_scans[i], result.data[i], sel,
					                         approved_tuple_count, ALLOW_UPDATES);
				}
			}
			filter_info.EndFilter(filter_state);

			D_ASSERT(approved_tuple_count > 0);
			count = approved_tuple_count;
		}
		result.SetCardinality(count);
		state.vector_index++;
		break;
	}
}

void RowGroup::Scan(TransactionData transaction, CollectionScanState &state, DataChunk &result) {
	TemplatedScan<TableScanType::TABLE_SCAN_REGULAR>(transaction, state, result);
}

void RowGroup::ScanCommitted(CollectionScanState &state, DataChunk &result, TableScanType type) {
	auto &transaction_manager = DuckTransactionManager::Get(GetCollection().GetAttached());

	transaction_t start_ts;
	transaction_t transaction_id;
	if (type == TableScanType::TABLE_SCAN_LATEST_COMMITTED_ROWS) {
		start_ts = transaction_manager.GetLastCommit() + 1;
		transaction_id = MAX_TRANSACTION_ID;
	} else {
		start_ts = transaction_manager.LowestActiveStart();
		transaction_id = transaction_manager.LowestActiveId();
	}
	TransactionData data(transaction_id, start_ts);
	switch (type) {
	case TableScanType::TABLE_SCAN_COMMITTED_ROWS:
		TemplatedScan<TableScanType::TABLE_SCAN_COMMITTED_ROWS>(data, state, result);
		break;
	case TableScanType::TABLE_SCAN_COMMITTED_ROWS_DISALLOW_UPDATES:
		TemplatedScan<TableScanType::TABLE_SCAN_COMMITTED_ROWS_DISALLOW_UPDATES>(data, state, result);
		break;
	case TableScanType::TABLE_SCAN_COMMITTED_ROWS_OMIT_PERMANENTLY_DELETED:
	case TableScanType::TABLE_SCAN_LATEST_COMMITTED_ROWS:
		TemplatedScan<TableScanType::TABLE_SCAN_COMMITTED_ROWS_OMIT_PERMANENTLY_DELETED>(data, state, result);
		break;
	default:
		throw InternalException("Unrecognized table scan type");
	}
}

optional_ptr<RowVersionManager> RowGroup::GetVersionInfo() {
	if (!HasUnloadedDeletes()) {
		// deletes are loaded - return the version info
		return version_info;
	}
	lock_guard<mutex> lock(row_group_lock);
	// double-check after obtaining the lock whether or not deletes are still not loaded to avoid double load
	if (!HasUnloadedDeletes()) {
		return version_info;
	}
	// deletes are not loaded - reload
	auto root_delete = deletes_pointers[0];
	auto loaded_info = RowVersionManager::Deserialize(root_delete, GetBlockManager().GetMetadataManager(), start);
	SetVersionInfo(std::move(loaded_info));
	deletes_is_loaded = true;
	return version_info;
}

void RowGroup::SetVersionInfo(shared_ptr<RowVersionManager> version) {
	owned_version_info = std::move(version);
	version_info = owned_version_info.get();
}

shared_ptr<RowVersionManager> RowGroup::GetOrCreateVersionInfoInternal() {
	// version info does not exist - need to create it
	lock_guard<mutex> lock(row_group_lock);
	if (!owned_version_info) {
		auto new_info = make_shared_ptr<RowVersionManager>(start);
		SetVersionInfo(std::move(new_info));
	}
	return owned_version_info;
}

shared_ptr<RowVersionManager> RowGroup::GetOrCreateVersionInfoPtr() {
	auto vinfo = GetVersionInfo();
	if (vinfo) {
		// version info exists - return it directly
		return owned_version_info;
	}
	return GetOrCreateVersionInfoInternal();
}

RowVersionManager &RowGroup::GetOrCreateVersionInfo() {
	auto vinfo = GetVersionInfo();
	if (vinfo) {
		// version info exists - return it directly
		return *vinfo;
	}
	return *GetOrCreateVersionInfoInternal();
}

idx_t RowGroup::GetSelVector(TransactionData transaction, idx_t vector_idx, SelectionVector &sel_vector,
                             idx_t max_count) {
	auto vinfo = GetVersionInfo();
	if (!vinfo) {
		return max_count;
	}
	return vinfo->GetSelVector(transaction, vector_idx, sel_vector, max_count);
}

idx_t RowGroup::GetCommittedSelVector(transaction_t start_time, transaction_t transaction_id, idx_t vector_idx,
                                      SelectionVector &sel_vector, idx_t max_count) {
	auto vinfo = GetVersionInfo();
	if (!vinfo) {
		return max_count;
	}
	return vinfo->GetCommittedSelVector(start_time, transaction_id, vector_idx, sel_vector, max_count);
}

bool RowGroup::Fetch(TransactionData transaction, idx_t row) {
	D_ASSERT(row < this->count);
	auto vinfo = GetVersionInfo();
	if (!vinfo) {
		return true;
	}
	return vinfo->Fetch(transaction, row);
}

void RowGroup::FetchRow(TransactionData transaction, ColumnFetchState &state, const vector<StorageIndex> &column_ids,
                        row_t row_id, DataChunk &result, idx_t result_idx) {
	for (idx_t col_idx = 0; col_idx < column_ids.size(); col_idx++) {
		auto &column = column_ids[col_idx];
		auto &result_vector = result.data[col_idx];
		D_ASSERT(result_vector.GetVectorType() == VectorType::FLAT_VECTOR);
		D_ASSERT(!FlatVector::IsNull(result_vector, result_idx));
		// regular column: fetch data from the base column
		auto &col_data = GetColumn(column);
		col_data.FetchRow(transaction, state, row_id, result_vector, result_idx);
	}
}

void RowGroup::SetCount(idx_t count) {
	this->count = count;
	if (!row_id_is_loaded) {
		lock_guard<mutex> guard(row_group_lock);
		if (!row_id_is_loaded) {
			return;
		}
	}
	row_id_column_data->count = count;
}

void RowGroup::AppendVersionInfo(TransactionData transaction, idx_t count) {
	const idx_t row_group_size = GetRowGroupSize();
	idx_t row_group_start = this->count.load();
	idx_t row_group_end = row_group_start + count;
	if (row_group_end > row_group_size) {
		row_group_end = row_group_size;
	}
	// create the version_info if it doesn't exist yet
	auto &vinfo = GetOrCreateVersionInfo();
	vinfo.AppendVersionInfo(transaction, count, row_group_start, row_group_end);
	SetCount(row_group_end);
}

void RowGroup::CommitAppend(transaction_t commit_id, idx_t row_group_start, idx_t count) {
	auto &vinfo = GetOrCreateVersionInfo();
	vinfo.CommitAppend(commit_id, row_group_start, count);
}

void RowGroup::RevertAppend(idx_t row_group_start) {
	auto &vinfo = GetOrCreateVersionInfo();
	vinfo.RevertAppend(row_group_start - this->start);
	for (auto &column : GetColumns()) {
		column->RevertAppend(UnsafeNumericCast<row_t>(row_group_start));
	}
	SetCount(MinValue<idx_t>(row_group_start - this->start, this->count));
	Verify();
}

void RowGroup::InitializeAppend(RowGroupAppendState &append_state) {
	append_state.row_group = this;
	append_state.offset_in_row_group = this->count;
	// for each column, initialize the append state
	append_state.states = make_unsafe_uniq_array<ColumnAppendState>(GetColumnCount());
	for (idx_t i = 0; i < GetColumnCount(); i++) {
		auto &col_data = GetColumn(i);
		col_data.InitializeAppend(append_state.states[i]);
	}
}

void RowGroup::Append(RowGroupAppendState &state, DataChunk &chunk, idx_t append_count) {
	// append to the current row_group
	D_ASSERT(chunk.ColumnCount() == GetColumnCount());
	for (idx_t i = 0; i < GetColumnCount(); i++) {
		auto &col_data = GetColumn(i);
		auto prev_allocation_size = col_data.GetAllocationSize();
		col_data.Append(state.states[i], chunk.data[i], append_count);
		allocation_size += col_data.GetAllocationSize() - prev_allocation_size;
	}
	state.offset_in_row_group += append_count;
}

void RowGroup::CleanupAppend(transaction_t lowest_transaction, idx_t start, idx_t count) {
	auto &vinfo = GetOrCreateVersionInfo();
	vinfo.CleanupAppend(lowest_transaction, start, count);
}

void RowGroup::Update(TransactionData transaction, DataTable &data_table, DataChunk &update_chunk, row_t *ids,
                      idx_t offset, idx_t count, const vector<PhysicalIndex> &column_ids) {
#ifdef DEBUG
	for (size_t i = offset; i < offset + count; i++) {
		D_ASSERT(ids[i] >= row_t(this->start) && ids[i] < row_t(this->start + this->count));
	}
#endif
	for (idx_t i = 0; i < column_ids.size(); i++) {
		auto column = column_ids[i];
		auto &col_data = GetColumn(column.index);
		D_ASSERT(col_data.type.id() == update_chunk.data[i].GetType().id());
		if (offset > 0) {
			Vector sliced_vector(update_chunk.data[i], offset, offset + count);
			sliced_vector.Flatten(count);
			col_data.Update(transaction, data_table, column.index, sliced_vector, ids + offset, count);
		} else {
			col_data.Update(transaction, data_table, column.index, update_chunk.data[i], ids, count);
		}
		MergeStatistics(column.index, *col_data.GetUpdateStatistics());
	}
}

<<<<<<< HEAD
void RowGroup::UpdateColumn(TransactionData transaction, DataTable &data_table, DataChunk &updates, Vector &row_ids,
=======
void RowGroup::UpdateColumn(TransactionData transaction, DataChunk &updates, Vector &row_ids, idx_t offset, idx_t count,
>>>>>>> a01e6c09
                            const vector<column_t> &column_path) {
	D_ASSERT(updates.ColumnCount() == 1);
	auto ids = FlatVector::GetData<row_t>(row_ids);

	auto primary_column_idx = column_path[0];
	D_ASSERT(primary_column_idx < columns.size());
	auto &col_data = GetColumn(primary_column_idx);
<<<<<<< HEAD
	col_data.UpdateColumn(transaction, data_table, column_path, updates.data[0], ids, updates.size(), 1);
=======
	if (offset > 0) {
		Vector sliced_vector(updates.data[0], offset, offset + count);
		sliced_vector.Flatten(count);
		col_data.UpdateColumn(transaction, column_path, sliced_vector, ids + offset, count, 1);
	} else {
		col_data.UpdateColumn(transaction, column_path, updates.data[0], ids, count, 1);
	}
>>>>>>> a01e6c09
	MergeStatistics(primary_column_idx, *col_data.GetUpdateStatistics());
}

unique_ptr<BaseStatistics> RowGroup::GetStatistics(idx_t column_idx) {
	auto &col_data = GetColumn(column_idx);
	return col_data.GetStatistics();
}

void RowGroup::MergeStatistics(idx_t column_idx, const BaseStatistics &other) {
	auto &col_data = GetColumn(column_idx);
	col_data.MergeStatistics(other);
}

void RowGroup::MergeIntoStatistics(idx_t column_idx, BaseStatistics &other) {
	auto &col_data = GetColumn(column_idx);
	col_data.MergeIntoStatistics(other);
}

void RowGroup::MergeIntoStatistics(TableStatistics &other) {
	auto stats_lock = other.GetLock();
	for (idx_t i = 0; i < columns.size(); i++) {
		MergeIntoStatistics(i, other.GetStats(*stats_lock, i).Statistics());
	}
}

CompressionType ColumnCheckpointInfo::GetCompressionType() {
	return info.compression_types[column_idx];
}

RowGroupWriteData RowGroup::WriteToDisk(RowGroupWriteInfo &info) {
	RowGroupWriteData result;
	result.states.reserve(columns.size());
	result.statistics.reserve(columns.size());

	// Checkpoint the individual columns of the row group
	// Here we're iterating over columns. Each column can have multiple segments.
	// (Some columns will be wider than others, and require different numbers
	// of blocks to encode.) Segments cannot span blocks.
	//
	// Some of these columns are composite (list, struct). The data is written
	// first sequentially, and the pointers are written later, so that the
	// pointers all end up densely packed, and thus more cache-friendly.
	for (idx_t column_idx = 0; column_idx < GetColumnCount(); column_idx++) {
		auto &column = GetColumn(column_idx);
		if (column.start != start) {
			throw InternalException("RowGroup::WriteToDisk - child-column is unaligned with row group");
		}
		ColumnCheckpointInfo checkpoint_info(info, column_idx);
		auto checkpoint_state = column.Checkpoint(*this, checkpoint_info);
		D_ASSERT(checkpoint_state);

		auto stats = checkpoint_state->GetStatistics();
		D_ASSERT(stats);

		result.statistics.push_back(stats->Copy());
		result.states.push_back(std::move(checkpoint_state));
	}
	D_ASSERT(result.states.size() == result.statistics.size());
	return result;
}

idx_t RowGroup::GetCommittedRowCount() {
	auto vinfo = GetVersionInfo();
	if (!vinfo) {
		return count;
	}
	return count - vinfo->GetCommittedDeletedCount(count);
}

bool RowGroup::HasUnloadedDeletes() const {
	if (deletes_pointers.empty()) {
		// no stored deletes at all
		return false;
	}
	// return whether or not the deletes have been loaded
	return !deletes_is_loaded;
}

vector<MetaBlockPointer> RowGroup::GetColumnPointers() {
	if (has_metadata_blocks) {
		// we have the column metadata from the file itself - no need to deserialize metadata to fetch it
		// read if from "column_pointers" and "extra_metadata_blocks"
		auto result = column_pointers;
		for (auto &block_pointer : extra_metadata_blocks) {
			result.emplace_back(block_pointer, 0);
		}
		return result;
	}
	vector<MetaBlockPointer> result;
	if (column_pointers.empty()) {
		// no pointers
		return result;
	}
	// column_pointers stores the beginning of each column
	// if columns are big - they may span multiple metadata blocks
	// we need to figure out all blocks that this row group points to
	// we need to follow the linked list in the metadata blocks to allow for this
	auto &metadata_manager = GetCollection().GetMetadataManager();
	idx_t last_idx = column_pointers.size() - 1;
	if (column_pointers.size() > 1) {
		// for all but the last column pointer - we can just follow the linked list until we reach the last column
		MetadataReader reader(metadata_manager, column_pointers[0]);
		auto last_pointer = column_pointers[last_idx];
		result = reader.GetRemainingBlocks(last_pointer);
	}
	// for the last column we need to deserialize the column - because we don't know where it stops
	auto &types = GetCollection().GetTypes();
	MetadataReader reader(metadata_manager, column_pointers[last_idx], &result);
	ColumnData::Deserialize(GetBlockManager(), GetTableInfo(), last_idx, start, reader, types[last_idx]);
	return result;
}

RowGroupWriteData RowGroup::WriteToDisk(RowGroupWriter &writer) {
	if (DBConfig::GetSetting<ExperimentalMetadataReuseSetting>(writer.GetDatabase()) && !column_pointers.empty() &&
	    !HasChanges()) {
		// we have existing metadata and the row group has not been changed
		// re-use previous metadata
		RowGroupWriteData result;
		result.existing_pointers = GetColumnPointers();
		return result;
	}
	auto &compression_types = writer.GetCompressionTypes();
	if (columns.size() != compression_types.size()) {
		throw InternalException("RowGroup::WriteToDisk - mismatch in column count vs compression types");
	}
	for (idx_t column_idx = 0; column_idx < GetColumnCount(); column_idx++) {
		auto &column = GetColumn(column_idx);
		if (column.count != this->count) {
			throw InternalException("Corrupted in-memory column - column with index %llu has misaligned count (row "
			                        "group has %llu rows, column has %llu)",
			                        column_idx, this->count.load(), column.count.load());
		}
	}

	RowGroupWriteInfo info(writer.GetPartialBlockManager(), compression_types, writer.GetCheckpointType());
	return WriteToDisk(info);
}

RowGroupPointer RowGroup::Checkpoint(RowGroupWriteData write_data, RowGroupWriter &writer,
                                     TableStatistics &global_stats) {
	RowGroupPointer row_group_pointer;

	auto metadata_manager = writer.GetMetadataManager();
	// construct the row group pointer and write the column meta data to disk
	row_group_pointer.row_start = start;
	row_group_pointer.tuple_count = count;
	if (!write_data.existing_pointers.empty()) {
		// we are re-using the previous metadata
		row_group_pointer.data_pointers = column_pointers;
		row_group_pointer.has_metadata_blocks = has_metadata_blocks;
		row_group_pointer.extra_metadata_blocks = extra_metadata_blocks;
		row_group_pointer.deletes_pointers = deletes_pointers;
		metadata_manager->ClearModifiedBlocks(write_data.existing_pointers);
		metadata_manager->ClearModifiedBlocks(deletes_pointers);
		return row_group_pointer;
	}
	D_ASSERT(write_data.states.size() == columns.size());
	{
		auto lock = global_stats.GetLock();
		for (idx_t column_idx = 0; column_idx < GetColumnCount(); column_idx++) {
			global_stats.GetStats(*lock, column_idx).Statistics().Merge(write_data.statistics[column_idx]);
		}
	}
	vector<MetaBlockPointer> column_metadata;
	unordered_set<idx_t> metadata_blocks;
	writer.StartWritingColumns(column_metadata);
	for (auto &state : write_data.states) {
		// get the current position of the table data writer
		auto &data_writer = writer.GetPayloadWriter();
		auto pointer = writer.GetMetaBlockPointer();

		// store the stats and the data pointers in the row group pointers
		row_group_pointer.data_pointers.push_back(pointer);
		metadata_blocks.insert(pointer.block_pointer);

		// Write pointers to the column segments.
		//
		// Just as above, the state can refer to many other states, so this
		// can cascade recursively into more pointer writes.
		auto persistent_data = state->ToPersistentData();
		BinarySerializer serializer(data_writer);
		serializer.Begin();
		persistent_data.Serialize(serializer);
		serializer.End();
	}
	writer.FinishWritingColumns();

	row_group_pointer.has_metadata_blocks = true;
	for (auto &column_pointer : column_metadata) {
		auto entry = metadata_blocks.find(column_pointer.block_pointer);
		if (entry != metadata_blocks.end()) {
			// this metadata block is already stored in "data_pointers" - no need to duplicate it
			continue;
		}
		// this metadata block is not stored - add it to the extra metadata blocks
		row_group_pointer.extra_metadata_blocks.push_back(column_pointer.block_pointer);
	}
	// set up the pointers correctly within this row group for future operations
	column_pointers = row_group_pointer.data_pointers;
	has_metadata_blocks = true;
	extra_metadata_blocks = row_group_pointer.extra_metadata_blocks;

	if (metadata_manager) {
		row_group_pointer.deletes_pointers = CheckpointDeletes(*metadata_manager);
	}
	Verify();
	return row_group_pointer;
}

bool RowGroup::HasChanges() const {
	if (has_changes) {
		return true;
	}
	if (version_info.load()) {
		// we have deletes
		return true;
	}
	// check if any of the columns have changes
	// avoid loading unloaded columns - unloaded columns can never have changes
	for (idx_t c = 0; c < columns.size(); c++) {
		if (is_loaded && !is_loaded[c]) {
			continue;
		}
		if (columns[c]->HasAnyChanges()) {
			return true;
		}
	}
	return false;
}

bool RowGroup::IsPersistent() const {
	for (auto &column : columns) {
		if (!column->IsPersistent()) {
			// column is not persistent
			return false;
		}
	}
	return true;
}

PersistentRowGroupData RowGroup::SerializeRowGroupInfo() const {
	// all columns are persistent - serialize
	PersistentRowGroupData result;
	for (auto &col : columns) {
		result.column_data.push_back(col->Serialize());
	}
	result.start = start;
	result.count = count;
	return result;
}

vector<MetaBlockPointer> RowGroup::CheckpointDeletes(MetadataManager &manager) {
	if (HasUnloadedDeletes()) {
		// deletes were not loaded so they cannot be changed
		// re-use them as-is
		manager.ClearModifiedBlocks(deletes_pointers);
		return deletes_pointers;
	}
	auto vinfo = GetVersionInfo();
	if (!vinfo) {
		// no version information: write nothing
		return vector<MetaBlockPointer>();
	}
	return vinfo->Checkpoint(manager);
}

void RowGroup::Serialize(RowGroupPointer &pointer, Serializer &serializer) {
	serializer.WriteProperty(100, "row_start", pointer.row_start);
	serializer.WriteProperty(101, "tuple_count", pointer.tuple_count);
	serializer.WriteProperty(102, "data_pointers", pointer.data_pointers);
	serializer.WriteProperty(103, "delete_pointers", pointer.deletes_pointers);
	if (serializer.ShouldSerialize(6)) {
		serializer.WriteProperty(104, "has_metadata_blocks", pointer.has_metadata_blocks);
		serializer.WritePropertyWithDefault(105, "extra_metadata_blocks", pointer.extra_metadata_blocks);
	}
}

RowGroupPointer RowGroup::Deserialize(Deserializer &deserializer) {
	RowGroupPointer result;
	result.row_start = deserializer.ReadProperty<uint64_t>(100, "row_start");
	result.tuple_count = deserializer.ReadProperty<uint64_t>(101, "tuple_count");
	result.data_pointers = deserializer.ReadProperty<vector<MetaBlockPointer>>(102, "data_pointers");
	result.deletes_pointers = deserializer.ReadProperty<vector<MetaBlockPointer>>(103, "delete_pointers");
	result.has_metadata_blocks = deserializer.ReadPropertyWithExplicitDefault<bool>(104, "has_metadata_blocks", false);
	result.extra_metadata_blocks = deserializer.ReadPropertyWithDefault<vector<idx_t>>(105, "extra_metadata_blocks");
	return result;
}

//===--------------------------------------------------------------------===//
// GetPartitionStats
//===--------------------------------------------------------------------===//
PartitionStatistics RowGroup::GetPartitionStats() const {
	PartitionStatistics result;
	result.row_start = start;
	result.count = count;
	if (HasUnloadedDeletes() || version_info.load().get()) {
		// we have version info - approx count
		result.count_type = CountType::COUNT_APPROXIMATE;
	} else {
		result.count_type = CountType::COUNT_EXACT;
	}
	return result;
}

//===--------------------------------------------------------------------===//
// GetColumnSegmentInfo
//===--------------------------------------------------------------------===//
void RowGroup::GetColumnSegmentInfo(idx_t row_group_index, vector<ColumnSegmentInfo> &result) {
	for (idx_t col_idx = 0; col_idx < GetColumnCount(); col_idx++) {
		auto &col_data = GetColumn(col_idx);
		col_data.GetColumnSegmentInfo(row_group_index, {col_idx}, result);
	}
}

//===--------------------------------------------------------------------===//
// Version Delete Information
//===--------------------------------------------------------------------===//
class VersionDeleteState {
public:
	VersionDeleteState(RowGroup &info, TransactionData transaction, DataTable &table, idx_t base_row)
	    : info(info), transaction(transaction), table(table), current_chunk(DConstants::INVALID_INDEX), count(0),
	      base_row(base_row), delete_count(0) {
	}

	RowGroup &info;
	TransactionData transaction;
	DataTable &table;
	idx_t current_chunk;
	row_t rows[STANDARD_VECTOR_SIZE];
	idx_t count;
	idx_t base_row;
	idx_t chunk_row;
	idx_t delete_count;

public:
	void Delete(row_t row_id);
	void Flush();
};

idx_t RowGroup::Delete(TransactionData transaction, DataTable &table, row_t *ids, idx_t count) {
	VersionDeleteState del_state(*this, transaction, table, this->start);

	// obtain a write lock
	for (idx_t i = 0; i < count; i++) {
		D_ASSERT(ids[i] >= 0);
		D_ASSERT(idx_t(ids[i]) >= this->start && idx_t(ids[i]) < this->start + this->count);
		del_state.Delete(ids[i] - UnsafeNumericCast<row_t>(this->start));
	}
	del_state.Flush();
	return del_state.delete_count;
}

void RowGroup::Verify() {
#ifdef DEBUG
	for (auto &column : GetColumns()) {
		column->Verify(*this);
	}
	lock_guard<mutex> guard(row_group_lock);
	if (row_id_is_loaded) {
		D_ASSERT(row_id_column_data->count == count);
	}
#endif
}

idx_t RowGroup::DeleteRows(idx_t vector_idx, transaction_t transaction_id, row_t rows[], idx_t count) {
	return GetOrCreateVersionInfo().DeleteRows(vector_idx, transaction_id, rows, count);
}

void VersionDeleteState::Delete(row_t row_id) {
	D_ASSERT(row_id >= 0);
	idx_t vector_idx = UnsafeNumericCast<idx_t>(row_id) / STANDARD_VECTOR_SIZE;
	idx_t idx_in_vector = UnsafeNumericCast<idx_t>(row_id) - vector_idx * STANDARD_VECTOR_SIZE;
	if (current_chunk != vector_idx) {
		Flush();

		current_chunk = vector_idx;
		chunk_row = vector_idx * STANDARD_VECTOR_SIZE;
	}
	rows[count++] = UnsafeNumericCast<row_t>(idx_in_vector);
}

void VersionDeleteState::Flush() {
	if (count == 0) {
		return;
	}
	// it is possible for delete statements to delete the same tuple multiple times when combined with a USING clause
	// in the current_info->Delete, we check which tuples are actually deleted (excluding duplicate deletions)
	// this is returned in the actual_delete_count
	auto actual_delete_count = info.DeleteRows(current_chunk, transaction.transaction_id, rows, count);
	delete_count += actual_delete_count;
	if (transaction.transaction && actual_delete_count > 0) {
		// now push the delete into the undo buffer, but only if any deletes were actually performed
		transaction.transaction->PushDelete(table, info.GetOrCreateVersionInfo(), current_chunk, rows,
		                                    actual_delete_count, base_row + chunk_row);
	}
	count = 0;
}

} // namespace duckdb<|MERGE_RESOLUTION|>--- conflicted
+++ resolved
@@ -881,29 +881,21 @@
 	}
 }
 
-<<<<<<< HEAD
 void RowGroup::UpdateColumn(TransactionData transaction, DataTable &data_table, DataChunk &updates, Vector &row_ids,
-=======
-void RowGroup::UpdateColumn(TransactionData transaction, DataChunk &updates, Vector &row_ids, idx_t offset, idx_t count,
->>>>>>> a01e6c09
-                            const vector<column_t> &column_path) {
+                            idx_t offset, idx_t count, const vector<column_t> &column_path) {
 	D_ASSERT(updates.ColumnCount() == 1);
 	auto ids = FlatVector::GetData<row_t>(row_ids);
 
 	auto primary_column_idx = column_path[0];
 	D_ASSERT(primary_column_idx < columns.size());
 	auto &col_data = GetColumn(primary_column_idx);
-<<<<<<< HEAD
-	col_data.UpdateColumn(transaction, data_table, column_path, updates.data[0], ids, updates.size(), 1);
-=======
 	if (offset > 0) {
 		Vector sliced_vector(updates.data[0], offset, offset + count);
 		sliced_vector.Flatten(count);
-		col_data.UpdateColumn(transaction, column_path, sliced_vector, ids + offset, count, 1);
+		col_data.UpdateColumn(transaction, data_table, column_path, sliced_vector, ids + offset, count, 1);
 	} else {
-		col_data.UpdateColumn(transaction, column_path, updates.data[0], ids, count, 1);
-	}
->>>>>>> a01e6c09
+		col_data.UpdateColumn(transaction, data_table, column_path, updates.data[0], ids, count, 1);
+	}
 	MergeStatistics(primary_column_idx, *col_data.GetUpdateStatistics());
 }
 
