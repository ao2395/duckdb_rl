--- conflicted
+++ resolved
@@ -228,13 +228,8 @@
 //===--------------------------------------------------------------------===//
 // Scan
 //===--------------------------------------------------------------------===//
-<<<<<<< HEAD
-void DataTable::InitializeScan(DuckTransaction &transaction, TableScanState &state, const vector<column_t> &column_ids,
-                               TableFilterSet *table_filters) {
-=======
 void DataTable::InitializeScan(DuckTransaction &transaction, TableScanState &state,
                                const vector<StorageIndex> &column_ids, TableFilterSet *table_filters) {
->>>>>>> 44c3e83b
 	state.checkpoint_lock = transaction.SharedLockTable(*info);
 	auto &local_storage = LocalStorage::Get(transaction);
 	state.Initialize(column_ids, table_filters);
@@ -243,11 +238,7 @@
 }
 
 void DataTable::InitializeScanWithOffset(DuckTransaction &transaction, TableScanState &state,
-<<<<<<< HEAD
-                                         const vector<column_t> &column_ids, idx_t start_row, idx_t end_row) {
-=======
                                          const vector<StorageIndex> &column_ids, idx_t start_row, idx_t end_row) {
->>>>>>> 44c3e83b
 	state.checkpoint_lock = transaction.SharedLockTable(*info);
 	state.Initialize(column_ids);
 	row_groups->InitializeScanWithOffset(state.table_state, column_ids, start_row, end_row);
