#include "duckdb/storage/data_table.hpp"

#include "duckdb/catalog/catalog_entry/table_catalog_entry.hpp"
#include "duckdb/common/exception.hpp"
#include "duckdb/common/helper.hpp"
#include "duckdb/common/vector_operations/vector_operations.hpp"
#include "duckdb/execution/expression_executor.hpp"
#include "duckdb/planner/constraints/list.hpp"
#include "duckdb/transaction/transaction.hpp"
#include "duckdb/transaction/transaction_manager.hpp"
#include "duckdb/storage/table/transient_segment.hpp"
#include "duckdb/storage/storage_manager.hpp"
#include "duckdb/main/client_context.hpp"
#include "duckdb/planner/table_filter.hpp"
#include "duckdb/storage/table/persistent_table_data.hpp"

#include "duckdb/storage/table/morsel_info.hpp"

namespace duckdb {
using namespace std;
using namespace chrono;

DataTable::DataTable(StorageManager &storage, string schema, string table, vector<LogicalType> types_,
                     unique_ptr<PersistentTableData> data)
    : info(make_shared<DataTableInfo>(schema, table)), types(types_), storage(storage),
      versions(make_shared<SegmentTree>()), total_rows(0), is_root(true) {
	// set up the segment trees for the column segments
	for (idx_t i = 0; i < types.size(); i++) {
		auto column_data = make_shared<ColumnData>(*storage.buffer_manager, *info, types[i], i);
		columns.push_back(move(column_data));
	}

	// initialize the table with the existing data from disk, if any
	if (data && data->table_data[0].size() > 0) {
		for(idx_t i = 0; i < types.size(); i++) {
			columns[i]->statistics = move(data->column_stats[i]);
		}
		// first append all the segments to the set of column segments
		for (idx_t i = 0; i < types.size(); i++) {
			columns[i]->Initialize(data->table_data[i]);
			if (columns[i]->persistent_rows != columns[0]->persistent_rows) {
				throw Exception("Column length mismatch in table load!");
			}
		}
		total_rows = columns[0]->persistent_rows;
		// create empty morsel info's
		// in the future, we should lazily load these from the file as well (once we support deleted flags)
		for (idx_t i = 0; i < total_rows; i += MorselInfo::MORSEL_SIZE) {
			auto segment = make_unique<MorselInfo>(i, MorselInfo::MORSEL_SIZE);
			versions->AppendSegment(move(segment));
		}
	} else {
		// append one (empty) morsel to the table
		auto segment = make_unique<MorselInfo>(0, MorselInfo::MORSEL_SIZE);
		versions->AppendSegment(move(segment));
	}
}

DataTable::DataTable(ClientContext &context, DataTable &parent, ColumnDefinition &new_column, Expression *default_value)
    : info(parent.info), types(parent.types), storage(parent.storage), versions(parent.versions),
      total_rows(parent.total_rows), columns(parent.columns), is_root(true) {
	// prevent any new tuples from being added to the parent
	lock_guard<mutex> parent_lock(parent.append_lock);
	// add the new column to this DataTable
	auto new_column_type = new_column.type;
	idx_t new_column_idx = columns.size();

	types.push_back(new_column_type);
	auto column_data = make_shared<ColumnData>(*storage.buffer_manager, *info, new_column_type, new_column_idx);
	columns.push_back(move(column_data));

	// fill the column with its DEFAULT value, or NULL if none is specified
	idx_t rows_to_write = total_rows;
	if (rows_to_write > 0) {
		ExpressionExecutor executor;
		DataChunk dummy_chunk;
		Vector result(new_column_type);
		if (!default_value) {
			FlatVector::Nullmask(result).set();
		} else {
			executor.AddExpression(*default_value);
		}

		ColumnAppendState state;
		columns[new_column_idx]->InitializeAppend(state);
		for (idx_t i = 0; i < rows_to_write; i += STANDARD_VECTOR_SIZE) {
			idx_t rows_in_this_vector = MinValue<idx_t>(rows_to_write - i, STANDARD_VECTOR_SIZE);
			if (default_value) {
				dummy_chunk.SetCardinality(rows_in_this_vector);
				executor.ExecuteExpression(dummy_chunk, result);
			}
			columns[new_column_idx]->Append(state, result, rows_in_this_vector);
		}
	}
	// also add this column to client local storage
	Transaction::GetTransaction(context).storage.AddColumn(&parent, this, new_column, default_value);

	// this table replaces the previous table, hence the parent is no longer the root DataTable
	parent.is_root = false;
}

DataTable::DataTable(ClientContext &context, DataTable &parent, idx_t removed_column)
    : info(parent.info), types(parent.types), storage(parent.storage), versions(parent.versions),
      total_rows(parent.total_rows), columns(parent.columns), is_root(true) {
	// prevent any new tuples from being added to the parent
	lock_guard<mutex> parent_lock(parent.append_lock);
	// first check if there are any indexes that exist that point to the removed column
	for (auto &index : info->indexes) {
		for (auto &column_id : index->column_ids) {
			if (column_id == removed_column) {
				throw CatalogException("Cannot drop this column: an index depends on it!");
			} else if (column_id > removed_column) {
				throw CatalogException("Cannot drop this column: an index depends on a column after it!");
			}
		}
	}
	// erase the column from this DataTable
	D_ASSERT(removed_column < types.size());
	types.erase(types.begin() + removed_column);
	columns.erase(columns.begin() + removed_column);

	// this table replaces the previous table, hence the parent is no longer the root DataTable
	parent.is_root = false;
}

DataTable::DataTable(ClientContext &context, DataTable &parent, idx_t changed_idx, LogicalType target_type,
                     vector<column_t> bound_columns, Expression &cast_expr)
    : info(parent.info), types(parent.types), storage(parent.storage), versions(parent.versions),
      total_rows(parent.total_rows), columns(parent.columns), is_root(true) {

	// prevent any new tuples from being added to the parent
	CreateIndexScanState scan_state;
	parent.InitializeCreateIndexScan(scan_state, bound_columns);

	// first check if there are any indexes that exist that point to the changed column
	for (auto &index : info->indexes) {
		for (auto &column_id : index->column_ids) {
			if (column_id == changed_idx) {
				throw CatalogException("Cannot change the type of this column: an index depends on it!");
			}
		}
	}
	// change the type in this DataTable
	types[changed_idx] = target_type;

	// construct a new column data for this type
	auto column_data = make_shared<ColumnData>(*storage.buffer_manager, *info, target_type, changed_idx);

	ColumnAppendState append_state;
	column_data->InitializeAppend(append_state);

	// scan the original table, and fill the new column with the transformed value
	auto &transaction = Transaction::GetTransaction(context);

	vector<LogicalType> types;
	for (idx_t i = 0; i < bound_columns.size(); i++) {
		if (bound_columns[i] == COLUMN_IDENTIFIER_ROW_ID) {
			types.push_back(LOGICAL_ROW_TYPE);
		} else {
			types.push_back(parent.types[bound_columns[i]]);
		}
	}

	DataChunk scan_chunk;
	scan_chunk.Initialize(types);

	ExpressionExecutor executor;
	executor.AddExpression(cast_expr);

	Vector append_vector(target_type);
	while (true) {
		// scan the table
		scan_chunk.Reset();
		parent.CreateIndexScan(scan_state, bound_columns, scan_chunk);
		if (scan_chunk.size() == 0) {
			break;
		}
		// execute the expression
		executor.ExecuteExpression(scan_chunk, append_vector);
		column_data->Append(append_state, append_vector, scan_chunk.size());
	}
	// also add this column to client local storage
	transaction.storage.ChangeType(&parent, this, changed_idx, target_type, bound_columns, cast_expr);

	columns[changed_idx] = move(column_data);

	// this table replaces the previous table, hence the parent is no longer the root DataTable
	parent.is_root = false;
}

//===--------------------------------------------------------------------===//
// Scan
//===--------------------------------------------------------------------===//
void DataTable::InitializeScan(TableScanState &state, const vector<column_t> &column_ids,
                               TableFilterSet *table_filters) {
	// initialize a column scan state for each column
	state.column_scans = unique_ptr<ColumnScanState[]>(new ColumnScanState[column_ids.size()]);
	for (idx_t i = 0; i < column_ids.size(); i++) {
		auto column = column_ids[i];
		if (column != COLUMN_IDENTIFIER_ROW_ID) {
			columns[column]->InitializeScan(state.column_scans[i]);
		} else {
			state.column_scans[i].current = nullptr;
		}
	}
	// initialize the chunk scan state
	state.column_count = column_ids.size();
	state.current_row = 0;
	state.base_row = 0;
	state.max_row = total_rows;
	state.version_info = (MorselInfo *)versions->GetRootSegment();
	state.table_filters = table_filters;
	if (table_filters) {
		assert(table_filters->filters.size() > 0);
		state.adaptive_filter = make_unique<AdaptiveFilter>(table_filters);
	}
}

void DataTable::InitializeScan(Transaction &transaction, TableScanState &state, const vector<column_t> &column_ids,
                               TableFilterSet *table_filters) {
	InitializeScan(state, column_ids, table_filters);
	transaction.storage.InitializeScan(this, state.local_state, table_filters);
}

void DataTable::InitializeScanWithOffset(TableScanState &state, const vector<column_t> &column_ids,
<<<<<<< HEAD
                                         TableFilterSet *table_filters, idx_t start_row, idx_t end_row) {
	assert(start_row % STANDARD_VECTOR_SIZE == 0);
	assert(end_row > start_row);
=======
                                         unordered_map<idx_t, vector<TableFilter>> *table_filters, idx_t start_row,
                                         idx_t end_row) {
	D_ASSERT(start_row % STANDARD_VECTOR_SIZE == 0);
	D_ASSERT(end_row > start_row);
>>>>>>> b821d4ce
	idx_t vector_offset = start_row / STANDARD_VECTOR_SIZE;
	// initialize a column scan state for each column
	state.column_scans = unique_ptr<ColumnScanState[]>(new ColumnScanState[column_ids.size()]);
	for (idx_t i = 0; i < column_ids.size(); i++) {
		auto column = column_ids[i];
		if (column != COLUMN_IDENTIFIER_ROW_ID) {
			columns[column]->InitializeScanWithOffset(state.column_scans[i], vector_offset);
		} else {
			state.column_scans[i].current = nullptr;
		}
	}

	// initialize the chunk scan state
	state.column_count = column_ids.size();
	state.current_row = start_row;
	state.base_row = start_row;
	state.max_row = end_row;
	state.version_info = (MorselInfo *)versions->GetSegment(state.current_row);
	state.table_filters = table_filters;
	if (table_filters && table_filters->filters.size() > 0) {
		state.adaptive_filter = make_unique<AdaptiveFilter>(table_filters);
	}
}

idx_t DataTable::MaxThreads(ClientContext &context) {
	idx_t PARALLEL_SCAN_VECTOR_COUNT = 100;
	if (context.force_parallelism) {
		PARALLEL_SCAN_VECTOR_COUNT = 1;
	}
	idx_t PARALLEL_SCAN_TUPLE_COUNT = STANDARD_VECTOR_SIZE * PARALLEL_SCAN_VECTOR_COUNT;

	return total_rows / PARALLEL_SCAN_TUPLE_COUNT + 1;
}

void DataTable::InitializeParallelScan(ParallelTableScanState &state) {
	state.current_row = 0;
	state.transaction_local_data = false;
}

bool DataTable::NextParallelScan(ClientContext &context, ParallelTableScanState &state, TableScanState &scan_state,
                                 const vector<column_t> &column_ids) {
	idx_t PARALLEL_SCAN_VECTOR_COUNT = 100;
	if (context.force_parallelism) {
		PARALLEL_SCAN_VECTOR_COUNT = 1;
	}
	idx_t PARALLEL_SCAN_TUPLE_COUNT = STANDARD_VECTOR_SIZE * PARALLEL_SCAN_VECTOR_COUNT;

	if (state.current_row < total_rows) {
		idx_t next = MinValue(state.current_row + PARALLEL_SCAN_TUPLE_COUNT, total_rows);

		// scan a morsel from the persistent rows
		InitializeScanWithOffset(scan_state, column_ids, scan_state.table_filters, state.current_row, next);

		state.current_row = next;
		return true;
	} else if (!state.transaction_local_data) {
		auto &transaction = Transaction::GetTransaction(context);
		// create a task for scanning the local data
		scan_state.current_row = 0;
		scan_state.base_row = 0;
		scan_state.max_row = 0;
		transaction.storage.InitializeScan(this, scan_state.local_state, scan_state.table_filters);
		state.transaction_local_data = true;
		return true;
	} else {
		// finished all scans: no more scans remaining
		return false;
	}
}

void DataTable::Scan(Transaction &transaction, DataChunk &result, TableScanState &state, vector<column_t> &column_ids) {
	// scan the persistent segments
	while (ScanBaseTable(transaction, result, state, column_ids, state.current_row, state.max_row)) {
		if (result.size() > 0) {
			return;
		}
		result.Reset();
	}

	// scan the transaction-local segments
	transaction.storage.Scan(state.local_state, column_ids, result);
}

bool DataTable::CheckZonemap(TableScanState &state, TableFilterSet *table_filters, idx_t &current_row) {
	if (!table_filters) {
		return true;
	}
	for (auto &table_filter : table_filters->filters) {
		for (auto &predicate_constant : table_filter.second) {
			bool readSegment = true;

			if (!state.column_scans[predicate_constant.column_index].segment_checked) {
				state.column_scans[predicate_constant.column_index].segment_checked = true;
				if (!state.column_scans[predicate_constant.column_index].current) {
					return true;
				}
				readSegment =
				    state.column_scans[predicate_constant.column_index].current->stats.CheckZonemap(predicate_constant);
			}
			if (!readSegment) {
				//! We can skip this partition
				idx_t vectorsToSkip =
				    ceil((double)(state.column_scans[predicate_constant.column_index].current->count +
				                  state.column_scans[predicate_constant.column_index].current->start - current_row) /
				         STANDARD_VECTOR_SIZE);
				for (idx_t i = 0; i < vectorsToSkip; ++i) {
					state.NextVector();
					current_row += STANDARD_VECTOR_SIZE;
				}
				return false;
			}
		}
	}

	return true;
}

bool DataTable::ScanBaseTable(Transaction &transaction, DataChunk &result, TableScanState &state,
                              const vector<column_t> &column_ids, idx_t &current_row, idx_t max_row) {
	if (current_row >= max_row) {
		// exceeded the amount of rows to scan
		return false;
	}
	idx_t max_count = MinValue<idx_t>(STANDARD_VECTOR_SIZE, max_row - current_row);
	idx_t vector_offset = (current_row - state.base_row) / STANDARD_VECTOR_SIZE;
	//! first check the zonemap if we have to scan this partition
	if (!CheckZonemap(state, state.table_filters, current_row)) {
		return true;
	}
	// second, scan the version chunk manager to figure out which tuples to load for this transaction
	SelectionVector valid_sel(STANDARD_VECTOR_SIZE);
	if (vector_offset >= MorselInfo::MORSEL_VECTOR_COUNT) {
		state.version_info = (MorselInfo *)state.version_info->next.get();
		state.base_row += MorselInfo::MORSEL_SIZE;
		vector_offset = 0;
	}
	idx_t count = state.version_info->GetSelVector(transaction, vector_offset, valid_sel, max_count);
	if (count == 0) {
		// nothing to scan for this vector, skip the entire vector
		state.NextVector();
		current_row += STANDARD_VECTOR_SIZE;
		return true;
	}
	idx_t approved_tuple_count = count;
	if (count == max_count && !state.table_filters) {
		//! If we don't have any deleted tuples or filters we can just run a regular scan
		for (idx_t i = 0; i < column_ids.size(); i++) {
			auto column = column_ids[i];
			if (column == COLUMN_IDENTIFIER_ROW_ID) {
				// scan row id
				D_ASSERT(result.data[i].type.InternalType() == ROW_TYPE);
				result.data[i].Sequence(current_row, 1);
			} else {
				columns[column]->Scan(transaction, state.column_scans[i], result.data[i]);
			}
		}
	} else {
		SelectionVector sel;

		if (count != max_count) {
			sel.Initialize(valid_sel);
		} else {
			sel.Initialize(FlatVector::IncrementalSelectionVector);
		}
		//! First, we scan the columns with filters, fetch their data and generate a selection vector.
		//! get runtime statistics
		auto start_time = high_resolution_clock::now();
		if (state.table_filters) {
			for (idx_t i = 0; i < state.table_filters->filters.size(); i++) {
				auto tf_idx = state.adaptive_filter->permutation[i];
				auto col_idx = column_ids[tf_idx];
				columns[col_idx]->Select(transaction, state.column_scans[tf_idx], result.data[tf_idx], sel,
										approved_tuple_count, state.table_filters->filters[tf_idx]);
			}
			for (auto &table_filter : state.table_filters->filters) {
				result.data[table_filter.first].Slice(sel, approved_tuple_count);
			}
		}
		//! Now we use the selection vector to fetch data for the other columns.
		for (idx_t i = 0; i < column_ids.size(); i++) {
			if (!state.table_filters || state.table_filters->filters.find(i) == state.table_filters->filters.end()) {
				auto column = column_ids[i];
				if (column == COLUMN_IDENTIFIER_ROW_ID) {
					D_ASSERT(result.data[i].type.InternalType() == PhysicalType::INT64);
					result.data[i].vector_type = VectorType::FLAT_VECTOR;
					auto result_data = (int64_t *)FlatVector::GetData(result.data[i]);
					for (size_t sel_idx = 0; sel_idx < approved_tuple_count; sel_idx++) {
						result_data[sel_idx] = current_row + sel.get_index(sel_idx);
					}
				} else {
					columns[column]->FilterScan(transaction, state.column_scans[i], result.data[i], sel,
					                            approved_tuple_count);
				}
			}
		}
		auto end_time = high_resolution_clock::now();
		if (state.adaptive_filter && state.table_filters->filters.size() > 1) {
			state.adaptive_filter->AdaptRuntimeStatistics(
			    duration_cast<duration<double>>(end_time - start_time).count());
		}
	}

	result.SetCardinality(approved_tuple_count);
	current_row += STANDARD_VECTOR_SIZE;
	return true;
}

//===--------------------------------------------------------------------===//
// Fetch
//===--------------------------------------------------------------------===//
void DataTable::Fetch(Transaction &transaction, DataChunk &result, vector<column_t> &column_ids,
                      Vector &row_identifiers, idx_t fetch_count, ColumnFetchState &state) {
	// first figure out which row identifiers we should use for this transaction by looking at the VersionManagers
	row_t rows[STANDARD_VECTOR_SIZE];
	idx_t count = FetchRows(transaction, row_identifiers, fetch_count, rows);
	if (count == 0) {
		// no rows to use
		return;
	}
	// for each of the remaining rows, now fetch the data
	result.SetCardinality(count);
	for (idx_t col_idx = 0; col_idx < column_ids.size(); col_idx++) {
		auto column = column_ids[col_idx];
		if (column == COLUMN_IDENTIFIER_ROW_ID) {
			// row id column: fill in the row ids
			D_ASSERT(result.data[col_idx].type.InternalType() == PhysicalType::INT64);
			result.data[col_idx].vector_type = VectorType::FLAT_VECTOR;
			auto data = FlatVector::GetData<row_t>(result.data[col_idx]);
			for (idx_t i = 0; i < count; i++) {
				data[i] = rows[i];
			}
		} else {
			// regular column: fetch data from the base column
			for (idx_t i = 0; i < count; i++) {
				auto row_id = rows[i];
				columns[column]->FetchRow(state, transaction, row_id, result.data[col_idx], i);
			}
		}
	}
}

idx_t DataTable::FetchRows(Transaction &transaction, Vector &row_identifiers, idx_t fetch_count, row_t result_rows[]) {
	D_ASSERT(row_identifiers.type.InternalType() == ROW_TYPE);

	// now iterate over the row ids and figure out which rows to use
	idx_t count = 0;

	auto row_ids = FlatVector::GetData<row_t>(row_identifiers);
	for (idx_t i = 0; i < fetch_count; i++) {
		auto row_id = row_ids[i];
		auto segment = (MorselInfo *)versions->GetSegment(row_id);
		bool use_row = segment->Fetch(transaction, row_id - segment->start);
		if (use_row) {
			// row is not deleted; use the row
			result_rows[count++] = row_id;
		}
	}
	return count;
}

//===--------------------------------------------------------------------===//
// Append
//===--------------------------------------------------------------------===//
static void VerifyNotNullConstraint(TableCatalogEntry &table, Vector &vector, idx_t count, string &col_name) {
	if (VectorOperations::HasNull(vector, count)) {
		throw ConstraintException("NOT NULL constraint failed: %s.%s", table.name, col_name);
	}
}

static void VerifyCheckConstraint(TableCatalogEntry &table, Expression &expr, DataChunk &chunk) {
	ExpressionExecutor executor(expr);
	Vector result(LogicalType::INTEGER);
	try {
		executor.ExecuteExpression(chunk, result);
	} catch (Exception &ex) {
		throw ConstraintException("CHECK constraint failed: %s (Error: %s)", table.name, ex.what());
	} catch (...) {
		throw ConstraintException("CHECK constraint failed: %s (Unknown Error)", table.name);
	}
	VectorData vdata;
	result.Orrify(chunk.size(), vdata);

	auto dataptr = (int32_t *)vdata.data;
	for (idx_t i = 0; i < chunk.size(); i++) {
		auto idx = vdata.sel->get_index(i);
		if (!(*vdata.nullmask)[idx] && dataptr[idx] == 0) {
			throw ConstraintException("CHECK constraint failed: %s", table.name);
		}
	}
}

void DataTable::VerifyAppendConstraints(TableCatalogEntry &table, DataChunk &chunk) {
	for (auto &constraint : table.bound_constraints) {
		switch (constraint->type) {
		case ConstraintType::NOT_NULL: {
			auto &not_null = *reinterpret_cast<BoundNotNullConstraint *>(constraint.get());
			VerifyNotNullConstraint(table, chunk.data[not_null.index], chunk.size(),
			                        table.columns[not_null.index].name);
			break;
		}
		case ConstraintType::CHECK: {
			auto &check = *reinterpret_cast<BoundCheckConstraint *>(constraint.get());
			VerifyCheckConstraint(table, *check.expression, chunk);
			break;
		}
		case ConstraintType::UNIQUE: {
			//! check whether or not the chunk can be inserted into the indexes
			for (auto &index : info->indexes) {
				index->VerifyAppend(chunk);
			}
			break;
		}
		case ConstraintType::FOREIGN_KEY:
		default:
			throw NotImplementedException("Constraint type not implemented!");
		}
	}
}

void DataTable::Append(TableCatalogEntry &table, ClientContext &context, DataChunk &chunk) {
	if (chunk.size() == 0) {
		return;
	}
	if (chunk.column_count() != table.columns.size()) {
		throw CatalogException("Mismatch in column count for append");
	}
	if (!is_root) {
		throw TransactionException("Transaction conflict: adding entries to a table that has been altered!");
	}

	chunk.Verify();

	// verify any constraints on the new chunk
	VerifyAppendConstraints(table, chunk);

	// append to the transaction local data
	auto &transaction = Transaction::GetTransaction(context);
	transaction.storage.Append(this, chunk);
}

void DataTable::InitializeAppend(Transaction &transaction, TableAppendState &state, idx_t append_count) {
	// obtain the append lock for this table
	state.append_lock = unique_lock<mutex>(append_lock);
	if (!is_root) {
		throw TransactionException("Transaction conflict: adding entries to a table that has been altered!");
	}
	// obtain locks on all indexes for the table
	state.index_locks = unique_ptr<IndexLock[]>(new IndexLock[info->indexes.size()]);
	for (idx_t i = 0; i < info->indexes.size(); i++) {
		info->indexes[i]->InitializeLock(state.index_locks[i]);
	}
	// for each column, initialize the append state
	state.states = unique_ptr<ColumnAppendState[]>(new ColumnAppendState[types.size()]);
	for (idx_t i = 0; i < types.size(); i++) {
		columns[i]->InitializeAppend(state.states[i]);
	}
	state.row_start = total_rows;
	state.current_row = state.row_start;

	// start writing to the morsels
	lock_guard<mutex> morsel_lock(versions->node_lock);
	auto last_morsel = (MorselInfo *)versions->GetLastSegment();
	D_ASSERT(last_morsel->start <= (idx_t)state.row_start);
	idx_t current_position = state.row_start - last_morsel->start;
	idx_t remaining = append_count;
	while (true) {
		idx_t remaining_in_morsel = MorselInfo::MORSEL_SIZE - current_position;
		idx_t to_write = MinValue<idx_t>(remaining, remaining_in_morsel);
		remaining -= to_write;
		if (to_write > 0) {
			// write to the last morsel
			auto morsel = (MorselInfo *)versions->GetLastSegment();
			morsel->Append(transaction, current_position, to_write, transaction.transaction_id);
		}

		current_position = 0;
		if (remaining > 0) {
			idx_t start = last_morsel->start + MorselInfo::MORSEL_SIZE;
			auto morsel = make_unique<MorselInfo>(start, MorselInfo::MORSEL_SIZE);
			last_morsel = morsel.get();
			versions->AppendSegment(move(morsel));
		} else {
			break;
		}
	}
	total_rows += append_count;
}

void DataTable::Append(Transaction &transaction, DataChunk &chunk, TableAppendState &state) {
	D_ASSERT(is_root);
	D_ASSERT(chunk.column_count() == types.size());
	chunk.Verify();

	// append the physical data to each of the entries
	for (idx_t i = 0; i < types.size(); i++) {
		columns[i]->Append(state.states[i], chunk.data[i], chunk.size());
	}
	state.current_row += chunk.size();
}

void DataTable::ScanTableSegment(idx_t row_start, idx_t count, std::function<void(DataChunk &chunk)> function) {
	idx_t end = row_start + count;

	vector<column_t> column_ids;
	vector<LogicalType> types;
	for (idx_t i = 0; i < columns.size(); i++) {
		column_ids.push_back(i);
		types.push_back(columns[i]->type);
	}
	DataChunk chunk;
	chunk.Initialize(types);

	CreateIndexScanState state;

	idx_t row_start_aligned = row_start / STANDARD_VECTOR_SIZE * STANDARD_VECTOR_SIZE;
	InitializeScanWithOffset(state, column_ids, nullptr, row_start_aligned, row_start + count);

	while (true) {
		idx_t current_row = state.current_row;
		CreateIndexScan(state, column_ids, chunk);
		if (chunk.size() == 0) {
			break;
		}
		idx_t end_row = state.current_row;
		// figure out if we need to write the entire chunk or just part of it
		idx_t chunk_start = current_row < row_start ? row_start : current_row;
		idx_t chunk_end = end_row > end ? end : end_row;
		idx_t chunk_count = chunk_end - chunk_start;
		if (chunk_count != chunk.size()) {
			// need to slice the chunk before insert
			SelectionVector sel(chunk_start % STANDARD_VECTOR_SIZE, chunk_count);
			chunk.Slice(sel, chunk_count);
		}
		function(chunk);
		chunk.Reset();
	}
}

void DataTable::WriteToLog(WriteAheadLog &log, idx_t row_start, idx_t count) {
	log.WriteSetTable(info->schema, info->table);
	ScanTableSegment(row_start, count, [&](DataChunk &chunk) { log.WriteInsert(chunk); });
}

void DataTable::CommitAppend(transaction_t commit_id, idx_t row_start, idx_t count) {
	lock_guard<mutex> lock(append_lock);

	auto morsel = (MorselInfo *)versions->GetSegment(row_start);
	idx_t current_row = row_start;
	idx_t remaining = count;
	while (true) {
		idx_t start_in_morsel = current_row - morsel->start;
		idx_t append_count = MinValue<idx_t>(morsel->count - start_in_morsel, remaining);

		morsel->CommitAppend(commit_id, start_in_morsel, append_count);

		current_row += append_count;
		remaining -= append_count;
		if (remaining == 0) {
			break;
		}
		morsel = (MorselInfo *)morsel->next.get();
	}
	info->cardinality += count;
}

void DataTable::RevertAppendInternal(idx_t start_row, idx_t count) {
	if (count == 0) {
		// nothing to revert!
		return;
	}

	if (total_rows != start_row + count) {
		// interleaved append: don't do anything
		// in this case the rows will stay as "inserted by transaction X", but will never be committed
		// they will never be used by any other transaction and will essentially leave a gap
		// this situation is rare, and as such we don't care about optimizing it (yet?)
		// it only happens if C1 appends a lot of data -> C2 appends a lot of data -> C1 rolls back
		return;
	}
	// adjust the cardinality
	info->cardinality = start_row;
	total_rows = start_row;
	D_ASSERT(is_root);
	// revert changes in the base columns
	for (idx_t i = 0; i < types.size(); i++) {
		columns[i]->RevertAppend(start_row);
	}
	// revert appends made to morsels
	lock_guard<mutex> tree_lock(versions->node_lock);
	// find the segment index that the current row belongs to
	idx_t segment_index = versions->GetSegmentIndex(start_row);
	auto segment = versions->nodes[segment_index].node;
	auto &info = (MorselInfo &)*segment;

	// remove any segments AFTER this segment: they should be deleted entirely
	if (segment_index < versions->nodes.size() - 1) {
		versions->nodes.erase(versions->nodes.begin() + segment_index + 1, versions->nodes.end());
	}
	info.next = nullptr;
	info.RevertAppend(start_row);
}

void DataTable::RevertAppend(idx_t start_row, idx_t count) {
	lock_guard<mutex> lock(append_lock);
	if (info->indexes.size() > 0) {
		auto index_locks = unique_ptr<IndexLock[]>(new IndexLock[info->indexes.size()]);
		for (idx_t i = 0; i < info->indexes.size(); i++) {
			info->indexes[i]->InitializeLock(index_locks[i]);
		}
		idx_t current_row_base = start_row;
		row_t row_data[STANDARD_VECTOR_SIZE];
		Vector row_identifiers(LOGICAL_ROW_TYPE, (data_ptr_t)row_data);
		ScanTableSegment(start_row, count, [&](DataChunk &chunk) {
			for (idx_t i = 0; i < chunk.size(); i++) {
				row_data[i] = current_row_base + i;
			}
			for (idx_t i = 0; i < info->indexes.size(); i++) {
				info->indexes[i]->Delete(index_locks[i], chunk, row_identifiers);
			}
			current_row_base += chunk.size();
		});
	}
	RevertAppendInternal(start_row, count);
}

//===--------------------------------------------------------------------===//
// Indexes
//===--------------------------------------------------------------------===//
bool DataTable::AppendToIndexes(TableAppendState &state, DataChunk &chunk, row_t row_start) {
	D_ASSERT(is_root);
	if (info->indexes.size() == 0) {
		return true;
	}
	// first generate the vector of row identifiers
	Vector row_identifiers(LOGICAL_ROW_TYPE);
	VectorOperations::GenerateSequence(row_identifiers, chunk.size(), row_start, 1);

	idx_t failed_index = INVALID_INDEX;
	// now append the entries to the indices
	for (idx_t i = 0; i < info->indexes.size(); i++) {
		if (!info->indexes[i]->Append(state.index_locks[i], chunk, row_identifiers)) {
			failed_index = i;
			break;
		}
	}
	if (failed_index != INVALID_INDEX) {
		// constraint violation!
		// remove any appended entries from previous indexes (if any)
		for (idx_t i = 0; i < failed_index; i++) {
			info->indexes[i]->Delete(state.index_locks[i], chunk, row_identifiers);
		}
		return false;
	}
	return true;
}

void DataTable::RemoveFromIndexes(TableAppendState &state, DataChunk &chunk, row_t row_start) {
	D_ASSERT(is_root);
	if (info->indexes.size() == 0) {
		return;
	}
	// first generate the vector of row identifiers
	Vector row_identifiers(LOGICAL_ROW_TYPE);
	VectorOperations::GenerateSequence(row_identifiers, chunk.size(), row_start, 1);

	// now remove the entries from the indices
	RemoveFromIndexes(state, chunk, row_identifiers);
}

void DataTable::RemoveFromIndexes(TableAppendState &state, DataChunk &chunk, Vector &row_identifiers) {
	D_ASSERT(is_root);
	for (idx_t i = 0; i < info->indexes.size(); i++) {
		info->indexes[i]->Delete(state.index_locks[i], chunk, row_identifiers);
	}
}

void DataTable::RemoveFromIndexes(Vector &row_identifiers, idx_t count) {
	D_ASSERT(is_root);
	auto row_ids = FlatVector::GetData<row_t>(row_identifiers);
	// create a selection vector from the row_ids
	SelectionVector sel(STANDARD_VECTOR_SIZE);
	for (idx_t i = 0; i < count; i++) {
		sel.set_index(i, row_ids[i] % STANDARD_VECTOR_SIZE);
	}

	// fetch the data for these row identifiers
	DataChunk result;
	result.Initialize(types);
	// FIXME: we do not need to fetch all columns, only the columns required by the indices!
	auto states = unique_ptr<ColumnScanState[]>(new ColumnScanState[types.size()]);
	for (idx_t i = 0; i < types.size(); i++) {
		columns[i]->Fetch(states[i], row_ids[0], result.data[i]);
	}
	result.Slice(sel, count);
	for (auto &index : info->indexes) {
		index->Delete(result, row_identifiers);
	}
}

//===--------------------------------------------------------------------===//
// Delete
//===--------------------------------------------------------------------===//
void DataTable::Delete(TableCatalogEntry &table, ClientContext &context, Vector &row_identifiers, idx_t count) {
	D_ASSERT(row_identifiers.type.InternalType() == ROW_TYPE);
	if (count == 0) {
		return;
	}

	auto &transaction = Transaction::GetTransaction(context);

	row_identifiers.Normalify(count);
	auto ids = FlatVector::GetData<row_t>(row_identifiers);
	auto first_id = ids[0];

	if (first_id >= MAX_ROW_ID) {
		// deletion is in transaction-local storage: push delete into local chunk collection
		transaction.storage.Delete(this, row_identifiers, count);
	} else {
		auto morsel = (MorselInfo *)versions->GetSegment(first_id);
		morsel->Delete(transaction, this, row_identifiers, count);
	}
}

//===--------------------------------------------------------------------===//
// Update
//===--------------------------------------------------------------------===//
static void CreateMockChunk(vector<LogicalType> &types, vector<column_t> &column_ids, DataChunk &chunk,
                            DataChunk &mock_chunk) {
	// construct a mock DataChunk
	mock_chunk.InitializeEmpty(types);
	for (column_t i = 0; i < column_ids.size(); i++) {
		mock_chunk.data[column_ids[i]].Reference(chunk.data[i]);
	}
	mock_chunk.SetCardinality(chunk.size());
}

static bool CreateMockChunk(TableCatalogEntry &table, vector<column_t> &column_ids,
                            unordered_set<column_t> &desired_column_ids, DataChunk &chunk, DataChunk &mock_chunk) {
	idx_t found_columns = 0;
	// check whether the desired columns are present in the UPDATE clause
	for (column_t i = 0; i < column_ids.size(); i++) {
		if (desired_column_ids.find(column_ids[i]) != desired_column_ids.end()) {
			found_columns++;
		}
	}
	if (found_columns == 0) {
		// no columns were found: no need to check the constraint again
		return false;
	}
	if (found_columns != desired_column_ids.size()) {
		// FIXME: not all columns in UPDATE clause are present!
		// this should not be triggered at all as the binder should add these columns
		throw InternalException("Not all columns required for the CHECK constraint are present in the UPDATED chunk!");
	}
	// construct a mock DataChunk
	auto types = table.GetTypes();
	CreateMockChunk(types, column_ids, chunk, mock_chunk);
	return true;
}

void DataTable::VerifyUpdateConstraints(TableCatalogEntry &table, DataChunk &chunk, vector<column_t> &column_ids) {
	for (auto &constraint : table.bound_constraints) {
		switch (constraint->type) {
		case ConstraintType::NOT_NULL: {
			auto &not_null = *reinterpret_cast<BoundNotNullConstraint *>(constraint.get());
			// check if the constraint is in the list of column_ids
			for (idx_t i = 0; i < column_ids.size(); i++) {
				if (column_ids[i] == not_null.index) {
					// found the column id: check the data in
					VerifyNotNullConstraint(table, chunk.data[i], chunk.size(), table.columns[not_null.index].name);
					break;
				}
			}
			break;
		}
		case ConstraintType::CHECK: {
			auto &check = *reinterpret_cast<BoundCheckConstraint *>(constraint.get());

			DataChunk mock_chunk;
			if (CreateMockChunk(table, column_ids, check.bound_columns, chunk, mock_chunk)) {
				VerifyCheckConstraint(table, *check.expression, mock_chunk);
			}
			break;
		}
		case ConstraintType::UNIQUE:
		case ConstraintType::FOREIGN_KEY:
			break;
		default:
			throw NotImplementedException("Constraint type not implemented!");
		}
	}
	// update should not be called for indexed columns!
	// instead update should have been rewritten to delete + update on higher layer
#ifdef DEBUG
	for (idx_t i = 0; i < info->indexes.size(); i++) {
		D_ASSERT(!info->indexes[i]->IndexIsUpdated(column_ids));
	}
#endif
}

void DataTable::Update(TableCatalogEntry &table, ClientContext &context, Vector &row_ids, vector<column_t> &column_ids,
                       DataChunk &updates) {
	D_ASSERT(row_ids.type.InternalType() == ROW_TYPE);

	updates.Verify();
	if (updates.size() == 0) {
		return;
	}

	// first verify that no constraints are violated
	VerifyUpdateConstraints(table, updates, column_ids);

	// now perform the actual update
	auto &transaction = Transaction::GetTransaction(context);

	updates.Normalify();
	row_ids.Normalify(updates.size());
	auto first_id = FlatVector::GetValue<row_t>(row_ids, 0);
	if (first_id >= MAX_ROW_ID) {
		// update is in transaction-local storage: push update into local storage
		transaction.storage.Update(this, row_ids, column_ids, updates);
		return;
	}

	for (idx_t i = 0; i < column_ids.size(); i++) {
		auto column = column_ids[i];
		D_ASSERT(column != COLUMN_IDENTIFIER_ROW_ID);

		columns[column]->Update(transaction, updates.data[i], row_ids, updates.size());
	}
}

//===--------------------------------------------------------------------===//
// Create Index Scan
//===--------------------------------------------------------------------===//
void DataTable::InitializeCreateIndexScan(CreateIndexScanState &state, const vector<column_t> &column_ids) {
	// we grab the append lock to make sure nothing is appended until AFTER we finish the index scan
	state.append_lock = unique_lock<mutex>(append_lock);
	state.delete_lock = unique_lock<mutex>(versions->node_lock);

	InitializeScan(state, column_ids);
}

void DataTable::CreateIndexScan(CreateIndexScanState &state, const vector<column_t> &column_ids, DataChunk &result) {
	// scan the persistent segments
	if (ScanCreateIndex(state, column_ids, result, state.current_row, state.max_row)) {
		return;
	}
}

bool DataTable::ScanCreateIndex(CreateIndexScanState &state, const vector<column_t> &column_ids, DataChunk &result,
                                idx_t &current_row, idx_t max_row) {
	if (current_row >= max_row) {
		return false;
	}
	idx_t count = MinValue<idx_t>(STANDARD_VECTOR_SIZE, max_row - current_row);

	// scan the base columns to fetch the actual data
	// note that we insert all data into the index, even if it is marked as deleted
	// FIXME: tuples that are already "cleaned up" do not need to be inserted into the index!
	for (idx_t i = 0; i < column_ids.size(); i++) {
		auto column = column_ids[i];
		if (column == COLUMN_IDENTIFIER_ROW_ID) {
			// scan row id
			D_ASSERT(result.data[i].type.InternalType() == ROW_TYPE);
			result.data[i].Sequence(current_row, 1);
		} else {
			// scan actual base column
			columns[column]->IndexScan(state.column_scans[i], result.data[i]);
		}
	}
	result.SetCardinality(count);

	current_row += STANDARD_VECTOR_SIZE;
	return count > 0;
}

void DataTable::AddIndex(unique_ptr<Index> index, vector<unique_ptr<Expression>> &expressions) {
	DataChunk result;
	result.Initialize(index->logical_types);

	DataChunk intermediate;
	vector<LogicalType> intermediate_types;
	auto column_ids = index->column_ids;
	column_ids.push_back(COLUMN_IDENTIFIER_ROW_ID);
	for (auto &id : index->column_ids) {
		intermediate_types.push_back(types[id]);
	}
	intermediate_types.push_back(LOGICAL_ROW_TYPE);
	intermediate.Initialize(intermediate_types);

	// initialize an index scan
	CreateIndexScanState state;
	InitializeCreateIndexScan(state, column_ids);

	if (!is_root) {
		throw TransactionException("Transaction conflict: cannot add an index to a table that has been altered!");
	}

	// now start incrementally building the index
	IndexLock lock;
	index->InitializeLock(lock);
	ExpressionExecutor executor(expressions);
	while (true) {
		intermediate.Reset();
		// scan a new chunk from the table to index
		CreateIndexScan(state, column_ids, intermediate);
		if (intermediate.size() == 0) {
			// finished scanning for index creation
			// release all locks
			break;
		}
		// resolve the expressions for this chunk
		executor.Execute(intermediate, result);

		// insert into the index
		if (!index->Insert(lock, result, intermediate.data[intermediate.column_count() - 1])) {
			throw ConstraintException("Cant create unique index, table contains duplicate data on indexed column(s)");
		}
	}
	info->indexes.push_back(move(index));
}

unique_ptr<BaseStatistics> DataTable::GetStatistics(ClientContext &context, column_t column_id) {
	if (column_id == COLUMN_IDENTIFIER_ROW_ID) {
		return nullptr;
	}
	// FIXME: potentially merge with transaction local shtuff
	return columns[column_id]->statistics->Copy();
}

} // namespace duckdb<|MERGE_RESOLUTION|>--- conflicted
+++ resolved
@@ -211,7 +211,7 @@
 	state.version_info = (MorselInfo *)versions->GetRootSegment();
 	state.table_filters = table_filters;
 	if (table_filters) {
-		assert(table_filters->filters.size() > 0);
+		D_ASSERT(table_filters->filters.size() > 0);
 		state.adaptive_filter = make_unique<AdaptiveFilter>(table_filters);
 	}
 }
@@ -223,16 +223,9 @@
 }
 
 void DataTable::InitializeScanWithOffset(TableScanState &state, const vector<column_t> &column_ids,
-<<<<<<< HEAD
                                          TableFilterSet *table_filters, idx_t start_row, idx_t end_row) {
-	assert(start_row % STANDARD_VECTOR_SIZE == 0);
-	assert(end_row > start_row);
-=======
-                                         unordered_map<idx_t, vector<TableFilter>> *table_filters, idx_t start_row,
-                                         idx_t end_row) {
 	D_ASSERT(start_row % STANDARD_VECTOR_SIZE == 0);
 	D_ASSERT(end_row > start_row);
->>>>>>> b821d4ce
 	idx_t vector_offset = start_row / STANDARD_VECTOR_SIZE;
 	// initialize a column scan state for each column
 	state.column_scans = unique_ptr<ColumnScanState[]>(new ColumnScanState[column_ids.size()]);
