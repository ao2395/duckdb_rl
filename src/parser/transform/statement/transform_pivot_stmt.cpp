--- conflicted
+++ resolved
@@ -130,17 +130,12 @@
 	auto select_node = make_uniq<SelectNode>();
 	vector<unique_ptr<CTENode>> materialized_ctes;
 	// handle the CTEs
-<<<<<<< HEAD
-	if (stmt->withClause) {
-		TransformCTE(reinterpret_cast<duckdb_libpgquery::PGWithClause *>(stmt->withClause), select_node->cte_map,
-		             &materialized_ctes);
+	if (select.withClause) {
+		TransformCTE(*PGPointerCast<duckdb_libpgquery::PGWithClause>(select.withClause), select_node->cte_map,
+		             materialized_ctes);
 		if (!materialized_ctes.empty()) {
 			throw NotImplementedException("Materialized CTEs are not implemented for pivot statements.");
 		}
-=======
-	if (select.withClause) {
-		TransformCTE(*PGPointerCast<duckdb_libpgquery::PGWithClause>(select.withClause), select_node->cte_map);
->>>>>>> 7dafab81
 	}
 	if (!pivot->columns) {
 		// no pivot columns - not actually a pivot
