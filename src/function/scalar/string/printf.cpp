--- conflicted
+++ resolved
@@ -67,13 +67,8 @@
 		default:
 			// FLAT VECTOR, we can directly OR the nullmask
 			args.data[i].Normalify(args.size());
-<<<<<<< HEAD
-			result.vector_type = VectorType::FLAT_VECTOR;
+			result.SetVectorType(VectorType::FLAT_VECTOR);
 			FlatVector::Validity(result).Combine(FlatVector::Validity(args.data[i]), args.size());
-=======
-			result.SetVectorType(VectorType::FLAT_VECTOR);
-			FlatVector::Nullmask(result) |= FlatVector::Nullmask(args.data[i]);
->>>>>>> 8b674d17
 			break;
 		}
 	}
