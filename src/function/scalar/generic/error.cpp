--- conflicted
+++ resolved
@@ -6,14 +6,6 @@
 
 namespace {
 
-struct ErrorOperator {
-	template <class TA, class TR>
-	static inline TR Operation(const TA &input) {
-		throw InvalidInputException(input.GetString());
-	}
-};
-
-<<<<<<< HEAD
 static void ErrorFunction(DataChunk &args, ExpressionState &state, Vector &result) {
 	UnifiedVectorFormat vdata;
 	args.data[0].ToUnifiedFormat(args.size(), vdata);
@@ -28,9 +20,8 @@
 		throw InvalidInputException(strings[idx].GetString());
 	}
 }
-=======
+
 } // namespace
->>>>>>> 1de84b63
 
 ScalarFunction ErrorFun::GetFunction() {
 	auto fun = ScalarFunction("error", {LogicalType::VARCHAR}, LogicalType::SQLNULL, ErrorFunction);
