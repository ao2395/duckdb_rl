--- conflicted
+++ resolved
@@ -16,31 +16,6 @@
 	Register<PrefixFun>();
 	Register<SuffixFun>();
 	Register<NFCNormalizeFun>();
-<<<<<<< HEAD
-	Register<StringSplitFun>();
-	Register<BarFun>();
-	Register<ASCII>();
-	Register<CHR>();
-	Register<MismatchesFun>();
-	Register<LevenshteinFun>();
-	Register<JaccardFun>();
-	Register<JaroWinklerFun>();
-
-	// blob functions
-	Register<Base64Fun>();
-	Register<EncodeFun>();
-	Register<HexFun>();
-
-	// bit functions
-	Register<GetBitFun>();
-	Register<SetBitFun>();
-	Register<BitPositionFun>();
-	Register<BitStringFun>();
-
-	// uuid functions
-	Register<UUIDFun>();
-=======
->>>>>>> da69aeaa
 }
 
 } // namespace duckdb