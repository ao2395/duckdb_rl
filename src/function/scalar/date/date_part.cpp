--- conflicted
+++ resolved
@@ -483,7 +483,9 @@
 				case DatePartSpecifier::HOUR:
 					mask |= TIME;
 					break;
-				case DatePartSpecifier::OFFSET:
+				case DatePartSpecifier::TIMEZONE:
+				case DatePartSpecifier::TIMEZONE_HOUR:
+				case DatePartSpecifier::TIMEZONE_MINUTE:
 					mask |= ZONE;
 					break;
 				}
@@ -492,35 +494,6 @@
 		}
 
 		template <class TA, class TR>
-<<<<<<< HEAD
-		static inline void Operation(TR *part_values, const TA &input) {
-			int32_t yyyy;
-			int32_t mm;
-			int32_t dd;
-			Date::Convert(input, yyyy, mm, dd);
-
-			part_values[int(DatePartSpecifier::YEAR)] = yyyy;
-			part_values[int(DatePartSpecifier::MONTH)] = mm;
-			part_values[int(DatePartSpecifier::DAY)] = dd;
-			part_values[int(DatePartSpecifier::DECADE)] = yyyy / 10;
-			part_values[int(DatePartSpecifier::CENTURY)] = (yyyy - 1) / 100 + 1;
-			part_values[int(DatePartSpecifier::MILLENNIUM)] = (yyyy - 1) / 1000 + 1;
-			part_values[int(DatePartSpecifier::EPOCH)] = Date::Epoch(input);
-
-			const auto isodow = Date::ExtractISODayOfTheWeek(input);
-			const auto ww = isodow % 7;
-			part_values[int(DatePartSpecifier::DOW)] = ww;
-			part_values[int(DatePartSpecifier::ISODOW)] = isodow;
-			part_values[int(DatePartSpecifier::WEEK)] = Date::ExtractISOWeekNumber(input);
-			part_values[int(DatePartSpecifier::QUARTER)] = (mm - 1) / Interval::MONTHS_PER_QUARTER + 1;
-			part_values[int(DatePartSpecifier::DOY)] = Date::ExtractDayOfTheYear(input);
-			part_values[int(DatePartSpecifier::YEARWEEK)] = yyyy * 100 + ww;
-
-			part_values[int(DatePartSpecifier::ERA)] = yyyy > 0 ? 1 : 0;
-			part_values[int(DatePartSpecifier::TIMEZONE)] = 0;
-			part_values[int(DatePartSpecifier::TIMEZONE_HOUR)] = 0;
-			part_values[int(DatePartSpecifier::TIMEZONE_MINUTE)] = 0;
-=======
 		static inline void Operation(TR *part_values, const TA &input, const part_mask_t mask) {
 			// YMD calculations
 			int32_t yyyy = 1970;
@@ -557,7 +530,6 @@
 			if (mask & DOY) {
 				part_values[int(DatePartSpecifier::DOY)] = Date::ExtractDayOfTheYear(input);
 			}
->>>>>>> 778b05d9
 		}
 	};
 };
@@ -1116,12 +1088,8 @@
 
 		const auto count = args.size();
 		Vector &input = args.data[0];
-<<<<<<< HEAD
 		vector<int64_t> part_values(int(DatePartSpecifier::TIMEZONE_MINUTE) + 1, 0);
-=======
-		vector<int64_t> part_values(int(DatePartSpecifier::OFFSET) + 1, 0);
 		const auto part_mask = DatePart::StructOperator::GetMask(info.part_codes);
->>>>>>> 778b05d9
 
 		if (input.GetVectorType() == VectorType::CONSTANT_VECTOR) {
 			result.SetVectorType(VectorType::CONSTANT_VECTOR);
