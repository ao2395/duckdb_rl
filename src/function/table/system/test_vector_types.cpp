--- conflicted
+++ resolved
@@ -110,15 +110,6 @@
 	}
 
 	static void Generate(TestVectorInfo &info) {
-<<<<<<< HEAD
-		vector<Value> result_values = GenerateValues(info, info.type);
-		for (idx_t cur_row = 0; cur_row < result_values.size(); cur_row += STANDARD_VECTOR_SIZE) {
-			auto result = make_uniq<DataChunk>();
-			result->Initialize(Allocator::DefaultAllocator(), {info.type});
-			auto cardinality = MinValue<idx_t>(STANDARD_VECTOR_SIZE, result_values.size() - cur_row);
-			for (idx_t i = 0; i < cardinality; i++) {
-				result->data[0].SetValue(i, result_values[cur_row + i]);
-=======
 		auto result_values = GenerateValues(info);
 		for (idx_t cur_row = 0; cur_row < result_values.Rows(); cur_row += STANDARD_VECTOR_SIZE) {
 			auto result = make_uniq<DataChunk>();
@@ -128,7 +119,6 @@
 				for (idx_t i = 0; i < cardinality; i++) {
 					result->data[c].SetValue(i, result_values.GetValue(cur_row + i, c));
 				}
->>>>>>> da69aeaa
 			}
 			result->SetCardinality(cardinality);
 			info.entries.push_back(std::move(result));
@@ -141,11 +131,7 @@
 		auto values = TestVectorFlat::GenerateValues(info);
 		for (idx_t cur_row = 0; cur_row < TestVectorFlat::TEST_VECTOR_CARDINALITY; cur_row += STANDARD_VECTOR_SIZE) {
 			auto result = make_uniq<DataChunk>();
-<<<<<<< HEAD
-			result->Initialize(Allocator::DefaultAllocator(), {info.type});
-=======
 			result->Initialize(Allocator::DefaultAllocator(), info.types);
->>>>>>> da69aeaa
 			auto cardinality = MinValue<idx_t>(STANDARD_VECTOR_SIZE, TestVectorFlat::TEST_VECTOR_CARDINALITY - cur_row);
 			for (idx_t c = 0; c < info.types.size(); c++) {
 				result->data[c].SetValue(0, values.GetValue(0, c));
@@ -212,11 +198,7 @@
 	static void Generate(TestVectorInfo &info) {
 #if STANDARD_VECTOR_SIZE > 2
 		auto result = make_uniq<DataChunk>();
-<<<<<<< HEAD
-		result->Initialize(Allocator::DefaultAllocator(), {info.type});
-=======
 		result->Initialize(Allocator::DefaultAllocator(), info.types);
->>>>>>> da69aeaa
 
 		for (idx_t c = 0; c < info.types.size(); c++) {
 			GenerateVector(info, info.types[c], result->data[c]);
@@ -253,13 +235,6 @@
 static unique_ptr<FunctionData> TestVectorTypesBind(ClientContext &context, TableFunctionBindInput &input,
                                                     vector<LogicalType> &return_types, vector<string> &names) {
 	auto result = make_uniq<TestVectorBindData>();
-<<<<<<< HEAD
-	result->type = input.inputs[0].type();
-	result->all_flat = BooleanValue::Get(input.inputs[1]);
-
-	return_types.push_back(result->type);
-	names.emplace_back("test_vector");
-=======
 	for (idx_t i = 0; i < input.inputs.size(); i++) {
 		string name = "test_vector";
 		if (i > 0) {
@@ -277,7 +252,6 @@
 			throw InternalException("Unrecognized named parameter for test_vector_types");
 		}
 	}
->>>>>>> da69aeaa
 	return std::move(result);
 }
 
