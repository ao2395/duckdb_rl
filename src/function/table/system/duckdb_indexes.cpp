#include "duckdb/function/table/system_functions.hpp"

#include "duckdb/catalog/catalog.hpp"
#include "duckdb/catalog/catalog_entry/schema_catalog_entry.hpp"
#include "duckdb/catalog/catalog_entry/table_catalog_entry.hpp"
#include "duckdb/catalog/catalog_entry/index_catalog_entry.hpp"
#include "duckdb/common/exception.hpp"
#include "duckdb/main/client_data.hpp"
#include "duckdb/storage/data_table.hpp"
#include "duckdb/storage/index.hpp"

namespace duckdb {

struct DuckDBIndexesData : public GlobalTableFunctionState {
	DuckDBIndexesData() : offset(0) {
	}

	vector<reference<CatalogEntry>> entries;
	idx_t offset;
};

static unique_ptr<FunctionData> DuckDBIndexesBind(ClientContext &context, TableFunctionBindInput &input,
                                                  vector<LogicalType> &return_types, vector<string> &names) {
	names.emplace_back("database_name");
	return_types.emplace_back(LogicalType::VARCHAR);

	names.emplace_back("database_oid");
	return_types.emplace_back(LogicalType::BIGINT);

	names.emplace_back("schema_name");
	return_types.emplace_back(LogicalType::VARCHAR);

	names.emplace_back("schema_oid");
	return_types.emplace_back(LogicalType::BIGINT);

	names.emplace_back("index_name");
	return_types.emplace_back(LogicalType::VARCHAR);

	names.emplace_back("index_oid");
	return_types.emplace_back(LogicalType::BIGINT);

	names.emplace_back("table_name");
	return_types.emplace_back(LogicalType::VARCHAR);

	names.emplace_back("table_oid");
	return_types.emplace_back(LogicalType::BIGINT);

	names.emplace_back("is_unique");
	return_types.emplace_back(LogicalType::BOOLEAN);

	names.emplace_back("is_primary");
	return_types.emplace_back(LogicalType::BOOLEAN);

	names.emplace_back("expressions");
	return_types.emplace_back(LogicalType::VARCHAR);

	names.emplace_back("sql");
	return_types.emplace_back(LogicalType::VARCHAR);

	return nullptr;
}

unique_ptr<GlobalTableFunctionState> DuckDBIndexesInit(ClientContext &context, TableFunctionInitInput &input) {
	auto result = make_uniq<DuckDBIndexesData>();

	// scan all the schemas for tables and collect them and collect them
	auto schemas = Catalog::GetAllSchemas(context);
	for (auto &schema : schemas) {
		schema.get().Scan(context, CatalogType::INDEX_ENTRY,
		                  [&](CatalogEntry &entry) { result->entries.push_back(entry); });
	};
	return std::move(result);
}

void DuckDBIndexesFunction(ClientContext &context, TableFunctionInput &data_p, DataChunk &output) {
	auto &data = data_p.global_state->Cast<DuckDBIndexesData>();
	if (data.offset >= data.entries.size()) {
		// finished returning values
		return;
	}
	// start returning values
	// either fill up the chunk or return all the remaining columns
	idx_t count = 0;
	while (data.offset < data.entries.size() && count < STANDARD_VECTOR_SIZE) {
		auto &entry = data.entries[data.offset++].get();

<<<<<<< HEAD
		auto &index = entry->Cast<IndexCatalogEntry>();
=======
		auto &index = entry.Cast<IndexCatalogEntry>();
>>>>>>> da69aeaa
		// return values:

		idx_t col = 0;
		// database_name, VARCHAR
		output.SetValue(col++, count, index.catalog.GetName());
		// database_oid, BIGINT
		output.SetValue(col++, count, Value::BIGINT(index.catalog.GetOid()));
		// schema_name, VARCHAR
		output.SetValue(col++, count, Value(index.schema.name));
		// schema_oid, BIGINT
		output.SetValue(col++, count, Value::BIGINT(index.schema.oid));
		// index_name, VARCHAR
		output.SetValue(col++, count, Value(index.name));
		// index_oid, BIGINT
		output.SetValue(col++, count, Value::BIGINT(index.oid));
		// find the table in the catalog
		auto &table_entry =
		    index.schema.catalog.GetEntry<TableCatalogEntry>(context, index.GetSchemaName(), index.GetTableName());
		// table_name, VARCHAR
		output.SetValue(col++, count, Value(table_entry.name));
		// table_oid, BIGINT
		output.SetValue(col++, count, Value::BIGINT(table_entry.oid));
		if (index.index) {
			// is_unique, BOOLEAN
			output.SetValue(col++, count, Value::BOOLEAN(index.index->IsUnique()));
			// is_primary, BOOLEAN
			output.SetValue(col++, count, Value::BOOLEAN(index.index->IsPrimary()));
		} else {
			output.SetValue(col++, count, Value());
			output.SetValue(col++, count, Value());
		}
		// expressions, VARCHAR
		output.SetValue(col++, count, Value());
		// sql, VARCHAR
		auto sql = index.ToSQL();
		output.SetValue(col++, count, sql.empty() ? Value() : Value(std::move(sql)));

		count++;
	}
	output.SetCardinality(count);
}

void DuckDBIndexesFun::RegisterFunction(BuiltinFunctions &set) {
	set.AddFunction(TableFunction("duckdb_indexes", {}, DuckDBIndexesFunction, DuckDBIndexesBind, DuckDBIndexesInit));
}

} // namespace duckdb<|MERGE_RESOLUTION|>--- conflicted
+++ resolved
@@ -84,11 +84,7 @@
 	while (data.offset < data.entries.size() && count < STANDARD_VECTOR_SIZE) {
 		auto &entry = data.entries[data.offset++].get();
 
-<<<<<<< HEAD
-		auto &index = entry->Cast<IndexCatalogEntry>();
-=======
 		auto &index = entry.Cast<IndexCatalogEntry>();
->>>>>>> da69aeaa
 		// return values:
 
 		idx_t col = 0;
