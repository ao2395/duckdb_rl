#include "duckdb/function/table_function.hpp"

namespace duckdb {

GlobalTableFunctionState::~GlobalTableFunctionState() {
}

LocalTableFunctionState::~LocalTableFunctionState() {
}

TableFunctionInfo::~TableFunctionInfo() {
}

TableFunction::TableFunction(string name, vector<LogicalType> arguments, table_function_t function,
                             table_function_bind_t bind, table_function_init_global_t init_global,
                             table_function_init_local_t init_local)
    : SimpleNamedParameterFunction(std::move(name), std::move(arguments)), bind(bind), bind_replace(nullptr),
      init_global(init_global), init_local(init_local), function(function), in_out_function(nullptr),
      in_out_function_final(nullptr), statistics(nullptr), dependency(nullptr), cardinality(nullptr),
      pushdown_complex_filter(nullptr), to_string(nullptr), table_scan_progress(nullptr), get_batch_index(nullptr),
<<<<<<< HEAD
      get_bind_info(nullptr), type_pushdown(nullptr), get_multi_file_reader(nullptr), serialize(nullptr),
      deserialize(nullptr), projection_pushdown(false), filter_pushdown(false), filter_prune(false),
      sampling_pushdown(false) {
=======
      get_bind_info(nullptr), type_pushdown(nullptr), get_multi_file_reader(nullptr), supports_pushdown_type(nullptr),
      serialize(nullptr), deserialize(nullptr), projection_pushdown(false), filter_pushdown(false),
      filter_prune(false) {
>>>>>>> 53d4c90b
}

TableFunction::TableFunction(const vector<LogicalType> &arguments, table_function_t function,
                             table_function_bind_t bind, table_function_init_global_t init_global,
                             table_function_init_local_t init_local)
    : TableFunction(string(), arguments, function, bind, init_global, init_local) {
}
TableFunction::TableFunction()
    : SimpleNamedParameterFunction("", {}), bind(nullptr), bind_replace(nullptr), init_global(nullptr),
      init_local(nullptr), function(nullptr), in_out_function(nullptr), statistics(nullptr), dependency(nullptr),
      cardinality(nullptr), pushdown_complex_filter(nullptr), to_string(nullptr), table_scan_progress(nullptr),
      get_batch_index(nullptr), get_bind_info(nullptr), type_pushdown(nullptr), get_multi_file_reader(nullptr),
<<<<<<< HEAD
      serialize(nullptr), deserialize(nullptr), projection_pushdown(false), filter_pushdown(false), filter_prune(false),
      sampling_pushdown(false) {
=======
      supports_pushdown_type(nullptr), serialize(nullptr), deserialize(nullptr), projection_pushdown(false),
      filter_pushdown(false), filter_prune(false) {
>>>>>>> 53d4c90b
}

bool TableFunction::Equal(const TableFunction &rhs) const {
	// number of types
	if (this->arguments.size() != rhs.arguments.size()) {
		return false;
	}
	// argument types
	for (idx_t i = 0; i < this->arguments.size(); ++i) {
		if (this->arguments[i] != rhs.arguments[i]) {
			return false;
		}
	}
	// varargs
	if (this->varargs != rhs.varargs) {
		return false;
	}

	return true; // they are equal
}

} // namespace duckdb<|MERGE_RESOLUTION|>--- conflicted
+++ resolved
@@ -18,15 +18,9 @@
       init_global(init_global), init_local(init_local), function(function), in_out_function(nullptr),
       in_out_function_final(nullptr), statistics(nullptr), dependency(nullptr), cardinality(nullptr),
       pushdown_complex_filter(nullptr), to_string(nullptr), table_scan_progress(nullptr), get_batch_index(nullptr),
-<<<<<<< HEAD
-      get_bind_info(nullptr), type_pushdown(nullptr), get_multi_file_reader(nullptr), serialize(nullptr),
-      deserialize(nullptr), projection_pushdown(false), filter_pushdown(false), filter_prune(false),
-      sampling_pushdown(false) {
-=======
       get_bind_info(nullptr), type_pushdown(nullptr), get_multi_file_reader(nullptr), supports_pushdown_type(nullptr),
       serialize(nullptr), deserialize(nullptr), projection_pushdown(false), filter_pushdown(false),
-      filter_prune(false) {
->>>>>>> 53d4c90b
+      filter_prune(false), sampling_pushdown(false) {
 }
 
 TableFunction::TableFunction(const vector<LogicalType> &arguments, table_function_t function,
@@ -39,13 +33,8 @@
       init_local(nullptr), function(nullptr), in_out_function(nullptr), statistics(nullptr), dependency(nullptr),
       cardinality(nullptr), pushdown_complex_filter(nullptr), to_string(nullptr), table_scan_progress(nullptr),
       get_batch_index(nullptr), get_bind_info(nullptr), type_pushdown(nullptr), get_multi_file_reader(nullptr),
-<<<<<<< HEAD
-      serialize(nullptr), deserialize(nullptr), projection_pushdown(false), filter_pushdown(false), filter_prune(false),
-      sampling_pushdown(false) {
-=======
       supports_pushdown_type(nullptr), serialize(nullptr), deserialize(nullptr), projection_pushdown(false),
-      filter_pushdown(false), filter_prune(false) {
->>>>>>> 53d4c90b
+      filter_pushdown(false), filter_prune(false), sampling_pushdown(false) {
 }
 
 bool TableFunction::Equal(const TableFunction &rhs) const {
