//===----------------------------------------------------------------------===//
//                         DuckDB
//
// duckdb/main/extension_entries.hpp
//
//
//===----------------------------------------------------------------------===//

#pragma once

#include "duckdb/common/unordered_map.hpp"

// NOTE: this file is generated by scripts/generate_extensions_function.py. Check out the check-load-install-extensions
//       job in .github/workflows/LinuxRelease.yml on how to use it

namespace duckdb {

struct ExtensionEntry {
	char name[48];
	char extension[48];
};

static constexpr ExtensionEntry EXTENSION_FUNCTIONS[] = {
    {"->>", "json"},
    {"add_parquet_key", "parquet"},
    {"array_to_json", "json"},
    {"create_fts_index", "fts"},
    {"current_localtime", "icu"},
    {"current_localtimestamp", "icu"},
    {"dbgen", "tpch"},
    {"drop_fts_index", "fts"},
    {"dsdgen", "tpcds"},
    {"excel_text", "excel"},
    {"from_json", "json"},
    {"from_json_strict", "json"},
    {"from_substrait", "substrait"},
    {"from_substrait_json", "substrait"},
    {"fuzz_all_functions", "sqlsmith"},
    {"fuzzyduck", "sqlsmith"},
    {"get_substrait", "substrait"},
    {"get_substrait_json", "substrait"},
    {"host", "inet"},
    {"iceberg_metadata", "iceberg"},
    {"iceberg_scan", "iceberg"},
    {"iceberg_snapshots", "iceberg"},
    {"icu_calendar_names", "icu"},
    {"icu_sort_key", "icu"},
    {"json", "json"},
    {"json_array", "json"},
    {"json_array_length", "json"},
    {"json_contains", "json"},
    {"json_deserialize_sql", "json"},
    {"json_execute_serialized_sql", "json"},
    {"json_extract", "json"},
    {"json_extract_path", "json"},
    {"json_extract_path_text", "json"},
    {"json_extract_string", "json"},
    {"json_group_array", "json"},
    {"json_group_object", "json"},
    {"json_group_structure", "json"},
    {"json_keys", "json"},
    {"json_merge_patch", "json"},
    {"json_object", "json"},
    {"json_quote", "json"},
    {"json_serialize_plan", "json"},
    {"json_serialize_sql", "json"},
    {"json_structure", "json"},
    {"json_transform", "json"},
    {"json_transform_strict", "json"},
    {"json_type", "json"},
    {"json_valid", "json"},
    {"load_aws_credentials", "aws"},
    {"make_timestamptz", "icu"},
<<<<<<< HEAD
=======
    {"parquet_file_metadata", "parquet"},
>>>>>>> 3f96a906
    {"parquet_kv_metadata", "parquet"},
    {"parquet_metadata", "parquet"},
    {"parquet_scan", "parquet"},
    {"parquet_schema", "parquet"},
    {"pg_clear_cache", "postgres_scanner"},
    {"pg_timezone_names", "icu"},
    {"postgres_attach", "postgres_scanner"},
    {"postgres_query", "postgres_scanner"},
    {"postgres_scan", "postgres_scanner"},
    {"postgres_scan_pushdown", "postgres_scanner"},
    {"read_json", "json"},
    {"read_json_auto", "json"},
    {"read_json_objects", "json"},
    {"read_json_objects_auto", "json"},
    {"read_ndjson", "json"},
    {"read_ndjson_auto", "json"},
    {"read_ndjson_objects", "json"},
    {"read_parquet", "parquet"},
    {"reduce_sql_statement", "sqlsmith"},
    {"row_to_json", "json"},
    {"scan_arrow_ipc", "arrow"},
    {"sql_auto_complete", "autocomplete"},
    {"sqlite_attach", "sqlite_scanner"},
    {"sqlite_scan", "sqlite_scanner"},
    {"sqlsmith", "sqlsmith"},
    {"st_area", "spatial"},
    {"st_area_spheroid", "spatial"},
    {"st_asgeojson", "spatial"},
    {"st_ashexwkb", "spatial"},
    {"st_astext", "spatial"},
    {"st_aswkb", "spatial"},
    {"st_boundary", "spatial"},
    {"st_buffer", "spatial"},
    {"st_centroid", "spatial"},
    {"st_collect", "spatial"},
    {"st_collectionextract", "spatial"},
    {"st_contains", "spatial"},
    {"st_containsproperly", "spatial"},
    {"st_convexhull", "spatial"},
    {"st_coveredby", "spatial"},
    {"st_covers", "spatial"},
    {"st_crosses", "spatial"},
    {"st_difference", "spatial"},
    {"st_dimension", "spatial"},
    {"st_disjoint", "spatial"},
    {"st_distance", "spatial"},
    {"st_distance_spheroid", "spatial"},
    {"st_drivers", "spatial"},
    {"st_dump", "spatial"},
    {"st_dwithin", "spatial"},
    {"st_dwithin_spheroid", "spatial"},
    {"st_endpoint", "spatial"},
    {"st_envelope", "spatial"},
    {"st_envelope_agg", "spatial"},
    {"st_equals", "spatial"},
    {"st_extent", "spatial"},
    {"st_exteriorring", "spatial"},
    {"st_flipcoordinates", "spatial"},
    {"st_geometrytype", "spatial"},
    {"st_geomfromgeojson", "spatial"},
    {"st_geomfromhexewkb", "spatial"},
    {"st_geomfromhexwkb", "spatial"},
    {"st_geomfromtext", "spatial"},
    {"st_geomfromwkb", "spatial"},
    {"st_intersection", "spatial"},
    {"st_intersection_agg", "spatial"},
    {"st_intersects", "spatial"},
    {"st_intersects_extent", "spatial"},
    {"st_isclosed", "spatial"},
    {"st_isempty", "spatial"},
    {"st_isring", "spatial"},
    {"st_issimple", "spatial"},
    {"st_isvalid", "spatial"},
    {"st_length", "spatial"},
    {"st_length_spheroid", "spatial"},
    {"st_linemerge", "spatial"},
    {"st_linestring2dfromwkb", "spatial"},
    {"st_list_proj_crs", "spatial"},
    {"st_makeenvelope", "spatial"},
    {"st_makeline", "spatial"},
    {"st_makepolygon", "spatial"},
    {"st_ngeometries", "spatial"},
    {"st_ninteriorrings", "spatial"},
    {"st_normalize", "spatial"},
    {"st_npoints", "spatial"},
    {"st_numgeometries", "spatial"},
    {"st_numinteriorrings", "spatial"},
    {"st_numpoints", "spatial"},
    {"st_overlaps", "spatial"},
    {"st_perimeter", "spatial"},
    {"st_perimeter_spheroid", "spatial"},
    {"st_point", "spatial"},
    {"st_point2d", "spatial"},
    {"st_point2dfromwkb", "spatial"},
    {"st_point3d", "spatial"},
    {"st_point4d", "spatial"},
    {"st_pointn", "spatial"},
    {"st_pointonsurface", "spatial"},
    {"st_polygon2dfromwkb", "spatial"},
    {"st_reverse", "spatial"},
    {"st_read", "spatial"},
    {"st_readosm", "spatial"},
    {"st_reduceprecision", "spatial"},
    {"st_removerepeatedpoints", "spatial"},
    {"st_simplify", "spatial"},
    {"st_simplifypreservetopology", "spatial"},
    {"st_startpoint", "spatial"},
    {"st_touches", "spatial"},
    {"st_transform", "spatial"},
    {"st_union", "spatial"},
    {"st_union_agg", "spatial"},
    {"st_within", "spatial"},
    {"st_x", "spatial"},
    {"st_xmax", "spatial"},
    {"st_xmin", "spatial"},
    {"st_y", "spatial"},
    {"st_ymax", "spatial"},
    {"st_ymin", "spatial"},
    {"stem", "fts"},
    {"text", "excel"},
    {"to_arrow_ipc", "arrow"},
    {"to_json", "json"},
    {"tpcds", "tpcds"},
    {"tpcds_answers", "tpcds"},
    {"tpcds_queries", "tpcds"},
    {"tpch", "tpch"},
    {"tpch_answers", "tpch"},
    {"tpch_queries", "tpch"},
    {"visualize_diff_profiling_output", "visualizer"},
    {"visualize_json_profiling_output", "visualizer"},
    {"visualize_last_profiling_output", "visualizer"},
}; // END_OF_EXTENSION_FUNCTIONS

static constexpr ExtensionEntry EXTENSION_SETTINGS[] = {
    {"azure_storage_connection_string", "azure"},
    {"binary_as_string", "parquet"},
    {"calendar", "icu"},
    {"force_download", "httpfs"},
    {"http_retries", "httpfs"},
    {"http_retry_backoff", "httpfs"},
    {"http_retry_wait_ms", "httpfs"},
    {"http_timeout", "httpfs"},
    {"http_keep_alive", "httpfs"},
    {"pg_debug_show_queries", "postgres_scanner"},
    {"pg_use_binary_copy", "postgres_scanner"},
    {"pg_experimental_filter_pushdown", "postgres_scanner"},
    {"pg_connection_limit", "postgres_scanner"},
    {"pg_pages_per_task", "postgres_scanner"},
    {"pg_array_as_varchar", "postgres_scanner"},
    {"s3_access_key_id", "httpfs"},
    {"s3_endpoint", "httpfs"},
    {"s3_region", "httpfs"},
    {"s3_secret_access_key", "httpfs"},
    {"s3_session_token", "httpfs"},
    {"s3_uploader_max_filesize", "httpfs"},
    {"s3_uploader_max_parts_per_file", "httpfs"},
    {"s3_uploader_thread_limit", "httpfs"},
    {"s3_url_compatibility_mode", "httpfs"},
    {"s3_url_style", "httpfs"},
    {"s3_use_ssl", "httpfs"},
    {"sqlite_all_varchar", "sqlite_scanner"},
    {"timezone", "icu"},
}; // END_OF_EXTENSION_SETTINGS

// Note: these are currently hardcoded in scripts/generate_extensions_function.py
// TODO: automate by passing though to script via duckdb
static constexpr ExtensionEntry EXTENSION_COPY_FUNCTIONS[] = {{"parquet", "parquet"},
                                                              {"json", "json"}}; // END_OF_EXTENSION_COPY_FUNCTIONS

// Note: these are currently hardcoded in scripts/generate_extensions_function.py
// TODO: automate by passing though to script via duckdb
static constexpr ExtensionEntry EXTENSION_TYPES[] = {
    {"json", "json"}, {"inet", "inet"}, {"geometry", "spatial"}}; // END_OF_EXTENSION_TYPES

// Note: these are currently hardcoded in scripts/generate_extensions_function.py
// TODO: automate by passing though to script via duckdb
static constexpr ExtensionEntry EXTENSION_COLLATIONS[] = {
    {"af", "icu"},    {"am", "icu"},    {"ar", "icu"},     {"ar_sa", "icu"}, {"as", "icu"},    {"az", "icu"},
    {"be", "icu"},    {"bg", "icu"},    {"bn", "icu"},     {"bo", "icu"},    {"br", "icu"},    {"bs", "icu"},
    {"ca", "icu"},    {"ceb", "icu"},   {"chr", "icu"},    {"cs", "icu"},    {"cy", "icu"},    {"da", "icu"},
    {"de", "icu"},    {"de_at", "icu"}, {"dsb", "icu"},    {"dz", "icu"},    {"ee", "icu"},    {"el", "icu"},
    {"en", "icu"},    {"en_us", "icu"}, {"eo", "icu"},     {"es", "icu"},    {"et", "icu"},    {"fa", "icu"},
    {"fa_af", "icu"}, {"ff", "icu"},    {"fi", "icu"},     {"fil", "icu"},   {"fo", "icu"},    {"fr", "icu"},
    {"fr_ca", "icu"}, {"fy", "icu"},    {"ga", "icu"},     {"gl", "icu"},    {"gu", "icu"},    {"ha", "icu"},
    {"haw", "icu"},   {"he", "icu"},    {"he_il", "icu"},  {"hi", "icu"},    {"hr", "icu"},    {"hsb", "icu"},
    {"hu", "icu"},    {"hy", "icu"},    {"id", "icu"},     {"id_id", "icu"}, {"ig", "icu"},    {"is", "icu"},
    {"it", "icu"},    {"ja", "icu"},    {"ka", "icu"},     {"kk", "icu"},    {"kl", "icu"},    {"km", "icu"},
    {"kn", "icu"},    {"ko", "icu"},    {"kok", "icu"},    {"ku", "icu"},    {"ky", "icu"},    {"lb", "icu"},
    {"lkt", "icu"},   {"ln", "icu"},    {"lo", "icu"},     {"lt", "icu"},    {"lv", "icu"},    {"mk", "icu"},
    {"ml", "icu"},    {"mn", "icu"},    {"mr", "icu"},     {"ms", "icu"},    {"mt", "icu"},    {"my", "icu"},
    {"nb", "icu"},    {"nb_no", "icu"}, {"ne", "icu"},     {"nl", "icu"},    {"nn", "icu"},    {"om", "icu"},
    {"or", "icu"},    {"pa", "icu"},    {"pa_in", "icu"},  {"pl", "icu"},    {"ps", "icu"},    {"pt", "icu"},
    {"ro", "icu"},    {"ru", "icu"},    {"sa", "icu"},     {"se", "icu"},    {"si", "icu"},    {"sk", "icu"},
    {"sl", "icu"},    {"smn", "icu"},   {"sq", "icu"},     {"sr", "icu"},    {"sr_ba", "icu"}, {"sr_me", "icu"},
    {"sr_rs", "icu"}, {"sv", "icu"},    {"sw", "icu"},     {"ta", "icu"},    {"te", "icu"},    {"th", "icu"},
    {"tk", "icu"},    {"to", "icu"},    {"tr", "icu"},     {"ug", "icu"},    {"uk", "icu"},    {"ur", "icu"},
    {"uz", "icu"},    {"vi", "icu"},    {"wae", "icu"},    {"wo", "icu"},    {"xh", "icu"},    {"yi", "icu"},
    {"yo", "icu"},    {"yue", "icu"},   {"yue_cn", "icu"}, {"zh", "icu"},    {"zh_cn", "icu"}, {"zh_hk", "icu"},
    {"zh_mo", "icu"}, {"zh_sg", "icu"}, {"zh_tw", "icu"},  {"zu", "icu"}}; // END_OF_EXTENSION_COLLATIONS

// Note: these are currently hardcoded in scripts/generate_extensions_function.py
// TODO: automate by passing though to script via duckdb
static constexpr ExtensionEntry EXTENSION_FILE_PREFIXES[] = {
    {"http://", "httpfs"}, {"https://", "httpfs"}, {"s3://", "httpfs"}, {"s3a://", "httpfs"},
    {"s3n://", "httpfs"},  {"gcs://", "httpfs"},   {"r2://", "httpfs"} // , {"azure://", "azure"}
};                                                                     // END_OF_EXTENSION_FILE_PREFIXES

// Note: these are currently hardcoded in scripts/generate_extensions_function.py
// TODO: automate by passing though to script via duckdb
static constexpr ExtensionEntry EXTENSION_FILE_POSTFIXES[] = {
    {".parquet", "parquet"}, {".json", "json"},    {".jsonl", "json"}, {".ndjson", "json"},
    {".shp", "spatial"},     {".gpkg", "spatial"}, {".fgb", "spatial"}}; // END_OF_EXTENSION_FILE_POSTFIXES

// Note: these are currently hardcoded in scripts/generate_extensions_function.py
// TODO: automate by passing though to script via duckdb
static constexpr ExtensionEntry EXTENSION_FILE_CONTAINS[] = {{".parquet?", "parquet"},
                                                             {".json?", "json"},
                                                             {".ndjson?", ".jsonl?"},
                                                             {".jsonl?", ".ndjson?"}}; // EXTENSION_FILE_CONTAINS

static constexpr const char *AUTOLOADABLE_EXTENSIONS[] = {
    //    "azure",
    "arrow",
    "aws",
    "autocomplete",
    "excel",
    "fts",
    "httpfs",
    // "inet",
    // "icu",
    "json",
    "parquet",
    "postgres_scanner",
    // "spatial", TODO: table function isnt always autoloaded so test fails
    "sqlsmith",
    "sqlite_scanner",
    "tpcds",
    "tpch",
    "visualizer",
}; // END_OF_AUTOLOADABLE_EXTENSIONS

} // namespace duckdb<|MERGE_RESOLUTION|>--- conflicted
+++ resolved
@@ -71,10 +71,7 @@
     {"json_valid", "json"},
     {"load_aws_credentials", "aws"},
     {"make_timestamptz", "icu"},
-<<<<<<< HEAD
-=======
     {"parquet_file_metadata", "parquet"},
->>>>>>> 3f96a906
     {"parquet_kv_metadata", "parquet"},
     {"parquet_metadata", "parquet"},
     {"parquet_scan", "parquet"},
