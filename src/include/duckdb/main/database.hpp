--- conflicted
+++ resolved
@@ -69,13 +69,9 @@
 
 	DUCKDB_API SettingLookupResult TryGetCurrentSetting(const string &key, Value &result) const;
 
-<<<<<<< HEAD
 	DUCKDB_API shared_ptr<EncryptionUtil> GetEncryptionUtil() const;
 
-	unique_ptr<AttachedDatabase> CreateAttachedDatabase(ClientContext &context, AttachInfo &info,
-=======
 	shared_ptr<AttachedDatabase> CreateAttachedDatabase(ClientContext &context, AttachInfo &info,
->>>>>>> df0a3de7
 	                                                    AttachOptions &options);
 
 private:
