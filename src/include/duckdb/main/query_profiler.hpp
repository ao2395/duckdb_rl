//===----------------------------------------------------------------------===//
//                         DuckDB
//
// duckdb/main/query_profiler.hpp
//
//
//===----------------------------------------------------------------------===//

#pragma once

#include "duckdb/common/common.hpp"
#include "duckdb/common/enums/profiler_format.hpp"
#include "duckdb/common/profiler.hpp"
#include "duckdb/common/string_util.hpp"
#include "duckdb/common/types/data_chunk.hpp"
#include "duckdb/common/unordered_map.hpp"
#include "duckdb/common/winapi.hpp"
#include "duckdb/execution/physical_operator.hpp"
#include "duckdb/execution/expression_executor_state.hpp"
#include "duckdb/common/reference_map.hpp"
#include <stack>
#include "duckdb/common/pair.hpp"
#include "duckdb/common/deque.hpp"
#include "duckdb/main/tree_node_settings.hpp"

namespace duckdb {
class ClientContext;
class ExpressionExecutor;
class PhysicalOperator;
class SQLStatement;

//! The ExpressionInfo keeps information related to an expression
struct ExpressionInfo {
	explicit ExpressionInfo() : hasfunction(false) {
	}
	// A vector of children
	vector<unique_ptr<ExpressionInfo>> children;
	// Extract ExpressionInformation from a given expression state
	void ExtractExpressionsRecursive(unique_ptr<ExpressionState> &state);

	//! Whether or not expression has function
	bool hasfunction;
	//! The function Name
	string function_name;
	//! The function time
	uint64_t function_time = 0;
	//! Count the number of ALL tuples
	uint64_t tuples_count = 0;
	//! Count the number of tuples sampled
	uint64_t sample_tuples_count = 0;
};

//! The ExpressionRootInfo keeps information related to the root of an expression tree
struct ExpressionRootInfo {
	ExpressionRootInfo(ExpressionExecutorState &executor, string name);

	//! Count the number of time the executor called
	uint64_t total_count = 0;
	//! Count the number of time the executor called since last sampling
	uint64_t current_count = 0;
	//! Count the number of samples
	uint64_t sample_count = 0;
	//! Count the number of tuples in all samples
	uint64_t sample_tuples_count = 0;
	//! Count the number of tuples processed by this executor
	uint64_t tuples_count = 0;
	//! A vector which contain the pointer to root of each expression tree
	unique_ptr<ExpressionInfo> root;
	//! Name
	string name;
	//! Elapsed time
	double time;
	//! Extra Info
	string extra_info;
};

struct ExpressionExecutorInfo {
	explicit ExpressionExecutorInfo() {};
	explicit ExpressionExecutorInfo(ExpressionExecutor &executor, const string &name, int id);

	//! A vector which contain the pointer to all ExpressionRootInfo
	vector<unique_ptr<ExpressionRootInfo>> roots;
	//! Id, it will be used as index for executors_info vector
	int id;
};

struct OperatorInformation {
	explicit OperatorInformation() {
	}

	double time;
	idx_t elements;
	string name;
	//! A vector of Expression Executor Info
	vector<unique_ptr<ExpressionExecutorInfo>> executors_info;
};

//! The OperatorProfiler measures timings of individual operators
class OperatorProfiler {
	friend class QueryProfiler;

public:
	DUCKDB_API explicit OperatorProfiler(bool enabled_p, TreeNodeSettings settings_p);

	DUCKDB_API void StartOperator(optional_ptr<const PhysicalOperator> phys_op);
	DUCKDB_API void EndOperator(optional_ptr<DataChunk> chunk);
	DUCKDB_API void Flush(const PhysicalOperator &phys_op, ExpressionExecutor &expression_executor, const string &name,
	                      int id);

	~OperatorProfiler() {
	}

private:
	void AddTiming(const PhysicalOperator &op, double time, idx_t elements, bool timing_enabled,
	               bool cardinality_enabled);

	//! Whether or not the profiler is enabled
	bool enabled;
	TreeNodeSettings settings;
<<<<<<< HEAD
	//! The timer used to time the execution time of the individual Physical Operators
=======
>>>>>>> e4080a66
	Profiler op;
	//! The stack of Physical Operators that are currently active
	optional_ptr<const PhysicalOperator> active_operator;
	//! A mapping of physical operators to recorded timings
	reference_map_t<const PhysicalOperator, OperatorInformation> timings;
};

//! The QueryProfiler can be used to measure timings of queries
class QueryProfiler {
public:
	DUCKDB_API QueryProfiler(ClientContext &context);

public:
	struct TreeNode {
		PhysicalOperatorType type;
		string name;
		TreeNodeSettings settings;
		vector<unique_ptr<ExpressionExecutorInfo>> executors_info;
		vector<unique_ptr<TreeNode>> children;
		idx_t depth = 0;
	};

	// Propagate save_location, enabled, detailed_enabled and automatic_print_format.
	void Propagate(QueryProfiler &qp);

	using TreeMap = reference_map_t<const PhysicalOperator, reference<TreeNode>>;

private:
	unique_ptr<TreeNode> CreateTree(const PhysicalOperator &root, idx_t depth = 0);
	void Render(const TreeNode &node, std::ostream &str) const;

public:
	DUCKDB_API bool IsEnabled() const;
	DUCKDB_API bool IsDetailedEnabled() const;
	DUCKDB_API ProfilerPrintFormat GetPrintFormat() const;
	DUCKDB_API bool PrintOptimizerOutput() const;
	DUCKDB_API string GetSaveLocation() const;

	DUCKDB_API static QueryProfiler &Get(ClientContext &context);

	DUCKDB_API void StartQuery(string query, bool is_explain_analyze = false, bool start_at_optimizer = false);
	DUCKDB_API void EndQuery();

	DUCKDB_API void StartExplainAnalyze();

	//! Adds the timings gathered by an OperatorProfiler to this query profiler
	DUCKDB_API void Flush(OperatorProfiler &profiler);

	DUCKDB_API void StartPhase(string phase);
	DUCKDB_API void EndPhase();

	DUCKDB_API void Initialize(const PhysicalOperator &root);

	DUCKDB_API string QueryTreeToString() const;
	DUCKDB_API void QueryTreeToStream(std::ostream &str) const;
	DUCKDB_API void Print();

	//! return the printed as a string. Unlike ToString, which is always formatted as a string,
	//! the return value is formatted based on the current print format (see GetPrintFormat()).
	DUCKDB_API string ToString() const;

	DUCKDB_API string ToJSON() const;
	DUCKDB_API void WriteToFile(const char *path, string &info) const;

	idx_t OperatorSize() {
		return tree_map.size();
	}

	void Finalize(TreeNode &node);

private:
	ClientContext &context;

	//! Whether or not the query profiler is running
	bool running;
	//! The lock used for flushing information from a thread into the global query profiler
	mutex flush_lock;

	//! Whether or not the query requires profiling
	bool query_requires_profiling;

	//! The root of the query tree
	unique_ptr<TreeNode> root;
	//! The query string
	string query;
	//! The timer used to time the execution time of the entire query
	Profiler main_query;
	//! A map of a Physical Operator pointer to a tree node
	TreeMap tree_map;
	//! Whether or not we are running as part of a explain_analyze query
	bool is_explain_analyze;

public:
	const TreeMap &GetTreeMap() const {
		return tree_map;
	}

private:
	//! The timer used to time the individual phases of the planning process
	Profiler phase_profiler;
	//! A mapping of the phase names to the timings
	using PhaseTimingStorage = unordered_map<string, double>;
	PhaseTimingStorage phase_timings;
	using PhaseTimingItem = PhaseTimingStorage::value_type;
	//! The stack of currently active phases
	vector<string> phase_stack;

private:
	vector<PhaseTimingItem> GetOrderedPhaseTimings() const;

	//! Check whether or not an operator type requires query profiling. If none of the ops in a query require profiling
	//! no profiling information is output.
	bool OperatorRequiresProfiling(PhysicalOperatorType op_type);
	void ReadAndSetCustomProfilerSettings(const string &settings_path);
};

string JSONSanitize(const string &text);

} // namespace duckdb<|MERGE_RESOLUTION|>--- conflicted
+++ resolved
@@ -117,10 +117,7 @@
 	//! Whether or not the profiler is enabled
 	bool enabled;
 	TreeNodeSettings settings;
-<<<<<<< HEAD
 	//! The timer used to time the execution time of the individual Physical Operators
-=======
->>>>>>> e4080a66
 	Profiler op;
 	//! The stack of Physical Operators that are currently active
 	optional_ptr<const PhysicalOperator> active_operator;
