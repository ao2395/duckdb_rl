//===----------------------------------------------------------------------===//
//                         DuckDB
//
// duckdb/main/config.hpp
//
//
//===----------------------------------------------------------------------===//

#pragma once

#include "duckdb/common/arrow/arrow_type_extension.hpp"

#include "duckdb/common/allocator.hpp"
#include "duckdb/common/case_insensitive_map.hpp"
#include "duckdb/common/cgroups.hpp"
#include "duckdb/common/common.hpp"
#include "duckdb/common/encryption_state.hpp"
#include "duckdb/common/enums/access_mode.hpp"
#include "duckdb/common/enums/compression_type.hpp"
#include "duckdb/common/enums/optimizer_type.hpp"
#include "duckdb/common/enums/order_type.hpp"
#include "duckdb/common/enums/set_scope.hpp"
#include "duckdb/common/enums/window_aggregation_mode.hpp"
#include "duckdb/common/file_system.hpp"
#include "duckdb/common/set.hpp"
#include "duckdb/common/types/value.hpp"
#include "duckdb/common/vector.hpp"
#include "duckdb/common/winapi.hpp"
#include "duckdb/execution/index/index_type_set.hpp"
#include "duckdb/function/cast/default_casts.hpp"
#include "duckdb/function/replacement_scan.hpp"
#include "duckdb/main/client_properties.hpp"
#include "duckdb/optimizer/optimizer_extension.hpp"
#include "duckdb/parser/parsed_data/create_info.hpp"
#include "duckdb/parser/parser_extension.hpp"
#include "duckdb/planner/operator_extension.hpp"
#include "duckdb/storage/compression/bitpacking.hpp"
#include "duckdb/function/encoding_function.hpp"
#include "duckdb/logging/log_manager.hpp"
#include "duckdb/common/enums/debug_vector_verification.hpp"
#include "duckdb/logging/logging.hpp"

namespace duckdb {

class BufferManager;
class BufferPool;
class CastFunctionSet;
class CollationBinding;
class ClientContext;
class ErrorManager;
class CompressionFunction;
class TableFunctionRef;
class OperatorExtension;
class StorageExtension;
class ExtensionCallback;
class SecretManager;
class CompressionInfo;
class EncryptionUtil;
class HTTPUtil;

struct CompressionFunctionSet;
struct DatabaseCacheEntry;
struct DBConfig;

enum class CheckpointAbort : uint8_t {
	NO_ABORT = 0,
	DEBUG_ABORT_BEFORE_TRUNCATE = 1,
	DEBUG_ABORT_BEFORE_HEADER = 2,
	DEBUG_ABORT_AFTER_FREE_LIST_WRITE = 3
};

typedef void (*set_global_function_t)(DatabaseInstance *db, DBConfig &config, const Value &parameter);
typedef void (*set_local_function_t)(ClientContext &context, const Value &parameter);
typedef void (*reset_global_function_t)(DatabaseInstance *db, DBConfig &config);
typedef void (*reset_local_function_t)(ClientContext &context);
typedef Value (*get_setting_function_t)(const ClientContext &context);

struct ConfigurationOption {
	const char *name;
	const char *description;
	const char *parameter_type;
	set_global_function_t set_global;
	set_local_function_t set_local;
	reset_global_function_t reset_global;
	reset_local_function_t reset_local;
	get_setting_function_t get_setting;
};

typedef void (*set_option_callback_t)(ClientContext &context, SetScope scope, Value &parameter);

struct ExtensionOption {
	// NOLINTNEXTLINE: work around bug in clang-tidy
	ExtensionOption(string description_p, LogicalType type_p, set_option_callback_t set_function_p,
	                Value default_value_p)
	    : description(std::move(description_p)), type(std::move(type_p)), set_function(set_function_p),
	      default_value(std::move(default_value_p)) {
	}

	string description;
	LogicalType type;
	set_option_callback_t set_function;
	Value default_value;
};

class SerializationCompatibility {
public:
	static SerializationCompatibility FromDatabase(AttachedDatabase &db);
	static SerializationCompatibility FromIndex(idx_t serialization_version);
	static SerializationCompatibility FromString(const string &input);
	static SerializationCompatibility Default();
	static SerializationCompatibility Latest();

public:
	bool Compare(idx_t property_version) const;

public:
	//! The user provided version
	string duckdb_version;
	//! The max version that should be serialized
	idx_t serialization_version;
	//! Whether this was set by a manual SET/PRAGMA or default
	bool manually_set;

protected:
	SerializationCompatibility() = default;
};

struct DBConfigOptions {
	//! Database file path. May be empty for in-memory mode
	string database_path;
	//! Database type. If empty, automatically extracted from `database_path`, where a `type:path` syntax is expected
	string database_type;
	//! Access mode of the database (AUTOMATIC, READ_ONLY or READ_WRITE)
	AccessMode access_mode = AccessMode::AUTOMATIC;
	//! Checkpoint when WAL reaches this size (default: 16MB)
	idx_t checkpoint_wal_size = 1 << 24;
	//! Whether or not to use Direct IO, bypassing operating system buffers
	bool use_direct_io = false;
	//! Whether extensions should be loaded on start-up
	bool load_extensions = true;
#ifdef DUCKDB_EXTENSION_AUTOLOAD_DEFAULT
	//! Whether known extensions are allowed to be automatically loaded when a query depends on them
	bool autoload_known_extensions = DUCKDB_EXTENSION_AUTOLOAD_DEFAULT;
#else
	bool autoload_known_extensions = false;
#endif
#ifdef DUCKDB_EXTENSION_AUTOINSTALL_DEFAULT
	//! Whether known extensions are allowed to be automatically installed when a query depends on them
	bool autoinstall_known_extensions = DUCKDB_EXTENSION_AUTOINSTALL_DEFAULT;
#else
	bool autoinstall_known_extensions = false;
#endif
	//! Override for the default extension repository
	string custom_extension_repo = "";
	//! Override for the default autoload extension repository
	string autoinstall_extension_repo = "";
	//! The maximum memory used by the database system (in bytes). Default: 80% of System available memory
	idx_t maximum_memory = DConstants::INVALID_INDEX;
	//! The maximum size of the 'temp_directory' folder when set (in bytes). Default: 90% of available disk space.
	idx_t maximum_swap_space = DConstants::INVALID_INDEX;
	//! The maximum amount of CPU threads used by the database system. Default: all available.
	idx_t maximum_threads = DConstants::INVALID_INDEX;
	//! The number of external threads that work on DuckDB tasks. Default: 1.
	//! Must be smaller or equal to maximum_threads.
	idx_t external_threads = 1;
	//! Whether or not to create and use a temporary directory to store intermediates that do not fit in memory
	bool use_temporary_directory = true;
	//! Directory to store temporary structures that do not fit in memory
	string temporary_directory;
	//! Whether or not to invoke filesystem trim on free blocks after checkpoint. This will reclaim
	//! space for sparse files, on platforms that support it.
	bool trim_free_blocks = false;
	//! Record timestamps of buffer manager unpin() events. Usable by custom eviction policies.
	bool buffer_manager_track_eviction_timestamps = false;
	//! Whether or not to allow printing unredacted secrets
	bool allow_unredacted_secrets = false;
	//! The collation type of the database
	string collation = string();
	//! The order type used when none is specified (default: ASC)
	OrderType default_order_type = OrderType::ASCENDING;
	//! NULL ordering used when none is specified (default: NULLS LAST)
	DefaultOrderByNullType default_null_order = DefaultOrderByNullType::NULLS_LAST;
	//! enable COPY and related commands
	bool enable_external_access = true;
	//! Whether or not the global http metadata cache is used
	bool http_metadata_cache_enable = false;
	//! HTTP Proxy config as 'hostname:port'
	string http_proxy;
	//! HTTP Proxy username for basic auth
	string http_proxy_username;
	//! HTTP Proxy password for basic auth
	string http_proxy_password;
	//! Force checkpoint when CHECKPOINT is called or on shutdown, even if no changes have been made
	bool force_checkpoint = false;
	//! Run a checkpoint on successful shutdown and delete the WAL, to leave only a single database file behind
	bool checkpoint_on_shutdown = true;
	//! Serialize the metadata on checkpoint with compatibility for a given DuckDB version.
	SerializationCompatibility serialization_compatibility = SerializationCompatibility::Default();
	//! Debug flag that decides when a checkpoing should be aborted. Only used for testing purposes.
	CheckpointAbort checkpoint_abort = CheckpointAbort::NO_ABORT;
	//! Initialize the database with the standard set of DuckDB functions
	//! You should probably not touch this unless you know what you are doing
	bool initialize_default_database = true;
	//! The set of disabled optimizers (default empty)
	set<OptimizerType> disabled_optimizers;
	//! The average string length required to use ZSTD compression.
	uint64_t zstd_min_string_length = 4096;
	//! Force a specific compression method to be used when checkpointing (if available)
	CompressionType force_compression = CompressionType::COMPRESSION_AUTO;
	//! The set of disabled compression methods (default empty)
	set<CompressionType> disabled_compression_methods;
	//! Force a specific bitpacking mode to be used when using the bitpacking compression method
	BitpackingMode force_bitpacking_mode = BitpackingMode::AUTO;
	//! Debug setting for window aggregation mode: (window, combine, separate)
	WindowAggregationMode window_mode = WindowAggregationMode::WINDOW;
	//! Whether preserving insertion order should be preserved
	bool preserve_insertion_order = true;
	//! Whether Arrow Arrays use Large or Regular buffers
	ArrowOffsetSize arrow_offset_size = ArrowOffsetSize::REGULAR;
	//! Whether LISTs should produce Arrow ListViews
	bool arrow_use_list_view = false;
	//! Whenever a DuckDB type does not have a clear native or canonical extension match in Arrow, export the types
	//! with a duckdb.type_name extension name
	bool arrow_lossless_conversion = false;
	//! Whether when producing arrow objects we produce string_views or regular strings
	bool produce_arrow_string_views = false;
	//! Database configuration variables as controlled by SET
	case_insensitive_map_t<Value> set_variables;
	//! Database configuration variable default values;
	case_insensitive_map_t<Value> set_variable_defaults;
	//! Directory to store extension binaries in
	string extension_directory;
	//! Whether unsigned extensions should be loaded
	bool allow_unsigned_extensions = false;
	//! Whether community extensions should be loaded
	bool allow_community_extensions = true;
	//! Whether extensions with missing metadata should be loaded
	bool allow_extensions_metadata_mismatch = false;
	//! Enable emitting FSST Vectors
	bool enable_fsst_vectors = false;
	//! Enable VIEWs to create dependencies
	bool enable_view_dependencies = false;
	//! Enable macros to create dependencies
	bool enable_macro_dependencies = false;
	//! Start transactions immediately in all attached databases - instead of lazily when a database is referenced
	bool immediate_transaction_mode = false;
	//! Debug setting - how to initialize  blocks in the storage layer when allocating
	DebugInitialize debug_initialize = DebugInitialize::NO_INITIALIZE;
	//! The set of user-provided options
	case_insensitive_map_t<Value> user_options;
	//! The set of unrecognized (other) options
	case_insensitive_map_t<Value> unrecognized_options;
	//! Whether or not the configuration settings can be altered
	bool lock_configuration = false;
	//! Whether to print bindings when printing the plan (debug mode only)
	static bool debug_print_bindings; // NOLINT: debug setting
	//! The peak allocation threshold at which to flush the allocator after completing a task (1 << 27, ~128MB)
	idx_t allocator_flush_threshold = 134217728ULL;
	//! If bulk deallocation larger than this occurs, flush outstanding allocations (1 << 30, ~1GB)
	idx_t allocator_bulk_deallocation_flush_threshold = 536870912ULL;
	//! Whether the allocator background thread is enabled
	bool allocator_background_threads = false;
	//! DuckDB API surface
	string duckdb_api;
	//! Metadata from DuckDB callers
	string custom_user_agent;
	//! Use old implicit casting style (i.e. allow everything to be implicitly casted to VARCHAR)
	bool old_implicit_casting = false;
	//! Database encryption key (plaintext)
	//! This key corresponds to one database
<<<<<<< HEAD
	string user_key;
	bool contains_user_key = false;
	//! Database encryption master key
	//! If this key is added by the user
	//! All database files will be [en/de]crypted with the master key
	//! Unless specified otherwise
	string master_key;
	//! If a master key is given
	//! All db files are encrypted
	bool use_master_key = false;
	//!  By default, WAL is encrypted for encrypted databases
	bool encrypt_wal = true;
=======
	shared_ptr<string> user_key;
	bool contains_user_key = false;
>>>>>>> b8594f4a
	//! The default block allocation size for new duckdb database files (new as-in, they do not yet exist).
	idx_t default_block_alloc_size = DUCKDB_BLOCK_ALLOC_SIZE;
	//! The default block header size for new duckdb database files.
	idx_t default_block_header_size = DUCKDB_BLOCK_HEADER_STORAGE_SIZE;
	//!  Whether or not to abort if a serialization exception is thrown during WAL playback (when reading truncated WAL)
	bool abort_on_wal_failure = false;
	//! The index_scan_percentage sets a threshold for index scans.
	//! If fewer than MAX(index_scan_max_count, index_scan_percentage * total_row_count)
	//! rows match, we perform an index scan instead of a table scan.
	double index_scan_percentage = 0.001;
	//! The index_scan_max_count sets a threshold for index scans.
	//! If fewer than MAX(index_scan_max_count, index_scan_percentage * total_row_count)
	//! rows match, we perform an index scan instead of a table scan.
	idx_t index_scan_max_count = STANDARD_VECTOR_SIZE;
	//! The maximum number of schemas we will look through for "did you mean..." style errors in the catalog
	idx_t catalog_error_max_schemas = 100;
	//!  Whether or not to always write to the WAL file, even if this is not required
	bool debug_skip_checkpoint_on_commit = false;
	//! Vector verification to enable (debug setting only)
	DebugVectorVerification debug_verify_vector = DebugVectorVerification::NONE;
	//! The maximum amount of vacuum tasks to schedule during a checkpoint
	idx_t max_vacuum_tasks = 100;
	//! Paths that are explicitly allowed, even if enable_external_access is false
	unordered_set<string> allowed_paths;
	//! Directories that are explicitly allowed, even if enable_external_access is false
	set<string> allowed_directories;
	//! The log configuration
	LogConfig log_config = LogConfig();
	//! Whether to enable external file caching using CachingFileSystem
	bool enable_external_file_cache = true;
	//! Output version of arrow depending on the format version
	ArrowFormatVersion arrow_output_version = V1_0;
	//! Partially process tasks before rescheduling - allows for more scheduler fairness between separate queries
#ifdef DUCKDB_ALTERNATIVE_VERIFY
	bool scheduler_process_partial = true;
#else
	bool scheduler_process_partial = false;
#endif

	bool operator==(const DBConfigOptions &other) const;
};

struct DBConfig {
	friend class DatabaseInstance;
	friend class StorageManager;

public:
	DUCKDB_API DBConfig();
	explicit DUCKDB_API DBConfig(bool read_only);
	DUCKDB_API DBConfig(const case_insensitive_map_t<Value> &config_dict, bool read_only);
	DUCKDB_API ~DBConfig();

	mutex config_lock;
	//! Replacement table scans are automatically attempted when a table name cannot be found in the schema
	vector<ReplacementScan> replacement_scans;

	//! Extra parameters that can be SET for loaded extensions
	case_insensitive_map_t<ExtensionOption> extension_parameters;
	//! The FileSystem to use, can be overwritten to allow for injecting custom file systems for testing purposes (e.g.
	//! RamFS or something similar)
	unique_ptr<FileSystem> file_system;
	//! Secret manager
	unique_ptr<SecretManager> secret_manager;
	//! The allocator used by the system
	unique_ptr<Allocator> allocator;
	//! Database configuration options
	DBConfigOptions options;
	//! Extensions made to the parser
	vector<ParserExtension> parser_extensions;
	//! Extensions made to the optimizer
	vector<OptimizerExtension> optimizer_extensions;
	//! Error manager
	unique_ptr<ErrorManager> error_manager;
	//! A reference to the (shared) default allocator (Allocator::DefaultAllocator)
	shared_ptr<Allocator> default_allocator;
	//! Extensions made to binder
	vector<unique_ptr<OperatorExtension>> operator_extensions;
	//! Extensions made to storage
	case_insensitive_map_t<duckdb::unique_ptr<StorageExtension>> storage_extensions;
	//! A buffer pool can be shared across multiple databases (if desired).
	shared_ptr<BufferPool> buffer_pool;
	//! Provide a custom buffer manager implementation (if desired).
	shared_ptr<BufferManager> buffer_manager;
	//! Set of callbacks that can be installed by extensions
	vector<unique_ptr<ExtensionCallback>> extension_callbacks;
	//! Encryption Util for OpenSSL
	shared_ptr<EncryptionUtil> encryption_util;
	//! HTTP Request utility functions
	shared_ptr<HTTPUtil> http_util;
	//! Reference to the database cache entry (if any)
	shared_ptr<DatabaseCacheEntry> db_cache_entry;

public:
	DUCKDB_API static DBConfig &GetConfig(ClientContext &context);
	DUCKDB_API static DBConfig &GetConfig(DatabaseInstance &db);
	DUCKDB_API static DBConfig &Get(AttachedDatabase &db);
	DUCKDB_API static const DBConfig &GetConfig(const ClientContext &context);
	DUCKDB_API static const DBConfig &GetConfig(const DatabaseInstance &db);
	DUCKDB_API static vector<ConfigurationOption> GetOptions();
	DUCKDB_API static idx_t GetOptionCount();
	DUCKDB_API static vector<string> GetOptionNames();
	DUCKDB_API static bool IsInMemoryDatabase(const char *database_path);

	DUCKDB_API void AddExtensionOption(const string &name, string description, LogicalType parameter,
	                                   const Value &default_value = Value(), set_option_callback_t function = nullptr);
	//! Fetch an option by index. Returns a pointer to the option, or nullptr if out of range
	DUCKDB_API static optional_ptr<const ConfigurationOption> GetOptionByIndex(idx_t index);
	//! Fetch an option by name. Returns a pointer to the option, or nullptr if none exists.
	DUCKDB_API static optional_ptr<const ConfigurationOption> GetOptionByName(const string &name);
	DUCKDB_API void SetOption(const ConfigurationOption &option, const Value &value);
	DUCKDB_API void SetOption(DatabaseInstance *db, const ConfigurationOption &option, const Value &value);
	DUCKDB_API void SetOptionByName(const string &name, const Value &value);
	DUCKDB_API void SetOptionsByName(const case_insensitive_map_t<Value> &values);
	DUCKDB_API void ResetOption(DatabaseInstance *db, const ConfigurationOption &option);
	DUCKDB_API void SetOption(const string &name, Value value);
	DUCKDB_API void ResetOption(const string &name);
	static LogicalType ParseLogicalType(const string &type);

	DUCKDB_API void CheckLock(const string &name);

	DUCKDB_API static idx_t ParseMemoryLimit(const string &arg);

	//! Returns the list of possible compression functions for the physical type.
	DUCKDB_API vector<reference<CompressionFunction>> GetCompressionFunctions(const PhysicalType physical_type);
	//! Returns the compression function matching the compression and physical type.
	DUCKDB_API optional_ptr<CompressionFunction> GetCompressionFunction(CompressionType type,
	                                                                    const PhysicalType physical_type);

	//! Returns the encode function matching the encoding name.
	DUCKDB_API optional_ptr<EncodingFunction> GetEncodeFunction(const string &name) const;
	DUCKDB_API void RegisterEncodeFunction(const EncodingFunction &function) const;
	//! Returns the encode function names.
	DUCKDB_API vector<reference<EncodingFunction>> GetLoadedEncodedFunctions() const;
	//! Returns the encode function matching the encoding name.
	DUCKDB_API ArrowTypeExtension GetArrowExtension(ArrowExtensionMetadata info) const;
	DUCKDB_API ArrowTypeExtension GetArrowExtension(const LogicalType &type) const;
	DUCKDB_API bool HasArrowExtension(const LogicalType &type) const;
	DUCKDB_API bool HasArrowExtension(ArrowExtensionMetadata info) const;
	DUCKDB_API void RegisterArrowExtension(const ArrowTypeExtension &extension) const;

	bool operator==(const DBConfig &other);
	bool operator!=(const DBConfig &other);

	DUCKDB_API CastFunctionSet &GetCastFunctions();
	DUCKDB_API CollationBinding &GetCollationBinding();
	DUCKDB_API IndexTypeSet &GetIndexTypes();
	static idx_t GetSystemMaxThreads(FileSystem &fs);
	static idx_t GetSystemAvailableMemory(FileSystem &fs);
	static optional_idx ParseMemoryLimitSlurm(const string &arg);
	void SetDefaultMaxMemory();
	void SetDefaultTempDirectory();

	OrderType ResolveOrder(OrderType order_type) const;
	OrderByNullType ResolveNullOrder(OrderType order_type, OrderByNullType null_type) const;
	const string UserAgent() const;

	template <class OP>
	typename OP::RETURN_TYPE GetSetting(const ClientContext &context) {
		std::lock_guard<mutex> lock(config_lock);
		return OP::GetSetting(context).template GetValue<typename OP::RETURN_TYPE>();
	}

	template <class OP>
	Value GetSettingValue(const ClientContext &context) {
		std::lock_guard<mutex> lock(config_lock);
		return OP::GetSetting(context);
	}

	bool CanAccessFile(const string &path, FileType type);
	void AddAllowedDirectory(const string &path);
	void AddAllowedPath(const string &path);
	string SanitizeAllowedPath(const string &path) const;

private:
	unique_ptr<CompressionFunctionSet> compression_functions;
	unique_ptr<EncodingFunctionSet> encoding_functions;
	unique_ptr<ArrowTypeExtensionSet> arrow_extensions;
	unique_ptr<CastFunctionSet> cast_functions;
	unique_ptr<CollationBinding> collation_bindings;
	unique_ptr<IndexTypeSet> index_types;
	bool is_user_config = true;
};

} // namespace duckdb<|MERGE_RESOLUTION|>--- conflicted
+++ resolved
@@ -268,23 +268,10 @@
 	bool old_implicit_casting = false;
 	//! Database encryption key (plaintext)
 	//! This key corresponds to one database
-<<<<<<< HEAD
-	string user_key;
+	shared_ptr<string> user_key;
 	bool contains_user_key = false;
-	//! Database encryption master key
-	//! If this key is added by the user
-	//! All database files will be [en/de]crypted with the master key
-	//! Unless specified otherwise
-	string master_key;
-	//! If a master key is given
-	//! All db files are encrypted
-	bool use_master_key = false;
 	//!  By default, WAL is encrypted for encrypted databases
 	bool encrypt_wal = true;
-=======
-	shared_ptr<string> user_key;
-	bool contains_user_key = false;
->>>>>>> b8594f4a
 	//! The default block allocation size for new duckdb database files (new as-in, they do not yet exist).
 	idx_t default_block_alloc_size = DUCKDB_BLOCK_ALLOC_SIZE;
 	//! The default block header size for new duckdb database files.
