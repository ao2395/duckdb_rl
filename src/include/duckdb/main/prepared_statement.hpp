//===----------------------------------------------------------------------===//
//                         DuckDB
//
// duckdb/main/prepared_statement.hpp
//
//
//===----------------------------------------------------------------------===//

#pragma once

#include "duckdb/common/winapi.hpp"
#include "duckdb/main/materialized_query_result.hpp"
#include "duckdb/main/pending_query_result.hpp"
#include "duckdb/common/preserved_error.hpp"
#include "duckdb/common/case_insensitive_map.hpp"

namespace duckdb {
class ClientContext;
class PreparedStatementData;

//! A prepared statement
class PreparedStatement {
public:
	//! Create a successfully prepared prepared statement object with the given name
	DUCKDB_API PreparedStatement(shared_ptr<ClientContext> context, shared_ptr<PreparedStatementData> data,
	                             string query, idx_t n_param, case_insensitive_map_t<idx_t> named_param_map);
	//! Create a prepared statement that was not successfully prepared
	DUCKDB_API explicit PreparedStatement(PreservedError error);

	DUCKDB_API ~PreparedStatement();

public:
	//! The client context this prepared statement belongs to
	shared_ptr<ClientContext> context;
	//! The prepared statement data
	shared_ptr<PreparedStatementData> data;
	//! The query that is being prepared
	string query;
	//! Whether or not the statement was successfully prepared
	bool success;
	//! The error message (if success = false)
	PreservedError error;
	//! The amount of bound parameters
	idx_t n_param;
	//! The (optional) named parameters
	case_insensitive_map_t<idx_t> named_param_map;

public:
	//! Returns the stored error message
<<<<<<< HEAD
	const string &GetError();
	//! Gives over ownership of the error object
	PreservedError &&TakeErrorObject();
=======
	DUCKDB_API const string &GetError();
>>>>>>> 3261ee59
	//! Returns whether or not an error occurred
	DUCKDB_API bool HasError() const;
	//! Returns the number of columns in the result
	DUCKDB_API idx_t ColumnCount();
	//! Returns the statement type of the underlying prepared statement object
	DUCKDB_API StatementType GetStatementType();
	//! Returns the underlying statement properties
	DUCKDB_API StatementProperties GetStatementProperties();
	//! Returns the result SQL types of the prepared statement
	DUCKDB_API const vector<LogicalType> &GetTypes();
	//! Returns the result names of the prepared statement
	DUCKDB_API const vector<string> &GetNames();

	//! Create a pending query result of the prepared statement with the given set of arguments
	template <typename... Args>
	unique_ptr<PendingQueryResult> PendingQuery(Args... args) {
		vector<Value> values;
		return PendingQueryRecursive(values, args...);
	}

	//! Execute the prepared statement with the given set of arguments
	template <typename... Args>
	unique_ptr<QueryResult> Execute(Args... args) {
		vector<Value> values;
		return ExecuteRecursive(values, args...);
	}

	//! Create a pending query result of the prepared statement with the given set of arguments
	DUCKDB_API unique_ptr<PendingQueryResult> PendingQuery(vector<Value> &values, bool allow_stream_result = true);

	//! Execute the prepared statement with the given set of values
	DUCKDB_API unique_ptr<QueryResult> Execute(vector<Value> &values, bool allow_stream_result = true);

private:
	unique_ptr<PendingQueryResult> PendingQueryRecursive(vector<Value> &values) {
		return PendingQuery(values);
	}

	template <typename T, typename... Args>
	unique_ptr<PendingQueryResult> PendingQueryRecursive(vector<Value> &values, T value, Args... args) {
		values.push_back(Value::CreateValue<T>(value));
		return PendingQueryRecursive(values, args...);
	}

	unique_ptr<QueryResult> ExecuteRecursive(vector<Value> &values) {
		return Execute(values);
	}

	template <typename T, typename... Args>
	unique_ptr<QueryResult> ExecuteRecursive(vector<Value> &values, T value, Args... args) {
		values.push_back(Value::CreateValue<T>(value));
		return ExecuteRecursive(values, args...);
	}
};

} // namespace duckdb<|MERGE_RESOLUTION|>--- conflicted
+++ resolved
@@ -46,14 +46,10 @@
 	case_insensitive_map_t<idx_t> named_param_map;
 
 public:
+	//! Gives over ownership of the error object
+	DUCKDB_API PreservedError &&TakeErrorObject();
 	//! Returns the stored error message
-<<<<<<< HEAD
-	const string &GetError();
-	//! Gives over ownership of the error object
-	PreservedError &&TakeErrorObject();
-=======
 	DUCKDB_API const string &GetError();
->>>>>>> 3261ee59
 	//! Returns whether or not an error occurred
 	DUCKDB_API bool HasError() const;
 	//! Returns the number of columns in the result
