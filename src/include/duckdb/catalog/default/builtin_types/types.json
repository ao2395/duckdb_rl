--- conflicted
+++ resolved
@@ -3,7 +3,6 @@
 		"id": "DECIMAL",
 		"names": [
 			"decimal",
-<<<<<<< HEAD
 			"dec",
 			"numeric"
 		],
@@ -239,7 +238,8 @@
 	{
 		"id": "BIGNUM",
 		"names": [
-			"bignum"
+			"bignum",
+			"varint"
 		],
 		"description": "Integers with variable size."
 	},
@@ -291,287 +291,4 @@
 		],
 		"description": "double precision floating-point number (8 bytes)"
 	}
-=======
-            "dec",
-            "numeric"
-        ],
-        "description": "exact fixed-point decimal value"
-    },
-    {
-        "id": "TIME",
-        "names": [
-            "time"
-        ],
-        "description": "time of day (no time zone)"
-    },
-    {
-        "id": "TIME_NS",
-        "names": [
-            "time_ns"
-        ],
-        "description": "time of day (nanosecond precision)"
-    },
-    {
-        "id": "DATE",
-        "names": [
-            "date"
-        ],
-        "description": "calendar date (year, month day)"
-    },
-    {
-        "id": "TIMESTAMP",
-        "names": [
-            "timestamp",
-            "datetime",
-            "timestamp_us"
-        ],
-        "description": "combination of time and date (microsecond precision)"
-    },
-    {
-        "id": "TIMESTAMP_MS",
-        "names": [
-            "timestamp_ms"
-        ],
-        "description": "combination of time and date (millisecond precision)"
-    },
-    {
-        "id": "TIMESTAMP_NS",
-        "names": [
-            "timestamp_ns"
-        ],
-        "description": "combination of time and date (nanosecond precision)"
-    },
-    {
-        "id": "TIMESTAMP_SEC",
-        "names": [
-            "timestamp_s"
-        ],
-        "description": "combination of time and date (second precision)"
-    },
-    {
-        "id": "TIMESTAMP_TZ",
-        "names": [
-            "timestamptz"
-        ],
-        "description": "combination of time and date (microsecond precision) that uses the current timezone"
-    },
-    {
-        "id": "TIME_TZ",
-        "names": [
-            "timetz"
-        ],
-        "description": "time of day that uses the current timezone"
-    },
-    {
-        "id": "INTERVAL",
-        "names": [
-            "interval"
-        ],
-        "description": "a period of time"
-    },
-    {
-        "id": "VARCHAR",
-        "names": [
-            "varchar",
-            "bpchar",
-            "string",
-            "char",
-            "nvarchar",
-            "text"
-        ],
-        "description": "variable-length character string (UTF8 encoded)"
-    },
-    {
-        "id": "BLOB",
-        "names": [
-            "blob",
-            "bytea",
-            "varbinary",
-            "binary"
-        ],
-        "description": "variable-length binary data (not UTF8 encoded)"
-    },
-    {
-        "id": "HUGEINT",
-        "names": [
-            "hugeint",
-            "int128"
-        ],
-        "description": "signed sixteen-byte integer"
-    },
-	{
-        "id": "UHUGEINT",
-        "names": [
-            "uhugeint",
-            "uint128"
-        ],
-        "description": "unsigned sixteen-byte integer"
-    },
-    {
-        "id": "BIGINT",
-        "names": [
-            "bigint",
-            "oid",
-            "long",
-            "int8",
-            "int64"
-        ],
-        "description": "signed eight-byte integer"
-    },
-    {
-        "id": "UBIGINT",
-        "names": [
-            "ubigint",
-            "uint64"
-        ],
-        "description": "unsigned eight-byte integer"
-    },
-    {
-        "id": "INTEGER",
-        "names": [
-            "integer",
-            "int",
-            "int4",
-            "signed",
-            "integral",
-            "int32"
-        ],
-        "description": "signed four-byte integer"
-    },
-    {
-        "id": "UINTEGER",
-        "names": [
-            "uinteger",
-            "uint32"
-        ],
-        "description": "unsigned four-byte integer"
-    },
-    {
-        "id": "SMALLINT",
-        "names": [
-            "smallint",
-            "int2",
-            "short",
-            "int16"
-        ],
-        "description": "signed two-byte integer"
-    },
-    {
-        "id": "USMALLINT",
-        "names": [
-            "usmallint",
-            "uint16"
-        ],
-        "description": "unsigned two-byte integer"
-    },
-    {
-        "id": "TINYINT",
-        "names": [
-            "tinyint",
-            "int1"
-        ],
-        "description": "signed one-byte integer"
-    },
-    {
-        "id": "UTINYINT",
-        "names": [
-            "utinyint",
-            "uint8"
-        ],
-        "description": "unsigned one-byte integer"
-    },
-    {
-        "id": "STRUCT",
-        "names": [
-            "struct",
-            "row"
-        ],
-        "description": "A dictionary of multiple named values, where each key is a string, but the value can be a different type for each key."
-    },
-    {
-        "id": "LIST",
-        "names": [
-            "list"
-        ],
-        "description": "An ordered sequence of data values of the same type."
-    },
-    {
-        "id": "MAP",
-        "names": [
-            "map"
-        ],
-        "description": "A dictionary of multiple named values, each key having the same type and each value having the same type. Keys and values can be any type and can be different types from one another."
-    },
-    {
-        "id": "UNION",
-        "names": [
-            "union"
-        ],
-        "description": "A union of multiple alternative data types, storing one of them in each value at a time. A union also contains a discriminator “tag” value to inspect and access the currently set member type."
-    },
-    {
-        "id": "BIT",
-        "names": [
-            "bit",
-            "bitstring"
-        ],
-        "description": "binary value"
-    },
-    {
-        "id": "BIGNUM",
-        "names": [
-            "bignum",
-            "varint"
-        ],
-        "description": "Integers with variable size."
-    },
-    {
-        "id": "BOOLEAN",
-        "names": [
-            "boolean",
-            "bool",
-            "logical"
-        ],
-        "description": "boolean value (true or false)"
-    },
-    {
-        "id": "UUID",
-        "names": [
-            "uuid",
-            "guid"
-        ],
-        "description": "UUID data type"
-    },
-    {
-        "id": "ENUM",
-        "names": [
-            "enum"
-        ],
-        "description": "Dictionary Encoding representing all possible string values of a column"
-    },
-    {
-        "id": "SQLNULL",
-        "names": [
-            "null"
-        ],
-        "description": "missing data"
-    },
-    {
-        "id": "FLOAT",
-        "names": [
-            "float",
-            "real",
-            "float4"
-        ],
-        "description": "single precision floating-point number (4 bytes)"
-    },
-    {
-        "id": "DOUBLE",
-        "names": [
-            "double",
-            "float8"
-        ],
-        "description": "double precision floating-point number (8 bytes)"
-    }
->>>>>>> ca5f01ff
 ]