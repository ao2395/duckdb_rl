//===----------------------------------------------------------------------===//
//                         DuckDB
//
// duckdb/function/table_function.hpp
//
//
//===----------------------------------------------------------------------===//

#pragma once

#include "duckdb/common/enums/operator_result_type.hpp"
#include "duckdb/common/optional_ptr.hpp"
#include "duckdb/execution/execution_context.hpp"
#include "duckdb/function/function.hpp"
#include "duckdb/planner/bind_context.hpp"
#include "duckdb/planner/logical_operator.hpp"
#include "duckdb/storage/statistics/node_statistics.hpp"

#include <functional>

namespace duckdb {

class BaseStatistics;
class LogicalDependencyList;
class LogicalGet;
class TableFilterSet;
class TableCatalogEntry;
struct MultiFileReader;

struct TableFunctionInfo {
	DUCKDB_API virtual ~TableFunctionInfo();

	template <class TARGET>
	TARGET &Cast() {
		DynamicCastCheck<TARGET>(this);
		return reinterpret_cast<TARGET &>(*this);
	}
	template <class TARGET>
	const TARGET &Cast() const {
		DynamicCastCheck<TARGET>(this);
		return reinterpret_cast<const TARGET &>(*this);
	}
};

struct GlobalTableFunctionState {
public:
	// value returned from MaxThreads when as many threads as possible should be used
	constexpr static const int64_t MAX_THREADS = 999999999;

public:
	DUCKDB_API virtual ~GlobalTableFunctionState();

	virtual idx_t MaxThreads() const {
		return 1;
	}

	template <class TARGET>
	TARGET &Cast() {
		DynamicCastCheck<TARGET>(this);
		return reinterpret_cast<TARGET &>(*this);
	}
	template <class TARGET>
	const TARGET &Cast() const {
		DynamicCastCheck<TARGET>(this);
		return reinterpret_cast<const TARGET &>(*this);
	}
};

struct LocalTableFunctionState {
	DUCKDB_API virtual ~LocalTableFunctionState();

	template <class TARGET>
	TARGET &Cast() {
		DynamicCastCheck<TARGET>(this);
		return reinterpret_cast<TARGET &>(*this);
	}
	template <class TARGET>
	const TARGET &Cast() const {
		DynamicCastCheck<TARGET>(this);
		return reinterpret_cast<const TARGET &>(*this);
	}
};

struct TableFunctionBindInput {
	TableFunctionBindInput(vector<Value> &inputs, named_parameter_map_t &named_parameters,
	                       vector<LogicalType> &input_table_types, vector<string> &input_table_names,
	                       optional_ptr<TableFunctionInfo> info, optional_ptr<Binder> binder,
<<<<<<< HEAD
	                       const TableFunctionRef &ref)
	    : inputs(inputs), named_parameters(named_parameters), input_table_types(input_table_types),
	      input_table_names(input_table_names), info(info), binder(binder), ref(ref) {
=======
	                       const TableFunction &table_function)
	    : inputs(inputs), named_parameters(named_parameters), input_table_types(input_table_types),
	      input_table_names(input_table_names), info(info), binder(binder), table_function(table_function) {
>>>>>>> 8f16471d
	}

	vector<Value> &inputs;
	named_parameter_map_t &named_parameters;
	vector<LogicalType> &input_table_types;
	vector<string> &input_table_names;
	optional_ptr<TableFunctionInfo> info;
	optional_ptr<Binder> binder;
<<<<<<< HEAD
	const TableFunctionRef &ref;
=======
	const TableFunction &table_function;
>>>>>>> 8f16471d
};

struct TableFunctionInitInput {
	TableFunctionInitInput(optional_ptr<const FunctionData> bind_data_p, const vector<column_t> &column_ids_p,
	                       const vector<idx_t> &projection_ids_p, optional_ptr<TableFilterSet> filters_p)
	    : bind_data(bind_data_p), column_ids(column_ids_p), projection_ids(projection_ids_p), filters(filters_p) {
	}

	optional_ptr<const FunctionData> bind_data;
	const vector<column_t> &column_ids;
	const vector<idx_t> projection_ids;
	optional_ptr<TableFilterSet> filters;

	bool CanRemoveFilterColumns() const {
		if (projection_ids.empty()) {
			// Not set, can't remove filter columns
			return false;
		} else if (projection_ids.size() == column_ids.size()) {
			// Filter column is used in remainder of plan, can't remove
			return false;
		} else {
			// Less columns need to be projected out than that we scan
			return true;
		}
	}
};

struct TableFunctionInput {
public:
	TableFunctionInput(optional_ptr<const FunctionData> bind_data_p,
	                   optional_ptr<LocalTableFunctionState> local_state_p,
	                   optional_ptr<GlobalTableFunctionState> global_state_p)
	    : bind_data(bind_data_p), local_state(local_state_p), global_state(global_state_p) {
	}

public:
	optional_ptr<const FunctionData> bind_data;
	optional_ptr<LocalTableFunctionState> local_state;
	optional_ptr<GlobalTableFunctionState> global_state;
};

enum class ScanType : uint8_t { TABLE, PARQUET };

struct BindInfo {
public:
	explicit BindInfo(ScanType type_p) : type(type_p) {};
	explicit BindInfo(TableCatalogEntry &table) : type(ScanType::TABLE), table(&table) {};

	unordered_map<string, Value> options;
	ScanType type;
	optional_ptr<TableCatalogEntry> table;

	void InsertOption(const string &name, Value value) { // NOLINT: work-around bug in clang-tidy
		if (options.find(name) != options.end()) {
			throw InternalException("This option already exists");
		}
		options.emplace(name, std::move(value));
	}
	template <class T>
	T GetOption(const string &name) {
		if (options.find(name) == options.end()) {
			throw InternalException("This option does not exist");
		}
		return options[name].GetValue<T>();
	}
	template <class T>
	vector<T> GetOptionList(const string &name) {
		if (options.find(name) == options.end()) {
			throw InternalException("This option does not exist");
		}
		auto option = options[name];
		if (option.type().id() != LogicalTypeId::LIST) {
			throw InternalException("This option is not a list");
		}
		vector<T> result;
		auto list_children = ListValue::GetChildren(option);
		for (auto &child : list_children) {
			result.emplace_back(child.GetValue<T>());
		}
		return result;
	}
};

typedef unique_ptr<FunctionData> (*table_function_bind_t)(ClientContext &context, TableFunctionBindInput &input,
                                                          vector<LogicalType> &return_types, vector<string> &names);
typedef unique_ptr<TableRef> (*table_function_bind_replace_t)(ClientContext &context, TableFunctionBindInput &input);
typedef unique_ptr<GlobalTableFunctionState> (*table_function_init_global_t)(ClientContext &context,
                                                                             TableFunctionInitInput &input);
typedef unique_ptr<LocalTableFunctionState> (*table_function_init_local_t)(ExecutionContext &context,
                                                                           TableFunctionInitInput &input,
                                                                           GlobalTableFunctionState *global_state);
typedef unique_ptr<BaseStatistics> (*table_statistics_t)(ClientContext &context, const FunctionData *bind_data,
                                                         column_t column_index);
typedef void (*table_function_t)(ClientContext &context, TableFunctionInput &data, DataChunk &output);
typedef OperatorResultType (*table_in_out_function_t)(ExecutionContext &context, TableFunctionInput &data,
                                                      DataChunk &input, DataChunk &output);
typedef OperatorFinalizeResultType (*table_in_out_function_final_t)(ExecutionContext &context, TableFunctionInput &data,
                                                                    DataChunk &output);
typedef idx_t (*table_function_get_batch_index_t)(ClientContext &context, const FunctionData *bind_data,
                                                  LocalTableFunctionState *local_state,
                                                  GlobalTableFunctionState *global_state);

typedef BindInfo (*table_function_get_bind_info_t)(const optional_ptr<FunctionData> bind_data);

typedef unique_ptr<MultiFileReader> (*table_function_get_multi_file_reader_t)();

typedef double (*table_function_progress_t)(ClientContext &context, const FunctionData *bind_data,
                                            const GlobalTableFunctionState *global_state);
typedef void (*table_function_dependency_t)(LogicalDependencyList &dependencies, const FunctionData *bind_data);
typedef unique_ptr<NodeStatistics> (*table_function_cardinality_t)(ClientContext &context,
                                                                   const FunctionData *bind_data);
typedef void (*table_function_pushdown_complex_filter_t)(ClientContext &context, LogicalGet &get,
                                                         FunctionData *bind_data,
                                                         vector<unique_ptr<Expression>> &filters);
typedef string (*table_function_to_string_t)(const FunctionData *bind_data);

typedef void (*table_function_serialize_t)(Serializer &serializer, const optional_ptr<FunctionData> bind_data,
                                           const TableFunction &function);
typedef unique_ptr<FunctionData> (*table_function_deserialize_t)(Deserializer &deserializer, TableFunction &function);

typedef void (*table_function_type_pushdown_t)(ClientContext &context, optional_ptr<FunctionData> bind_data,
                                               const unordered_map<idx_t, LogicalType> &new_column_types);

class TableFunction : public SimpleNamedParameterFunction { // NOLINT: work-around bug in clang-tidy
public:
	DUCKDB_API
	TableFunction(string name, vector<LogicalType> arguments, table_function_t function,
	              table_function_bind_t bind = nullptr, table_function_init_global_t init_global = nullptr,
	              table_function_init_local_t init_local = nullptr);
	DUCKDB_API
	TableFunction(const vector<LogicalType> &arguments, table_function_t function, table_function_bind_t bind = nullptr,
	              table_function_init_global_t init_global = nullptr, table_function_init_local_t init_local = nullptr);
	DUCKDB_API TableFunction();

	//! Bind function
	//! This function is used for determining the return type of a table producing function and returning bind data
	//! The returned FunctionData object should be constant and should not be changed during execution.
	table_function_bind_t bind;
	//! (Optional) Bind replace function
	//! This function is called before the regular bind function. It allows returning a TableRef will be used to
	//! to generate a logical plan that replaces the LogicalGet of a regularly bound TableFunction. The BindReplace can
	//! also return a nullptr to indicate a regular bind needs to be performed instead.
	table_function_bind_replace_t bind_replace;
	//! (Optional) global init function
	//! Initialize the global operator state of the function.
	//! The global operator state is used to keep track of the progress in the table function and is shared between
	//! all threads working on the table function.
	table_function_init_global_t init_global;
	//! (Optional) local init function
	//! Initialize the local operator state of the function.
	//! The local operator state is used to keep track of the progress in the table function and is thread-local.
	table_function_init_local_t init_local;
	//! The main function
	table_function_t function;
	//! The table in-out function (if this is an in-out function)
	table_in_out_function_t in_out_function;
	//! The table in-out final function (if this is an in-out function)
	table_in_out_function_final_t in_out_function_final;
	//! (Optional) statistics function
	//! Returns the statistics of a specified column
	table_statistics_t statistics;
	//! (Optional) dependency function
	//! Sets up which catalog entries this table function depend on
	table_function_dependency_t dependency;
	//! (Optional) cardinality function
	//! Returns the expected cardinality of this scan
	table_function_cardinality_t cardinality;
	//! (Optional) pushdown a set of arbitrary filter expressions, rather than only simple comparisons with a constant
	//! Any functions remaining in the expression list will be pushed as a regular filter after the scan
	table_function_pushdown_complex_filter_t pushdown_complex_filter;
	//! (Optional) function for rendering the operator to a string in profiling output
	table_function_to_string_t to_string;
	//! (Optional) return how much of the table we have scanned up to this point (% of the data)
	table_function_progress_t table_scan_progress;
	//! (Optional) returns the current batch index of the current scan operator
	table_function_get_batch_index_t get_batch_index;
	//! (Optional) returns extra bind info
	table_function_get_bind_info_t get_bind_info;
	//! (Optional) pushes down type information to scanner, returns true if pushdown was successful
	table_function_type_pushdown_t type_pushdown;
	//! (Optional) allows injecting a custom MultiFileReader implementation
	table_function_get_multi_file_reader_t get_multi_file_reader;

	table_function_serialize_t serialize;
	table_function_deserialize_t deserialize;
	bool verify_serialization = true;

	//! Whether or not the table function supports projection pushdown. If not supported a projection will be added
	//! that filters out unused columns.
	bool projection_pushdown;
	//! Whether or not the table function supports filter pushdown. If not supported a filter will be added
	//! that applies the table filter directly.
	bool filter_pushdown;
	//! Whether or not the table function can immediately prune out filter columns that are unused in the remainder of
	//! the query plan, e.g., "SELECT i FROM tbl WHERE j = 42;" - j does not need to leave the table function at all
	bool filter_prune;
	//! Additional function info, passed to the bind
	shared_ptr<TableFunctionInfo> function_info;

	DUCKDB_API bool Equal(const TableFunction &rhs) const;
};

} // namespace duckdb<|MERGE_RESOLUTION|>--- conflicted
+++ resolved
@@ -85,15 +85,9 @@
 	TableFunctionBindInput(vector<Value> &inputs, named_parameter_map_t &named_parameters,
 	                       vector<LogicalType> &input_table_types, vector<string> &input_table_names,
 	                       optional_ptr<TableFunctionInfo> info, optional_ptr<Binder> binder,
-<<<<<<< HEAD
-	                       const TableFunctionRef &ref)
+	                       const TableFunction &table_function, const TableFunctionRef &ref)
 	    : inputs(inputs), named_parameters(named_parameters), input_table_types(input_table_types),
-	      input_table_names(input_table_names), info(info), binder(binder), ref(ref) {
-=======
-	                       const TableFunction &table_function)
-	    : inputs(inputs), named_parameters(named_parameters), input_table_types(input_table_types),
-	      input_table_names(input_table_names), info(info), binder(binder), table_function(table_function) {
->>>>>>> 8f16471d
+	      input_table_names(input_table_names), info(info), binder(binder), table_function(table_function), ref(ref) {
 	}
 
 	vector<Value> &inputs;
@@ -102,11 +96,8 @@
 	vector<string> &input_table_names;
 	optional_ptr<TableFunctionInfo> info;
 	optional_ptr<Binder> binder;
-<<<<<<< HEAD
+	const TableFunction &table_function;
 	const TableFunctionRef &ref;
-=======
-	const TableFunction &table_function;
->>>>>>> 8f16471d
 };
 
 struct TableFunctionInitInput {
