--- conflicted
+++ resolved
@@ -31,7 +31,7 @@
 	//! derived encryption key id
 	string derived_key_id;
 	//! Cipher used for encryption
-	EncryptionTypes::CipherType cipher = EncryptionTypes::CipherType::UNKNOWN;
+	EncryptionTypes::CipherType cipher = EncryptionTypes::CipherType::INVALID;
 	//! key derivation function (kdf) used
 	EncryptionTypes::KeyDerivationFunction kdf = EncryptionTypes::KeyDerivationFunction::SHA256;
 	//! Key Length
@@ -146,13 +146,8 @@
 	idx_t GetBlockLocation(block_id_t block_id) const;
 
 	// Encrypt, Store, Decrypt the canary
-<<<<<<< HEAD
-	static void StoreEncryptedCanary(AttachedDatabase &attached_db, MainHeader &main_header, const string &key_id);
-	static void StoreSalt(MainHeader &main_header, data_ptr_t salt);
-=======
-	static void StoreEncryptedCanary(DatabaseInstance &db, MainHeader &main_header, const string &key_id);
+	static void StoreEncryptedCanary(AttachedDatabase &db, MainHeader &main_header, const string &key_id);
 	static void StoreDBIdentifier(MainHeader &main_header, const data_ptr_t db_identifier);
->>>>>>> ca5f01ff
 	void StoreEncryptionMetadata(MainHeader &main_header) const;
 
 	//! Check and adding Encryption Keys
