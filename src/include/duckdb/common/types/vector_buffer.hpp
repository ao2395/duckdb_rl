//===----------------------------------------------------------------------===//
//                         DuckDB
//
// duckdb/common/types/vector_buffer.hpp
//
//
//===----------------------------------------------------------------------===//

#pragma once

#include "duckdb/common/common.hpp"
#include "duckdb/common/types/string_heap.hpp"
#include "duckdb/common/types/string_type.hpp"

namespace duckdb {

class VectorBuffer;
class Vector;
class ChunkCollection;

enum class VectorBufferType : uint8_t {
	STANDARD_BUFFER, // standard buffer, holds a single array of data
<<<<<<< HEAD
	DICTIONARY_BUFFER, // dictionary buffer, holds a selection vector
	VECTOR_CHILD_BUFFER, // vector child buffer: holds another vector
	STRING_BUFFER    // string buffer, holds a string heap
=======
	STRING_BUFFER,   // string buffer, holds a string heap
	STRUCT_BUFFER,   // struct buffer, holds a ordered mapping from name to child vector
	LIST_BUFFER      // list buffer, holds a single flatvector child
>>>>>>> a5568678
};

template <class T> using buffer_ptr = std::shared_ptr<T>;

//! The VectorBuffer is a class used by the vector to hold its data
class VectorBuffer {
public:
	VectorBuffer(VectorBufferType type) : type(type) {
	}
	VectorBuffer(idx_t data_size);
	virtual ~VectorBuffer() {
	}

	VectorBufferType type;

public:
	data_ptr_t GetData() {
		return data.get();
	}

	static buffer_ptr<VectorBuffer> CreateStandardVector(TypeId type);
	static buffer_ptr<VectorBuffer> CreateConstantVector(TypeId type);

protected:
	unique_ptr<data_t[]> data;
};

//! The DictionaryBuffer holds a selection vector
class DictionaryBuffer : public VectorBuffer {
public:
	DictionaryBuffer(idx_t count = STANDARD_VECTOR_SIZE) : VectorBuffer(VectorBufferType::DICTIONARY_BUFFER) {
		data = unique_ptr<data_t[]>(new data_t[count * sizeof(sel_t)]);
	}
public:
	sel_t* GetSelVector() {
		return (sel_t*) data.get();
	}
};

class VectorStringBuffer : public VectorBuffer {
public:
	VectorStringBuffer();

public:
	string_t AddString(const char *data, idx_t len) {
		return heap.AddString(data, len);
	}
	string_t AddString(string_t data) {
		return heap.AddString(data);
	}
	string_t EmptyString(idx_t len) {
		return heap.EmptyString(len);
	}

	void AddHeapReference(buffer_ptr<VectorBuffer> heap) {
		references.push_back(move(heap));
	}

private:
	//! The string heap of this buffer
	StringHeap heap;
	// References to additional vector buffers referenced by this string buffer
	vector<buffer_ptr<VectorBuffer>> references;
};

class VectorStructBuffer : public VectorBuffer {
public:
	VectorStructBuffer();
	~VectorStructBuffer();

public:
	child_list_t<unique_ptr<Vector>> &GetChildren() {
		return children;
	}
	void AddChild(string name, unique_ptr<Vector> vector) {
		children.push_back(std::make_pair(name, move(vector)));
	}

private:
	//! child vectors used for nested data
	child_list_t<unique_ptr<Vector>> children;
};

class VectorListBuffer : public VectorBuffer {
public:
	VectorListBuffer();

	~VectorListBuffer();

public:
	ChunkCollection &GetChild() {
		return *child;
	}
	void SetChild(unique_ptr<ChunkCollection> new_child);

private:
	//! child vectors used for nested data
	unique_ptr<ChunkCollection> child;
};

template <class T, typename... Args> buffer_ptr<T> make_buffer(Args &&... args) {
	return std::make_shared<T>(std::forward<Args>(args)...);
}

} // namespace duckdb<|MERGE_RESOLUTION|>--- conflicted
+++ resolved
@@ -20,15 +20,11 @@
 
 enum class VectorBufferType : uint8_t {
 	STANDARD_BUFFER, // standard buffer, holds a single array of data
-<<<<<<< HEAD
 	DICTIONARY_BUFFER, // dictionary buffer, holds a selection vector
 	VECTOR_CHILD_BUFFER, // vector child buffer: holds another vector
-	STRING_BUFFER    // string buffer, holds a string heap
-=======
 	STRING_BUFFER,   // string buffer, holds a string heap
 	STRUCT_BUFFER,   // struct buffer, holds a ordered mapping from name to child vector
 	LIST_BUFFER      // list buffer, holds a single flatvector child
->>>>>>> a5568678
 };
 
 template <class T> using buffer_ptr = std::shared_ptr<T>;
