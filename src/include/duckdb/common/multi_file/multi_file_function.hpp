--- conflicted
+++ resolved
@@ -59,13 +59,7 @@
 	virtual FileGlobInput GetGlobInput();
 };
 
-struct DefaultFileGlobOptions {
-	static FileGlobOptions GetFileGlobOptions() {
-		return FileGlobOptions::DISALLOW_EMPTY;
-	}
-};
-
-template <class OP, class OPTIONS = DefaultFileGlobOptions>
+template <class OP>
 class MultiFileFunction : public TableFunction {
 public:
 	explicit MultiFileFunction(string name_p)
@@ -168,12 +162,7 @@
 	static unique_ptr<FunctionData> MultiFileBind(ClientContext &context, TableFunctionBindInput &input,
 	                                              vector<LogicalType> &return_types, vector<string> &names) {
 		auto interface = OP::CreateInterface(context);
-
 		auto multi_file_reader = MultiFileReader::Create(input.table_function);
-<<<<<<< HEAD
-=======
-		auto file_list = multi_file_reader->CreateFileList(context, input.inputs[0], OPTIONS::GetFileGlobOptions());
->>>>>>> 3073352f
 
 		auto glob_input = multi_file_reader->GetGlobInput(*interface);
 		auto file_list = multi_file_reader->CreateFileList(context, input.inputs[0], glob_input);
