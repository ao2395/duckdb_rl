--- conflicted
+++ resolved
@@ -107,6 +107,7 @@
 };
 
 struct MultiFileFilterEntry {
+	//! index into 'constant_map' if 'is_constant' else this is a 'local_idx_t'
 	idx_t index = DConstants::INVALID_INDEX;
 	bool is_constant = false;
 };
@@ -115,7 +116,7 @@
 	MultiFileConstantEntry(idx_t column_id, Value value_p) : column_id(column_id), value(std::move(value_p)) {
 	}
 	//! The (global) column id to apply the constant value to
-	idx_t column_id;
+	global_column_id_t column_id;
 	//! The constant value
 	Value value;
 };
@@ -133,24 +134,14 @@
 	vector<global_idx_t> column_mapping;
 	//! Whether or not there are no columns to read. This can happen when a file only consists of constants
 	bool empty_columns = false;
-<<<<<<< HEAD
 	//! vector containing a mapping from `global_idx_t` -> `local_idx_t` (or DConstants::INVALID_INDEX if constant)
-	vector<local_idx_t> filter_map;
+	vector<MultiFileFilterEntry> filter_map;
 	//! The set of table filters, which
 	optional_ptr<TableFilterSet> filters;
-	//! The mapping of (global) index -> constant value
-	unordered_map<global_idx_t, Value> constant_map;
+	//! The constants that should be applied at the various positions
+	//! `local_idx_t` -> `MultiFileConstantEntry`
+	vector<MultiFileConstantEntry> constant_map;
 	//! Map of (local) column_id -> cast, used when reading multiple files when files have diverging types
-=======
-	//! Filters can point to either (1) local columns in the file, or (2) constant values in the `constant_map`
-	//! This map specifies where the to-be-filtered value can be found
-	vector<MultiFileFilterEntry> filter_map;
-	//! The set of table filters
-	optional_ptr<TableFilterSet> filters;
-	//! The constants that should be applied at the various positions
-	vector<MultiFileConstantEntry> constant_map;
-	//! Map of column_id -> cast, used when reading multiple files when files have diverging types
->>>>>>> 2b37b7f3
 	//! for the same column
 	unordered_map<local_column_id_t, LogicalType> cast_map;
 	//! (Optionally) The MultiFileReader-generated metadata corresponding to the currently read file
