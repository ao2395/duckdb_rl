--- conflicted
+++ resolved
@@ -24,29 +24,11 @@
 		return true;
 	}
 
-<<<<<<< HEAD
 	string ToString() const override;
-=======
-	ExpressionClass GetExpressionClass() override {
-		return ExpressionClass::AGGREGATE;
-	}
-
-	unique_ptr<Expression> Copy() const override;
->>>>>>> 5980014c
 
 	bool Equals(const BaseExpression *other) const override;
 
-<<<<<<< HEAD
-	unique_ptr<ParsedExpression> Copy() override;
-=======
-	string ToString() const override {
-		if (type ==  ExpressionType::AGGREGATE_COUNT_STAR) {
-			return GetName() + "(*)";
-		}
-
-		return GetName() + "(" + child->ToString() + ")";
-	}
->>>>>>> 5980014c
+	unique_ptr<ParsedExpression> Copy() const override;
 
 	void Serialize(Serializer &serializer) override;
 	static unique_ptr<ParsedExpression> Deserialize(ExpressionType type, Deserializer &source);
