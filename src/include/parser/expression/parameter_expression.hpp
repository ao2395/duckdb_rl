//===----------------------------------------------------------------------===//
//                         DuckDB
//
// parser/expression/parameter_expression.hpp
//
//
//===----------------------------------------------------------------------===//

#pragma once

#include "parser/parsed_expression.hpp"

namespace duckdb {
class ParameterExpression : public ParsedExpression {
public:
<<<<<<< HEAD
	ParameterExpression();
=======
	ParameterExpression()
	    : Expression(ExpressionType::VALUE_PARAMETER, TypeId::INVALID), parameter_nr(0), value(Value()) {
	}

	ExpressionClass GetExpressionClass() override {
		return ExpressionClass::PARAMETER;
	}

	unique_ptr<Expression> Copy() const override;

	//! Serializes a ConstantExpression to a stand-alone binary blob
	void Serialize(Serializer &serializer) override;
	//! Deserializes a blob back into an ConstantExpression
	static unique_ptr<Expression> Deserialize(ExpressionType type, TypeId return_type, Deserializer &source);

	//! Resolve the type of the constant
	void ResolveType() override;
>>>>>>> 5980014c

	size_t parameter_nr;

public:
	bool IsScalar() const override {
		return true;
	}
	bool HasParameter() const override {
		return true;
	}

	string ToString() const override;

	unique_ptr<ParsedExpression> Copy() override;

	void Serialize(Serializer &serializer) override;
	static unique_ptr<ParsedExpression> Deserialize(ExpressionType type, Deserializer &source);
};
} // namespace duckdb<|MERGE_RESOLUTION|>--- conflicted
+++ resolved
@@ -13,27 +13,7 @@
 namespace duckdb {
 class ParameterExpression : public ParsedExpression {
 public:
-<<<<<<< HEAD
 	ParameterExpression();
-=======
-	ParameterExpression()
-	    : Expression(ExpressionType::VALUE_PARAMETER, TypeId::INVALID), parameter_nr(0), value(Value()) {
-	}
-
-	ExpressionClass GetExpressionClass() override {
-		return ExpressionClass::PARAMETER;
-	}
-
-	unique_ptr<Expression> Copy() const override;
-
-	//! Serializes a ConstantExpression to a stand-alone binary blob
-	void Serialize(Serializer &serializer) override;
-	//! Deserializes a blob back into an ConstantExpression
-	static unique_ptr<Expression> Deserialize(ExpressionType type, TypeId return_type, Deserializer &source);
-
-	//! Resolve the type of the constant
-	void ResolveType() override;
->>>>>>> 5980014c
 
 	size_t parameter_nr;
 
@@ -47,7 +27,7 @@
 
 	string ToString() const override;
 
-	unique_ptr<ParsedExpression> Copy() override;
+	unique_ptr<ParsedExpression> Copy() const override;
 
 	void Serialize(Serializer &serializer) override;
 	static unique_ptr<ParsedExpression> Deserialize(ExpressionType type, Deserializer &source);
