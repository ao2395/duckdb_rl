
#pragma once

#include <string>
#include <unordered_map>

#include "catalog/abstract_catalog.hpp"
#include "catalog/table_catalog.hpp"

namespace duckdb {

class Catalog;

class SchemaCatalogEntry : public AbstractCatalogEntry {
	friend class Catalog;

  public:
	SchemaCatalogEntry(Catalog *catalog, std::string name);

	bool TableExists(const std::string &table_name);
	std::shared_ptr<TableCatalogEntry> GetTable(const std::string &table);

	std::unordered_map<std::string, std::shared_ptr<TableCatalogEntry>> tables;

	virtual std::string ToString() const { return std::string(); }

  private:
	void CreateTable(const std::string &table_name,
<<<<<<< HEAD
	                 const std::vector<ColumnCatalogEntry> &columns,
	                 size_t oid);
=======
	                 const std::vector<ColumnCatalogEntry> &columns);

>>>>>>> 546e0ed2
};
}<|MERGE_RESOLUTION|>--- conflicted
+++ resolved
@@ -26,12 +26,6 @@
 
   private:
 	void CreateTable(const std::string &table_name,
-<<<<<<< HEAD
-	                 const std::vector<ColumnCatalogEntry> &columns,
-	                 size_t oid);
-=======
 	                 const std::vector<ColumnCatalogEntry> &columns);
-
->>>>>>> 546e0ed2
 };
 }