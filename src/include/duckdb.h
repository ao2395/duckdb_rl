//===----------------------------------------------------------------------===//
//
//                         DuckDB
//
// duckdb.h
//
//
//===----------------------------------------------------------------------===//

#pragma once

//! duplicate of duckdb/main/winapi.hpp
#ifndef DUCKDB_API
#ifdef _WIN32
#if defined(DUCKDB_BUILD_LIBRARY) && !defined(DUCKDB_BUILD_LOADABLE_EXTENSION)
#define DUCKDB_API __declspec(dllexport)
#else
#define DUCKDB_API __declspec(dllimport)
#endif
#else
#define DUCKDB_API
#endif
#endif

//! duplicate of duckdb/main/winapi.hpp
#ifndef DUCKDB_EXTENSION_API
#ifdef _WIN32
#ifdef DUCKDB_BUILD_LOADABLE_EXTENSION
#define DUCKDB_EXTENSION_API __declspec(dllexport)
#else
#define DUCKDB_EXTENSION_API
#endif
#else
#define DUCKDB_EXTENSION_API __attribute__((visibility("default")))
#endif
#endif

//! API versions
//! If no explicit API version is defined, the latest API version is used.
//! Note that using older API versions (i.e. not using DUCKDB_API_LATEST) is deprecated.
//! These will not be supported long-term, and will be removed in future versions.
#ifndef DUCKDB_API_0_3_1
#define DUCKDB_API_0_3_1 1
#endif
#ifndef DUCKDB_API_0_3_2
#define DUCKDB_API_0_3_2 2
#endif
#ifndef DUCKDB_API_LATEST
#define DUCKDB_API_LATEST DUCKDB_API_0_3_2
#endif

#ifndef DUCKDB_API_VERSION
#define DUCKDB_API_VERSION DUCKDB_API_LATEST
#endif

#include <stdbool.h>
#include <stdint.h>
#include <stddef.h>

#ifdef __cplusplus
extern "C" {
#endif

//===--------------------------------------------------------------------===//
// Enums
//===--------------------------------------------------------------------===//
<<<<<<< HEAD

//! NOTE: From the perspective of interaction with other languages, changing the value of an ENUM is a breaking change
//! New members should always be added at the end of the list
//! To drive this point home, every enum value should have an explicit numeric value.

=======
// WARNING: the numbers of these enums should not be changed, as changing the numbers breaks ABI compatibility
// Always add enums at the END of the enum
>>>>>>> 82e85721
//! An enum over DuckDB's internal types.
typedef enum DUCKDB_TYPE {
	DUCKDB_TYPE_INVALID = 0,
	// bool
	DUCKDB_TYPE_BOOLEAN = 1,
	// int8_t
	DUCKDB_TYPE_TINYINT = 2,
	// int16_t
	DUCKDB_TYPE_SMALLINT = 3,
	// int32_t
	DUCKDB_TYPE_INTEGER = 4,
	// int64_t
	DUCKDB_TYPE_BIGINT = 5,
	// uint8_t
	DUCKDB_TYPE_UTINYINT = 6,
	// uint16_t
	DUCKDB_TYPE_USMALLINT = 7,
	// uint32_t
	DUCKDB_TYPE_UINTEGER = 8,
	// uint64_t
	DUCKDB_TYPE_UBIGINT = 9,
	// float
	DUCKDB_TYPE_FLOAT = 10,
	// double
	DUCKDB_TYPE_DOUBLE = 11,
	// duckdb_timestamp, in microseconds
	DUCKDB_TYPE_TIMESTAMP = 12,
	// duckdb_date
	DUCKDB_TYPE_DATE = 13,
	// duckdb_time
	DUCKDB_TYPE_TIME = 14,
	// duckdb_interval
	DUCKDB_TYPE_INTERVAL = 15,
	// duckdb_hugeint
	DUCKDB_TYPE_HUGEINT = 16,
	// duckdb_uhugeint
<<<<<<< HEAD
	DUCKDB_TYPE_UHUGEINT = 17,
	// const char*
	DUCKDB_TYPE_VARCHAR = 18,
	// duckdb_blob
	DUCKDB_TYPE_BLOB = 19,
	// decimal
	DUCKDB_TYPE_DECIMAL = 20,
	// duckdb_timestamp, in seconds
	DUCKDB_TYPE_TIMESTAMP_S = 21,
	// duckdb_timestamp, in milliseconds
	DUCKDB_TYPE_TIMESTAMP_MS = 22,
	// duckdb_timestamp, in nanoseconds
	DUCKDB_TYPE_TIMESTAMP_NS = 23,
	// enum type, only useful as logical type
	DUCKDB_TYPE_ENUM = 24,
	// list type, only useful as logical type
	DUCKDB_TYPE_LIST = 25,
	// struct type, only useful as logical type
	DUCKDB_TYPE_STRUCT = 26,
	// map type, only useful as logical type
	DUCKDB_TYPE_MAP = 27,
	// duckdb_hugeint
	DUCKDB_TYPE_UUID = 28,
	// union type, only useful as logical type
	DUCKDB_TYPE_UNION = 29,
	// duckdb_bit
	DUCKDB_TYPE_BIT = 30,
	// duckdb_time_tz
	DUCKDB_TYPE_TIME_TZ = 31,
	// duckdb_timestamp
	DUCKDB_TYPE_TIMESTAMP_TZ = 32,
=======
	DUCKDB_TYPE_UHUGEINT = 32,
	// const char*
	DUCKDB_TYPE_VARCHAR = 17,
	// duckdb_blob
	DUCKDB_TYPE_BLOB = 18,
	// decimal
	DUCKDB_TYPE_DECIMAL = 19,
	// duckdb_timestamp, in seconds
	DUCKDB_TYPE_TIMESTAMP_S = 20,
	// duckdb_timestamp, in milliseconds
	DUCKDB_TYPE_TIMESTAMP_MS = 21,
	// duckdb_timestamp, in nanoseconds
	DUCKDB_TYPE_TIMESTAMP_NS = 22,
	// enum type, only useful as logical type
	DUCKDB_TYPE_ENUM = 23,
	// list type, only useful as logical type
	DUCKDB_TYPE_LIST = 24,
	// struct type, only useful as logical type
	DUCKDB_TYPE_STRUCT = 25,
	// map type, only useful as logical type
	DUCKDB_TYPE_MAP = 26,
	// duckdb_hugeint
	DUCKDB_TYPE_UUID = 27,
	// union type, only useful as logical type
	DUCKDB_TYPE_UNION = 28,
	// duckdb_bit
	DUCKDB_TYPE_BIT = 29,
	// duckdb_time_tz
	DUCKDB_TYPE_TIME_TZ = 30,
	// duckdb_timestamp
	DUCKDB_TYPE_TIMESTAMP_TZ = 31,
>>>>>>> 82e85721
} duckdb_type;

//! An enum over the returned state of different functions.
typedef enum { DuckDBSuccess = 0, DuckDBError = 1 } duckdb_state;
//! An enum over the pending state of a pending query result.
typedef enum {
	DUCKDB_PENDING_RESULT_READY = 0,
	DUCKDB_PENDING_RESULT_NOT_READY = 1,
	DUCKDB_PENDING_ERROR = 2,
	DUCKDB_PENDING_NO_TASKS_AVAILABLE = 3
} duckdb_pending_state;
//! An enum over DuckDB's different result types.
typedef enum {
	DUCKDB_RESULT_TYPE_INVALID = 0,
	DUCKDB_RESULT_TYPE_CHANGED_ROWS = 1,
	DUCKDB_RESULT_TYPE_NOTHING = 2,
	DUCKDB_RESULT_TYPE_QUERY_RESULT = 3,
} duckdb_result_type;
//! An enum over DuckDB's different statement types.
typedef enum {
	DUCKDB_STATEMENT_TYPE_INVALID = 0,
	DUCKDB_STATEMENT_TYPE_SELECT = 1,
	DUCKDB_STATEMENT_TYPE_INSERT = 2,
	DUCKDB_STATEMENT_TYPE_UPDATE = 3,
	DUCKDB_STATEMENT_TYPE_EXPLAIN = 4,
	DUCKDB_STATEMENT_TYPE_DELETE = 5,
	DUCKDB_STATEMENT_TYPE_PREPARE = 6,
	DUCKDB_STATEMENT_TYPE_CREATE = 7,
	DUCKDB_STATEMENT_TYPE_EXECUTE = 8,
	DUCKDB_STATEMENT_TYPE_ALTER = 9,
	DUCKDB_STATEMENT_TYPE_TRANSACTION = 10,
	DUCKDB_STATEMENT_TYPE_COPY = 11,
	DUCKDB_STATEMENT_TYPE_ANALYZE = 12,
	DUCKDB_STATEMENT_TYPE_VARIABLE_SET = 13,
	DUCKDB_STATEMENT_TYPE_CREATE_FUNC = 14,
	DUCKDB_STATEMENT_TYPE_DROP = 15,
	DUCKDB_STATEMENT_TYPE_EXPORT = 16,
	DUCKDB_STATEMENT_TYPE_PRAGMA = 17,
	DUCKDB_STATEMENT_TYPE_VACUUM = 18,
	DUCKDB_STATEMENT_TYPE_CALL = 19,
	DUCKDB_STATEMENT_TYPE_SET = 20,
	DUCKDB_STATEMENT_TYPE_LOAD = 21,
	DUCKDB_STATEMENT_TYPE_RELATION = 22,
	DUCKDB_STATEMENT_TYPE_EXTENSION = 23,
	DUCKDB_STATEMENT_TYPE_LOGICAL_PLAN = 24,
	DUCKDB_STATEMENT_TYPE_ATTACH = 25,
	DUCKDB_STATEMENT_TYPE_DETACH = 26,
	DUCKDB_STATEMENT_TYPE_MULTI = 27,
} duckdb_statement_type;

//===--------------------------------------------------------------------===//
// General type definitions
//===--------------------------------------------------------------------===//

//! DuckDB's index type.
typedef uint64_t idx_t;

//! The callback that will be called to destroy data, e.g.,
//! bind data (if any), init data (if any), extra data for replacement scans (if any)
typedef void (*duckdb_delete_callback_t)(void *data);

//! Used for threading, contains a task state. Must be destroyed with `duckdb_destroy_state`.
typedef void *duckdb_task_state;

//===--------------------------------------------------------------------===//
// Types (no explicit freeing)
//===--------------------------------------------------------------------===//

//! Days are stored as days since 1970-01-01
//! Use the duckdb_from_date/duckdb_to_date function to extract individual information
typedef struct {
	int32_t days;
} duckdb_date;
typedef struct {
	int32_t year;
	int8_t month;
	int8_t day;
} duckdb_date_struct;

//! Time is stored as microseconds since 00:00:00
//! Use the duckdb_from_time/duckdb_to_time function to extract individual information
typedef struct {
	int64_t micros;
} duckdb_time;
typedef struct {
	int8_t hour;
	int8_t min;
	int8_t sec;
	int32_t micros;
} duckdb_time_struct;

//! TIME_TZ is stored as 40 bits for int64_t micros, and 24 bits for int32_t offset
typedef struct {
	uint64_t bits;
} duckdb_time_tz;
typedef struct {
	duckdb_time time;
	int32_t offset;
} duckdb_time_tz_struct;

//! Timestamps are stored as microseconds since 1970-01-01
//! Use the duckdb_from_timestamp/duckdb_to_timestamp function to extract individual information
typedef struct {
	int64_t micros;
} duckdb_timestamp;
typedef struct {
	duckdb_date_struct date;
	duckdb_time_struct time;
} duckdb_timestamp_struct;
typedef struct {
	int32_t months;
	int32_t days;
	int64_t micros;
} duckdb_interval;

//! Hugeints are composed of a (lower, upper) component
//! The value of the hugeint is upper * 2^64 + lower
//! For easy usage, the functions duckdb_hugeint_to_double/duckdb_double_to_hugeint are recommended
typedef struct {
	uint64_t lower;
	int64_t upper;
} duckdb_hugeint;
typedef struct {
	uint64_t lower;
	uint64_t upper;
} duckdb_uhugeint;

//! Decimals are composed of a width and a scale, and are stored in a hugeint
typedef struct {
	uint8_t width;
	uint8_t scale;
	duckdb_hugeint value;
} duckdb_decimal;

//! A type holding information about the query execution progress
typedef struct {
	double percentage;
	uint64_t rows_processed;
	uint64_t total_rows_to_process;
} duckdb_query_progress_type;

//! The internal representation of a VARCHAR (string_t). If the VARCHAR does not
//! exceed 12 characters, then we inline it. Otherwise, we inline a prefix for faster
//! string comparisons and store a pointer to the remaining characters. This is a non-
//! owning structure, i.e., it does not have to be freed.
typedef struct {
	union {
		struct {
			uint32_t length;
			char prefix[4];
			char *ptr;
		} pointer;
		struct {
			uint32_t length;
			char inlined[12];
		} inlined;
	} value;
} duckdb_string_t;

//! The internal representation of a list metadata entry contains the list's offset in
//! the child vector, and its length. The parent vector holds these metadata entries,
//! whereas the child vector holds the data
typedef struct {
	uint64_t offset;
	uint64_t length;
} duckdb_list_entry;

//! A column consists of a pointer to its internal data. Don't operate on this type directly.
//! Instead, use functions such as duckdb_column_data, duckdb_nullmask_data,
//! duckdb_column_type, and duckdb_column_name, which take the result and the column index
//! as their parameters
typedef struct {
#if DUCKDB_API_VERSION < DUCKDB_API_0_3_2
	void *data;
	bool *nullmask;
	duckdb_type type;
	char *name;
#else
	// deprecated, use duckdb_column_data
	void *__deprecated_data;
	// deprecated, use duckdb_nullmask_data
	bool *__deprecated_nullmask;
	// deprecated, use duckdb_column_type
	duckdb_type __deprecated_type;
	// deprecated, use duckdb_column_name
	char *__deprecated_name;
#endif
	void *internal_data;
} duckdb_column;

//! A vector to a specified column in a data chunk. Lives as long as the
//! data chunk lives, i.e., must not be destroyed.
typedef struct _duckdb_vector {
	void *__vctr;
} * duckdb_vector;

//===--------------------------------------------------------------------===//
// Types (explicit freeing/destroying)
//===--------------------------------------------------------------------===//

//! Strings are composed of a char pointer and a size. You must free string.data
//! with `duckdb_free`.
typedef struct {
	char *data;
	idx_t size;
} duckdb_string;

//! BLOBs are composed of a byte pointer and a size. You must free blob.data
//! with `duckdb_free`.
typedef struct {
	void *data;
	idx_t size;
} duckdb_blob;

//! A query result consists of a pointer to its internal data.
//! Must be freed with 'duckdb_destroy_result'.
typedef struct {
#if DUCKDB_API_VERSION < DUCKDB_API_0_3_2
	idx_t column_count;
	idx_t row_count;
	idx_t rows_changed;
	duckdb_column *columns;
	char *error_message;
#else
	// deprecated, use duckdb_column_count
	idx_t __deprecated_column_count;
	// deprecated, use duckdb_row_count
	idx_t __deprecated_row_count;
	// deprecated, use duckdb_rows_changed
	idx_t __deprecated_rows_changed;
	// deprecated, use duckdb_column_*-family of functions
	duckdb_column *__deprecated_columns;
	// deprecated, use duckdb_result_error
	char *__deprecated_error_message;
#endif
	void *internal_data;
} duckdb_result;

//! A database object. Should be closed with `duckdb_close`.
typedef struct _duckdb_database {
	void *__db;
} * duckdb_database;

//! A connection to a duckdb database. Must be closed with `duckdb_disconnect`.
typedef struct _duckdb_connection {
	void *__conn;
} * duckdb_connection;

//! A prepared statement is a parameterized query that allows you to bind parameters to it.
//! Must be destroyed with `duckdb_destroy_prepare`.
typedef struct _duckdb_prepared_statement {
	void *__prep;
} * duckdb_prepared_statement;

//! Extracted statements. Must be destroyed with `duckdb_destroy_extracted`.
typedef struct _duckdb_extracted_statements {
	void *__extrac;
} * duckdb_extracted_statements;

//! The pending result represents an intermediate structure for a query that is not yet fully executed.
//! Must be destroyed with `duckdb_destroy_pending`.
typedef struct _duckdb_pending_result {
	void *__pend;
} * duckdb_pending_result;

//! The appender enables fast data loading into DuckDB.
//! Must be destroyed with `duckdb_appender_destroy`.
typedef struct _duckdb_appender {
	void *__appn;
} * duckdb_appender;

//! Can be used to provide start-up options for the DuckDB instance.
//! Must be destroyed with `duckdb_destroy_config`.
typedef struct _duckdb_config {
	void *__cnfg;
} * duckdb_config;

//! Holds an internal logical type.
//! Must be destroyed with `duckdb_destroy_logical_type`.
typedef struct _duckdb_logical_type {
	void *__lglt;
} * duckdb_logical_type;

//! Contains a data chunk from a duckdb_result.
//! Must be destroyed with `duckdb_destroy_data_chunk`.
typedef struct _duckdb_data_chunk {
	void *__dtck;
} * duckdb_data_chunk;

//! Holds a DuckDB value, which wraps a type.
//! Must be destroyed with `duckdb_destroy_value`.
typedef struct _duckdb_value {
	void *__val;
} * duckdb_value;

//===--------------------------------------------------------------------===//
// Table function types
//===--------------------------------------------------------------------===//

//! A table function. Must be destroyed with `duckdb_destroy_table_function`.
typedef void *duckdb_table_function;

//! The bind info of the function. When setting this info, it is necessary to pass a destroy-callback function.
typedef void *duckdb_bind_info;

//! Additional function init info. When setting this info, it is necessary to pass a destroy-callback function.
typedef void *duckdb_init_info;

//! Additional function info. When setting this info, it is necessary to pass a destroy-callback function.
typedef void *duckdb_function_info;

//! The bind function of the table function.
typedef void (*duckdb_table_function_bind_t)(duckdb_bind_info info);

//! The (possibly thread-local) init function of the table function.
typedef void (*duckdb_table_function_init_t)(duckdb_init_info info);

//! The main function of the table function.
typedef void (*duckdb_table_function_t)(duckdb_function_info info, duckdb_data_chunk output);

//===--------------------------------------------------------------------===//
// Replacement scan types
//===--------------------------------------------------------------------===//

//! Additional replacement scan info. When setting this info, it is necessary to pass a destroy-callback function.
typedef void *duckdb_replacement_scan_info;

//! A replacement scan function that can be added to a database.
typedef void (*duckdb_replacement_callback_t)(duckdb_replacement_scan_info info, const char *table_name, void *data);

//===--------------------------------------------------------------------===//
// Arrow-related types
//===--------------------------------------------------------------------===//

//! Holds an arrow query result. Must be destroyed with `duckdb_destroy_arrow`.
typedef struct _duckdb_arrow {
	void *__arrw;
} * duckdb_arrow;

//! Holds an arrow array stream. Must be destroyed with `duckdb_destroy_arrow_stream`.
typedef struct _duckdb_arrow_stream {
	void *__arrwstr;
} * duckdb_arrow_stream;

//! Holds an arrow schema. Remember to release the respective ArrowSchema object.
typedef struct _duckdb_arrow_schema {
	void *__arrs;
} * duckdb_arrow_schema;

//! Holds an arrow array. Remember to release the respective ArrowArray object.
typedef struct _duckdb_arrow_array {
	void *__arra;
} * duckdb_arrow_array;

//===--------------------------------------------------------------------===//
// Functions
//===--------------------------------------------------------------------===//

//===--------------------------------------------------------------------===//
// Open/Connect
//===--------------------------------------------------------------------===//

/*!
Creates a new database or opens an existing database file stored at the given path.
If no path is given a new in-memory database is created instead.
The instantiated database should be closed with 'duckdb_close'.

* path: Path to the database file on disk, or `nullptr` or `:memory:` to open an in-memory database.
* out_database: The result database object.
* returns: `DuckDBSuccess` on success or `DuckDBError` on failure.
*/
DUCKDB_API duckdb_state duckdb_open(const char *path, duckdb_database *out_database);

/*!
Extended version of duckdb_open. Creates a new database or opens an existing database file stored at the given path.
The instantiated database should be closed with 'duckdb_close'.

* path: Path to the database file on disk, or `nullptr` or `:memory:` to open an in-memory database.
* out_database: The result database object.
* config: (Optional) configuration used to start up the database system.
* out_error: If set and the function returns DuckDBError, this will contain the reason why the start-up failed.
Note that the error must be freed using `duckdb_free`.
* returns: `DuckDBSuccess` on success or `DuckDBError` on failure.
*/
DUCKDB_API duckdb_state duckdb_open_ext(const char *path, duckdb_database *out_database, duckdb_config config,
                                        char **out_error);

/*!
Closes the specified database and de-allocates all memory allocated for that database.
This should be called after you are done with any database allocated through `duckdb_open` or `duckdb_open_ext`.
Note that failing to call `duckdb_close` (in case of e.g. a program crash) will not cause data corruption.
Still, it is recommended to always correctly close a database object after you are done with it.

* database: The database object to shut down.
*/
DUCKDB_API void duckdb_close(duckdb_database *database);

/*!
Opens a connection to a database. Connections are required to query the database, and store transactional state
associated with the connection.
The instantiated connection should be closed using 'duckdb_disconnect'.

* database: The database file to connect to.
* out_connection: The result connection object.
* returns: `DuckDBSuccess` on success or `DuckDBError` on failure.
*/
DUCKDB_API duckdb_state duckdb_connect(duckdb_database database, duckdb_connection *out_connection);

/*!
Interrupt running query

* connection: The connection to interrupt
*/
DUCKDB_API void duckdb_interrupt(duckdb_connection connection);

/*!
Get progress of the running query

* connection: The working connection
* returns: -1 if no progress or a percentage of the progress
*/
DUCKDB_API duckdb_query_progress_type duckdb_query_progress(duckdb_connection connection);

/*!
Closes the specified connection and de-allocates all memory allocated for that connection.

* connection: The connection to close.
*/
DUCKDB_API void duckdb_disconnect(duckdb_connection *connection);

/*!
Returns the version of the linked DuckDB, with a version postfix for dev versions

Usually used for developing C extensions that must return this for a compatibility check.
*/
DUCKDB_API const char *duckdb_library_version();

//===--------------------------------------------------------------------===//
// Configuration
//===--------------------------------------------------------------------===//

/*!
Initializes an empty configuration object that can be used to provide start-up options for the DuckDB instance
through `duckdb_open_ext`.
The duckdb_config must be destroyed using 'duckdb_destroy_config'

This will always succeed unless there is a malloc failure.

* out_config: The result configuration object.
* returns: `DuckDBSuccess` on success or `DuckDBError` on failure.
*/
DUCKDB_API duckdb_state duckdb_create_config(duckdb_config *out_config);

/*!
This returns the total amount of configuration options available for usage with `duckdb_get_config_flag`.

This should not be called in a loop as it internally loops over all the options.

* returns: The amount of config options available.
*/
DUCKDB_API size_t duckdb_config_count();

/*!
Obtains a human-readable name and description of a specific configuration option. This can be used to e.g.
display configuration options. This will succeed unless `index` is out of range (i.e. `>= duckdb_config_count`).

The result name or description MUST NOT be freed.

* index: The index of the configuration option (between 0 and `duckdb_config_count`)
* out_name: A name of the configuration flag.
* out_description: A description of the configuration flag.
* returns: `DuckDBSuccess` on success or `DuckDBError` on failure.
*/
DUCKDB_API duckdb_state duckdb_get_config_flag(size_t index, const char **out_name, const char **out_description);

/*!
Sets the specified option for the specified configuration. The configuration option is indicated by name.
To obtain a list of config options, see `duckdb_get_config_flag`.

In the source code, configuration options are defined in `config.cpp`.

This can fail if either the name is invalid, or if the value provided for the option is invalid.

* duckdb_config: The configuration object to set the option on.
* name: The name of the configuration flag to set.
* option: The value to set the configuration flag to.
* returns: `DuckDBSuccess` on success or `DuckDBError` on failure.
*/
DUCKDB_API duckdb_state duckdb_set_config(duckdb_config config, const char *name, const char *option);

/*!
Destroys the specified configuration object and de-allocates all memory allocated for the object.

* config: The configuration object to destroy.
*/
DUCKDB_API void duckdb_destroy_config(duckdb_config *config);

//===--------------------------------------------------------------------===//
// Query Execution
//===--------------------------------------------------------------------===//

/*!
Executes a SQL query within a connection and stores the full (materialized) result in the out_result pointer.
If the query fails to execute, DuckDBError is returned and the error message can be retrieved by calling
`duckdb_result_error`.

Note that after running `duckdb_query`, `duckdb_destroy_result` must be called on the result object even if the
query fails, otherwise the error stored within the result will not be freed correctly.

* connection: The connection to perform the query in.
* query: The SQL query to run.
* out_result: The query result.
* returns: `DuckDBSuccess` on success or `DuckDBError` on failure.
*/
DUCKDB_API duckdb_state duckdb_query(duckdb_connection connection, const char *query, duckdb_result *out_result);

/*!
Closes the result and de-allocates all memory allocated for that connection.

* result: The result to destroy.
*/
DUCKDB_API void duckdb_destroy_result(duckdb_result *result);

/*!
Returns the column name of the specified column. The result should not need to be freed; the column names will
automatically be destroyed when the result is destroyed.

Returns `NULL` if the column is out of range.

* result: The result object to fetch the column name from.
* col: The column index.
* returns: The column name of the specified column.
*/
DUCKDB_API const char *duckdb_column_name(duckdb_result *result, idx_t col);

/*!
Returns the column type of the specified column.

Returns `DUCKDB_TYPE_INVALID` if the column is out of range.

* result: The result object to fetch the column type from.
* col: The column index.
* returns: The column type of the specified column.
*/
DUCKDB_API duckdb_type duckdb_column_type(duckdb_result *result, idx_t col);

/*!
Returns the statement type of the statement that was executed

* result: The result object to fetch the statement type from.
 * returns: duckdb_statement_type value or DUCKDB_STATEMENT_TYPE_INVALID
 */
DUCKDB_API duckdb_statement_type duckdb_result_statement_type(duckdb_result result);

/*!
Returns the logical column type of the specified column.

The return type of this call should be destroyed with `duckdb_destroy_logical_type`.

Returns `NULL` if the column is out of range.

* result: The result object to fetch the column type from.
* col: The column index.
* returns: The logical column type of the specified column.
*/
DUCKDB_API duckdb_logical_type duckdb_column_logical_type(duckdb_result *result, idx_t col);

/*!
Returns the number of columns present in a the result object.

* result: The result object.
* returns: The number of columns present in the result object.
*/
DUCKDB_API idx_t duckdb_column_count(duckdb_result *result);

/*!
Returns the number of rows present in the result object.

* result: The result object.
* returns: The number of rows present in the result object.
*/
DUCKDB_API idx_t duckdb_row_count(duckdb_result *result);

/*!
Returns the number of rows changed by the query stored in the result. This is relevant only for INSERT/UPDATE/DELETE
queries. For other queries the rows_changed will be 0.

* result: The result object.
* returns: The number of rows changed.
*/
DUCKDB_API idx_t duckdb_rows_changed(duckdb_result *result);

/*!
**DEPRECATED**: Prefer using `duckdb_result_get_chunk` instead.

Returns the data of a specific column of a result in columnar format.

The function returns a dense array which contains the result data. The exact type stored in the array depends on the
corresponding duckdb_type (as provided by `duckdb_column_type`). For the exact type by which the data should be
accessed, see the comments in [the types section](types) or the `DUCKDB_TYPE` enum.

For example, for a column of type `DUCKDB_TYPE_INTEGER`, rows can be accessed in the following manner:
```c
int32_t *data = (int32_t *) duckdb_column_data(&result, 0);
printf("Data for row %d: %d\n", row, data[row]);
```

* result: The result object to fetch the column data from.
* col: The column index.
* returns: The column data of the specified column.
*/
DUCKDB_API void *duckdb_column_data(duckdb_result *result, idx_t col);

/*!
**DEPRECATED**: Prefer using `duckdb_result_get_chunk` instead.

Returns the nullmask of a specific column of a result in columnar format. The nullmask indicates for every row
whether or not the corresponding row is `NULL`. If a row is `NULL`, the values present in the array provided
by `duckdb_column_data` are undefined.

```c
int32_t *data = (int32_t *) duckdb_column_data(&result, 0);
bool *nullmask = duckdb_nullmask_data(&result, 0);
if (nullmask[row]) {
    printf("Data for row %d: NULL\n", row);
} else {
    printf("Data for row %d: %d\n", row, data[row]);
}
```

* result: The result object to fetch the nullmask from.
* col: The column index.
* returns: The nullmask of the specified column.
*/
DUCKDB_API bool *duckdb_nullmask_data(duckdb_result *result, idx_t col);

/*!
Returns the error message contained within the result. The error is only set if `duckdb_query` returns `DuckDBError`.

The result of this function must not be freed. It will be cleaned up when `duckdb_destroy_result` is called.

* result: The result object to fetch the error from.
* returns: The error of the result.
*/
DUCKDB_API const char *duckdb_result_error(duckdb_result *result);

//===--------------------------------------------------------------------===//
// Result Functions
//===--------------------------------------------------------------------===//

/*!
Fetches a data chunk from the duckdb_result. This function should be called repeatedly until the result is exhausted.

The result must be destroyed with `duckdb_destroy_data_chunk`.

This function supersedes all `duckdb_value` functions, as well as the `duckdb_column_data` and `duckdb_nullmask_data`
functions. It results in significantly better performance, and should be preferred in newer code-bases.

If this function is used, none of the other result functions can be used and vice versa (i.e. this function cannot be
mixed with the legacy result functions).

Use `duckdb_result_chunk_count` to figure out how many chunks there are in the result.

* result: The result object to fetch the data chunk from.
* chunk_index: The chunk index to fetch from.
* returns: The resulting data chunk. Returns `NULL` if the chunk index is out of bounds.
*/
DUCKDB_API duckdb_data_chunk duckdb_result_get_chunk(duckdb_result result, idx_t chunk_index);

/*!
Checks if the type of the internal result is StreamQueryResult.

* result: The result object to check.
* returns: Whether or not the result object is of the type StreamQueryResult
*/
DUCKDB_API bool duckdb_result_is_streaming(duckdb_result result);

/*!
Returns the number of data chunks present in the result.

* result: The result object
* returns: Number of data chunks present in the result.
*/
DUCKDB_API idx_t duckdb_result_chunk_count(duckdb_result result);

/*!
Returns the return_type of the given result, or DUCKDB_RETURN_TYPE_INVALID on error

* result: The result object
* returns: The return_type
 */
DUCKDB_API duckdb_result_type duckdb_result_return_type(duckdb_result result);

//===--------------------------------------------------------------------===//
// Safe fetch functions
//===--------------------------------------------------------------------===//

// These functions will perform conversions if necessary.
// On failure (e.g. if conversion cannot be performed or if the value is NULL) a default value is returned.
// Note that these functions are slow since they perform bounds checking and conversion
// For fast access of values prefer using `duckdb_result_get_chunk`

/*!
 * returns: The boolean value at the specified location, or false if the value cannot be converted.
 */
DUCKDB_API bool duckdb_value_boolean(duckdb_result *result, idx_t col, idx_t row);

/*!
 * returns: The int8_t value at the specified location, or 0 if the value cannot be converted.
 */
DUCKDB_API int8_t duckdb_value_int8(duckdb_result *result, idx_t col, idx_t row);

/*!
 * returns: The int16_t value at the specified location, or 0 if the value cannot be converted.
 */
DUCKDB_API int16_t duckdb_value_int16(duckdb_result *result, idx_t col, idx_t row);

/*!
 * returns: The int32_t value at the specified location, or 0 if the value cannot be converted.
 */
DUCKDB_API int32_t duckdb_value_int32(duckdb_result *result, idx_t col, idx_t row);

/*!
 * returns: The int64_t value at the specified location, or 0 if the value cannot be converted.
 */
DUCKDB_API int64_t duckdb_value_int64(duckdb_result *result, idx_t col, idx_t row);

/*!
 * returns: The duckdb_hugeint value at the specified location, or 0 if the value cannot be converted.
 */
DUCKDB_API duckdb_hugeint duckdb_value_hugeint(duckdb_result *result, idx_t col, idx_t row);

/*!
 * returns: The duckdb_uhugeint value at the specified location, or 0 if the value cannot be converted.
 */
DUCKDB_API duckdb_uhugeint duckdb_value_uhugeint(duckdb_result *result, idx_t col, idx_t row);

/*!
 * returns: The duckdb_decimal value at the specified location, or 0 if the value cannot be converted.
 */
DUCKDB_API duckdb_decimal duckdb_value_decimal(duckdb_result *result, idx_t col, idx_t row);

/*!
 * returns: The uint8_t value at the specified location, or 0 if the value cannot be converted.
 */
DUCKDB_API uint8_t duckdb_value_uint8(duckdb_result *result, idx_t col, idx_t row);

/*!
 * returns: The uint16_t value at the specified location, or 0 if the value cannot be converted.
 */
DUCKDB_API uint16_t duckdb_value_uint16(duckdb_result *result, idx_t col, idx_t row);

/*!
 * returns: The uint32_t value at the specified location, or 0 if the value cannot be converted.
 */
DUCKDB_API uint32_t duckdb_value_uint32(duckdb_result *result, idx_t col, idx_t row);

/*!
 * returns: The uint64_t value at the specified location, or 0 if the value cannot be converted.
 */
DUCKDB_API uint64_t duckdb_value_uint64(duckdb_result *result, idx_t col, idx_t row);

/*!
 * returns: The float value at the specified location, or 0 if the value cannot be converted.
 */
DUCKDB_API float duckdb_value_float(duckdb_result *result, idx_t col, idx_t row);

/*!
 * returns: The double value at the specified location, or 0 if the value cannot be converted.
 */
DUCKDB_API double duckdb_value_double(duckdb_result *result, idx_t col, idx_t row);

/*!
 * returns: The duckdb_date value at the specified location, or 0 if the value cannot be converted.
 */
DUCKDB_API duckdb_date duckdb_value_date(duckdb_result *result, idx_t col, idx_t row);

/*!
 * returns: The duckdb_time value at the specified location, or 0 if the value cannot be converted.
 */
DUCKDB_API duckdb_time duckdb_value_time(duckdb_result *result, idx_t col, idx_t row);

/*!
 * returns: The duckdb_timestamp value at the specified location, or 0 if the value cannot be converted.
 */
DUCKDB_API duckdb_timestamp duckdb_value_timestamp(duckdb_result *result, idx_t col, idx_t row);

/*!
 * returns: The duckdb_interval value at the specified location, or 0 if the value cannot be converted.
 */
DUCKDB_API duckdb_interval duckdb_value_interval(duckdb_result *result, idx_t col, idx_t row);

/*!
* DEPRECATED: use duckdb_value_string instead. This function does not work correctly if the string contains null bytes.
* returns: The text value at the specified location as a null-terminated string, or nullptr if the value cannot be
converted. The result must be freed with `duckdb_free`.
*/
DUCKDB_API char *duckdb_value_varchar(duckdb_result *result, idx_t col, idx_t row);

/*!
 * returns: The string value at the specified location.
 * The resulting field "string.data" must be freed with `duckdb_free.`
 */
DUCKDB_API duckdb_string duckdb_value_string(duckdb_result *result, idx_t col, idx_t row);

/*!
* DEPRECATED: use duckdb_value_string_internal instead. This function does not work correctly if the string contains
null bytes.
* returns: The char* value at the specified location. ONLY works on VARCHAR columns and does not auto-cast.
If the column is NOT a VARCHAR column this function will return NULL.

The result must NOT be freed.
*/
DUCKDB_API char *duckdb_value_varchar_internal(duckdb_result *result, idx_t col, idx_t row);

/*!
* DEPRECATED: use duckdb_value_string_internal instead. This function does not work correctly if the string contains
null bytes.
* returns: The char* value at the specified location. ONLY works on VARCHAR columns and does not auto-cast.
If the column is NOT a VARCHAR column this function will return NULL.

The result must NOT be freed.
*/
DUCKDB_API duckdb_string duckdb_value_string_internal(duckdb_result *result, idx_t col, idx_t row);

/*!
* returns: The duckdb_blob value at the specified location. Returns a blob with blob.data set to nullptr if the
value cannot be converted. The resulting field "blob.data" must be freed with `duckdb_free.`
*/
DUCKDB_API duckdb_blob duckdb_value_blob(duckdb_result *result, idx_t col, idx_t row);

/*!
 * returns: Returns true if the value at the specified index is NULL, and false otherwise.
 */
DUCKDB_API bool duckdb_value_is_null(duckdb_result *result, idx_t col, idx_t row);

//===--------------------------------------------------------------------===//
// Helpers
//===--------------------------------------------------------------------===//

/*!
Allocate `size` bytes of memory using the duckdb internal malloc function. Any memory allocated in this manner
should be freed using `duckdb_free`.

* size: The number of bytes to allocate.
* returns: A pointer to the allocated memory region.
*/
DUCKDB_API void *duckdb_malloc(size_t size);

/*!
Free a value returned from `duckdb_malloc`, `duckdb_value_varchar`, `duckdb_value_blob`, or
`duckdb_value_string`.

* ptr: The memory region to de-allocate.
*/
DUCKDB_API void duckdb_free(void *ptr);

/*!
The internal vector size used by DuckDB.
This is the amount of tuples that will fit into a data chunk created by `duckdb_create_data_chunk`.

* returns: The vector size.
*/
DUCKDB_API idx_t duckdb_vector_size();

/*!
Whether or not the duckdb_string_t value is inlined.
This means that the data of the string does not have a separate allocation.

*/
DUCKDB_API bool duckdb_string_is_inlined(duckdb_string_t string);

//===--------------------------------------------------------------------===//
// Date/Time/Timestamp Helpers
//===--------------------------------------------------------------------===//

/*!
Decompose a `duckdb_date` object into year, month and date (stored as `duckdb_date_struct`).

* date: The date object, as obtained from a `DUCKDB_TYPE_DATE` column.
* returns: The `duckdb_date_struct` with the decomposed elements.
*/
DUCKDB_API duckdb_date_struct duckdb_from_date(duckdb_date date);

/*!
Re-compose a `duckdb_date` from year, month and date (`duckdb_date_struct`).

* date: The year, month and date stored in a `duckdb_date_struct`.
* returns: The `duckdb_date` element.
*/
DUCKDB_API duckdb_date duckdb_to_date(duckdb_date_struct date);

/*!
Test a `duckdb_date` to see if it is a finite value.

* date: The date object, as obtained from a `DUCKDB_TYPE_DATE` column.
* returns: True if the date is finite, false if it is ±infinity.
*/
DUCKDB_API bool duckdb_is_finite_date(duckdb_date date);

/*!
Decompose a `duckdb_time` object into hour, minute, second and microsecond (stored as `duckdb_time_struct`).

* time: The time object, as obtained from a `DUCKDB_TYPE_TIME` column.
* returns: The `duckdb_time_struct` with the decomposed elements.
*/
DUCKDB_API duckdb_time_struct duckdb_from_time(duckdb_time time);

/*!
Create a `duckdb_time_tz` object from micros and a timezone offset.

* micros: The microsecond component of the time.
* offset: The timezone offset component of the time.
* returns: The `duckdb_time_tz` element.
*/
DUCKDB_API duckdb_time_tz duckdb_create_time_tz(int64_t micros, int32_t offset);

/*!
Decompose a TIME_TZ objects into micros and a timezone offset.

Use `duckdb_from_time` to further decompose the micros into hour, minute, second and microsecond.

* micros: The time object, as obtained from a `DUCKDB_TYPE_TIME_TZ` column.
* out_micros: The microsecond component of the time.
* out_offset: The timezone offset component of the time.
*/
DUCKDB_API duckdb_time_tz_struct duckdb_from_time_tz(duckdb_time_tz micros);

/*!
Re-compose a `duckdb_time` from hour, minute, second and microsecond (`duckdb_time_struct`).

* time: The hour, minute, second and microsecond in a `duckdb_time_struct`.
* returns: The `duckdb_time` element.
*/
DUCKDB_API duckdb_time duckdb_to_time(duckdb_time_struct time);

/*!
Decompose a `duckdb_timestamp` object into a `duckdb_timestamp_struct`.

* ts: The ts object, as obtained from a `DUCKDB_TYPE_TIMESTAMP` column.
* returns: The `duckdb_timestamp_struct` with the decomposed elements.
*/
DUCKDB_API duckdb_timestamp_struct duckdb_from_timestamp(duckdb_timestamp ts);

/*!
Re-compose a `duckdb_timestamp` from a duckdb_timestamp_struct.

* ts: The de-composed elements in a `duckdb_timestamp_struct`.
* returns: The `duckdb_timestamp` element.
*/
DUCKDB_API duckdb_timestamp duckdb_to_timestamp(duckdb_timestamp_struct ts);

/*!
Test a `duckdb_timestamp` to see if it is a finite value.

* ts: The timestamp object, as obtained from a `DUCKDB_TYPE_TIMESTAMP` column.
* returns: True if the timestamp is finite, false if it is ±infinity.
*/
DUCKDB_API bool duckdb_is_finite_timestamp(duckdb_timestamp ts);

//===--------------------------------------------------------------------===//
// Hugeint Helpers
//===--------------------------------------------------------------------===//

/*!
Converts a duckdb_hugeint object (as obtained from a `DUCKDB_TYPE_HUGEINT` column) into a double.

* val: The hugeint value.
* returns: The converted `double` element.
*/
DUCKDB_API double duckdb_hugeint_to_double(duckdb_hugeint val);

/*!
Converts a double value to a duckdb_hugeint object.

If the conversion fails because the double value is too big the result will be 0.

* val: The double value.
* returns: The converted `duckdb_hugeint` element.
*/
DUCKDB_API duckdb_hugeint duckdb_double_to_hugeint(double val);

//===--------------------------------------------------------------------===//
// Unsigned Hugeint Helpers
//===--------------------------------------------------------------------===//

/*!
Converts a duckdb_uhugeint object (as obtained from a `DUCKDB_TYPE_UHUGEINT` column) into a double.

* val: The uhugeint value.
* returns: The converted `double` element.
*/
DUCKDB_API double duckdb_uhugeint_to_double(duckdb_uhugeint val);

/*!
Converts a double value to a duckdb_uhugeint object.

If the conversion fails because the double value is too big the result will be 0.

* val: The double value.
* returns: The converted `duckdb_uhugeint` element.
*/
DUCKDB_API duckdb_uhugeint duckdb_double_to_uhugeint(double val);

//===--------------------------------------------------------------------===//
// Decimal Helpers
//===--------------------------------------------------------------------===//

/*!
Converts a double value to a duckdb_decimal object.

If the conversion fails because the double value is too big, or the width/scale are invalid the result will be 0.

* val: The double value.
* returns: The converted `duckdb_decimal` element.
*/
DUCKDB_API duckdb_decimal duckdb_double_to_decimal(double val, uint8_t width, uint8_t scale);

/*!
Converts a duckdb_decimal object (as obtained from a `DUCKDB_TYPE_DECIMAL` column) into a double.

* val: The decimal value.
* returns: The converted `double` element.
*/
DUCKDB_API double duckdb_decimal_to_double(duckdb_decimal val);

//===--------------------------------------------------------------------===//
// Prepared Statements
//===--------------------------------------------------------------------===//

// A prepared statement is a parameterized query that allows you to bind parameters to it.
// * This is useful to easily supply parameters to functions and avoid SQL injection attacks.
// * This is useful to speed up queries that you will execute several times with different parameters.
// Because the query will only be parsed, bound, optimized and planned once during the prepare stage,
// rather than once per execution.
// For example:
//   SELECT * FROM tbl WHERE id=?
// Or a query with multiple parameters:
//   SELECT * FROM tbl WHERE id=$1 OR name=$2

/*!
Create a prepared statement object from a query.

Note that after calling `duckdb_prepare`, the prepared statement should always be destroyed using
`duckdb_destroy_prepare`, even if the prepare fails.

If the prepare fails, `duckdb_prepare_error` can be called to obtain the reason why the prepare failed.

* connection: The connection object
* query: The SQL query to prepare
* out_prepared_statement: The resulting prepared statement object
* returns: `DuckDBSuccess` on success or `DuckDBError` on failure.
*/
DUCKDB_API duckdb_state duckdb_prepare(duckdb_connection connection, const char *query,
                                       duckdb_prepared_statement *out_prepared_statement);

/*!
Closes the prepared statement and de-allocates all memory allocated for the statement.

* prepared_statement: The prepared statement to destroy.
*/
DUCKDB_API void duckdb_destroy_prepare(duckdb_prepared_statement *prepared_statement);

/*!
Returns the error message associated with the given prepared statement.
If the prepared statement has no error message, this returns `nullptr` instead.

The error message should not be freed. It will be de-allocated when `duckdb_destroy_prepare` is called.

* prepared_statement: The prepared statement to obtain the error from.
* returns: The error message, or `nullptr` if there is none.
*/
DUCKDB_API const char *duckdb_prepare_error(duckdb_prepared_statement prepared_statement);

/*!
Returns the number of parameters that can be provided to the given prepared statement.

Returns 0 if the query was not successfully prepared.

* prepared_statement: The prepared statement to obtain the number of parameters for.
*/
DUCKDB_API idx_t duckdb_nparams(duckdb_prepared_statement prepared_statement);

/*!
Returns the name used to identify the parameter
The returned string should be freed using `duckdb_free`.

Returns NULL if the index is out of range for the provided prepared statement.

* prepared_statement: The prepared statement for which to get the parameter name from.
*/
DUCKDB_API const char *duckdb_parameter_name(duckdb_prepared_statement prepared_statement, idx_t index);

/*!
Returns the parameter type for the parameter at the given index.

Returns `DUCKDB_TYPE_INVALID` if the parameter index is out of range or the statement was not successfully prepared.

* prepared_statement: The prepared statement.
* param_idx: The parameter index.
* returns: The parameter type
*/
DUCKDB_API duckdb_type duckdb_param_type(duckdb_prepared_statement prepared_statement, idx_t param_idx);

/*!
Clear the params bind to the prepared statement.
*/
DUCKDB_API duckdb_state duckdb_clear_bindings(duckdb_prepared_statement prepared_statement);

/*!
Returns the statement type of the statement to be executed

 * statement: The prepared statement.
 * returns: duckdb_statement_type value or DUCKDB_STATEMENT_TYPE_INVALID
 */
DUCKDB_API duckdb_statement_type duckdb_prepared_statement_type(duckdb_prepared_statement statement);

//===--------------------------------------------------------------------===//
// Bind Values to Prepared Statements
//===--------------------------------------------------------------------===//

/*!
Binds a value to the prepared statement at the specified index.
*/
DUCKDB_API duckdb_state duckdb_bind_value(duckdb_prepared_statement prepared_statement, idx_t param_idx,
                                          duckdb_value val);

/*!
Retrieve the index of the parameter for the prepared statement, identified by name
*/
DUCKDB_API duckdb_state duckdb_bind_parameter_index(duckdb_prepared_statement prepared_statement, idx_t *param_idx_out,
                                                    const char *name);

/*!
Binds a bool value to the prepared statement at the specified index.
*/
DUCKDB_API duckdb_state duckdb_bind_boolean(duckdb_prepared_statement prepared_statement, idx_t param_idx, bool val);

/*!
Binds an int8_t value to the prepared statement at the specified index.
*/
DUCKDB_API duckdb_state duckdb_bind_int8(duckdb_prepared_statement prepared_statement, idx_t param_idx, int8_t val);

/*!
Binds an int16_t value to the prepared statement at the specified index.
*/
DUCKDB_API duckdb_state duckdb_bind_int16(duckdb_prepared_statement prepared_statement, idx_t param_idx, int16_t val);

/*!
Binds an int32_t value to the prepared statement at the specified index.
*/
DUCKDB_API duckdb_state duckdb_bind_int32(duckdb_prepared_statement prepared_statement, idx_t param_idx, int32_t val);

/*!
Binds an int64_t value to the prepared statement at the specified index.
*/
DUCKDB_API duckdb_state duckdb_bind_int64(duckdb_prepared_statement prepared_statement, idx_t param_idx, int64_t val);

/*!
Binds a duckdb_hugeint value to the prepared statement at the specified index.
*/
DUCKDB_API duckdb_state duckdb_bind_hugeint(duckdb_prepared_statement prepared_statement, idx_t param_idx,
                                            duckdb_hugeint val);
/*!
Binds an duckdb_uhugeint value to the prepared statement at the specified index.
*/
DUCKDB_API duckdb_state duckdb_bind_uhugeint(duckdb_prepared_statement prepared_statement, idx_t param_idx,
                                             duckdb_uhugeint val);
/*!
Binds a duckdb_decimal value to the prepared statement at the specified index.
*/
DUCKDB_API duckdb_state duckdb_bind_decimal(duckdb_prepared_statement prepared_statement, idx_t param_idx,
                                            duckdb_decimal val);

/*!
Binds an uint8_t value to the prepared statement at the specified index.
*/
DUCKDB_API duckdb_state duckdb_bind_uint8(duckdb_prepared_statement prepared_statement, idx_t param_idx, uint8_t val);

/*!
Binds an uint16_t value to the prepared statement at the specified index.
*/
DUCKDB_API duckdb_state duckdb_bind_uint16(duckdb_prepared_statement prepared_statement, idx_t param_idx, uint16_t val);

/*!
Binds an uint32_t value to the prepared statement at the specified index.
*/
DUCKDB_API duckdb_state duckdb_bind_uint32(duckdb_prepared_statement prepared_statement, idx_t param_idx, uint32_t val);

/*!
Binds an uint64_t value to the prepared statement at the specified index.
*/
DUCKDB_API duckdb_state duckdb_bind_uint64(duckdb_prepared_statement prepared_statement, idx_t param_idx, uint64_t val);

/*!
Binds a float value to the prepared statement at the specified index.
*/
DUCKDB_API duckdb_state duckdb_bind_float(duckdb_prepared_statement prepared_statement, idx_t param_idx, float val);

/*!
Binds a double value to the prepared statement at the specified index.
*/
DUCKDB_API duckdb_state duckdb_bind_double(duckdb_prepared_statement prepared_statement, idx_t param_idx, double val);

/*!
Binds a duckdb_date value to the prepared statement at the specified index.
*/
DUCKDB_API duckdb_state duckdb_bind_date(duckdb_prepared_statement prepared_statement, idx_t param_idx,
                                         duckdb_date val);

/*!
Binds a duckdb_time value to the prepared statement at the specified index.
*/
DUCKDB_API duckdb_state duckdb_bind_time(duckdb_prepared_statement prepared_statement, idx_t param_idx,
                                         duckdb_time val);

/*!
Binds a duckdb_timestamp value to the prepared statement at the specified index.
*/
DUCKDB_API duckdb_state duckdb_bind_timestamp(duckdb_prepared_statement prepared_statement, idx_t param_idx,
                                              duckdb_timestamp val);

/*!
Binds a duckdb_interval value to the prepared statement at the specified index.
*/
DUCKDB_API duckdb_state duckdb_bind_interval(duckdb_prepared_statement prepared_statement, idx_t param_idx,
                                             duckdb_interval val);

/*!
Binds a null-terminated varchar value to the prepared statement at the specified index.
*/
DUCKDB_API duckdb_state duckdb_bind_varchar(duckdb_prepared_statement prepared_statement, idx_t param_idx,
                                            const char *val);

/*!
Binds a varchar value to the prepared statement at the specified index.
*/
DUCKDB_API duckdb_state duckdb_bind_varchar_length(duckdb_prepared_statement prepared_statement, idx_t param_idx,
                                                   const char *val, idx_t length);

/*!
Binds a blob value to the prepared statement at the specified index.
*/
DUCKDB_API duckdb_state duckdb_bind_blob(duckdb_prepared_statement prepared_statement, idx_t param_idx,
                                         const void *data, idx_t length);

/*!
Binds a NULL value to the prepared statement at the specified index.
*/
DUCKDB_API duckdb_state duckdb_bind_null(duckdb_prepared_statement prepared_statement, idx_t param_idx);

//===--------------------------------------------------------------------===//
// Execute Prepared Statements
//===--------------------------------------------------------------------===//

/*!
Executes the prepared statement with the given bound parameters, and returns a materialized query result.

This method can be called multiple times for each prepared statement, and the parameters can be modified
between calls to this function.

Note that the result must be freed with `duckdb_destroy_result`.

* prepared_statement: The prepared statement to execute.
* out_result: The query result.
* returns: `DuckDBSuccess` on success or `DuckDBError` on failure.
*/
DUCKDB_API duckdb_state duckdb_execute_prepared(duckdb_prepared_statement prepared_statement,
                                                duckdb_result *out_result);

/*!
Executes the prepared statement with the given bound parameters, and returns an optionally-streaming query result.
To determine if the resulting query was in fact streamed, use `duckdb_result_is_streaming`

This method can be called multiple times for each prepared statement, and the parameters can be modified
between calls to this function.

Note that the result must be freed with `duckdb_destroy_result`.

* prepared_statement: The prepared statement to execute.
* out_result: The query result.
* returns: `DuckDBSuccess` on success or `DuckDBError` on failure.
*/
DUCKDB_API duckdb_state duckdb_execute_prepared_streaming(duckdb_prepared_statement prepared_statement,
                                                          duckdb_result *out_result);

//===--------------------------------------------------------------------===//
// Extract Statements
//===--------------------------------------------------------------------===//

// A query string can be extracted into multiple SQL statements. Each statement can be prepared and executed separately.

/*!
Extract all statements from a query.
Note that after calling `duckdb_extract_statements`, the extracted statements should always be destroyed using
`duckdb_destroy_extracted`, even if no statements were extracted.

If the extract fails, `duckdb_extract_statements_error` can be called to obtain the reason why the extract failed.

* connection: The connection object
* query: The SQL query to extract
* out_extracted_statements: The resulting extracted statements object
* returns: The number of extracted statements or 0 on failure.
*/
DUCKDB_API idx_t duckdb_extract_statements(duckdb_connection connection, const char *query,
                                           duckdb_extracted_statements *out_extracted_statements);

/*!
Prepare an extracted statement.
Note that after calling `duckdb_prepare_extracted_statement`, the prepared statement should always be destroyed using
`duckdb_destroy_prepare`, even if the prepare fails.

If the prepare fails, `duckdb_prepare_error` can be called to obtain the reason why the prepare failed.

* connection: The connection object
* extracted_statements: The extracted statements object
* index: The index of the extracted statement to prepare
* out_prepared_statement: The resulting prepared statement object
* returns: `DuckDBSuccess` on success or `DuckDBError` on failure.
*/
DUCKDB_API duckdb_state duckdb_prepare_extracted_statement(duckdb_connection connection,
                                                           duckdb_extracted_statements extracted_statements,
                                                           idx_t index,
                                                           duckdb_prepared_statement *out_prepared_statement);
/*!
Returns the error message contained within the extracted statements.
The result of this function must not be freed. It will be cleaned up when `duckdb_destroy_extracted` is called.

* result: The extracted statements to fetch the error from.
* returns: The error of the extracted statements.
*/
DUCKDB_API const char *duckdb_extract_statements_error(duckdb_extracted_statements extracted_statements);

/*!
De-allocates all memory allocated for the extracted statements.
* extracted_statements: The extracted statements to destroy.
*/
DUCKDB_API void duckdb_destroy_extracted(duckdb_extracted_statements *extracted_statements);

//===--------------------------------------------------------------------===//
// Pending Result Interface
//===--------------------------------------------------------------------===//

/*!
Executes the prepared statement with the given bound parameters, and returns a pending result.
The pending result represents an intermediate structure for a query that is not yet fully executed.
The pending result can be used to incrementally execute a query, returning control to the client between tasks.

Note that after calling `duckdb_pending_prepared`, the pending result should always be destroyed using
`duckdb_destroy_pending`, even if this function returns DuckDBError.

* prepared_statement: The prepared statement to execute.
* out_result: The pending query result.
* returns: `DuckDBSuccess` on success or `DuckDBError` on failure.
*/
DUCKDB_API duckdb_state duckdb_pending_prepared(duckdb_prepared_statement prepared_statement,
                                                duckdb_pending_result *out_result);

/*!
Executes the prepared statement with the given bound parameters, and returns a pending result.
This pending result will create a streaming duckdb_result when executed.
The pending result represents an intermediate structure for a query that is not yet fully executed.

Note that after calling `duckdb_pending_prepared_streaming`, the pending result should always be destroyed using
`duckdb_destroy_pending`, even if this function returns DuckDBError.

* prepared_statement: The prepared statement to execute.
* out_result: The pending query result.
* returns: `DuckDBSuccess` on success or `DuckDBError` on failure.
*/
DUCKDB_API duckdb_state duckdb_pending_prepared_streaming(duckdb_prepared_statement prepared_statement,
                                                          duckdb_pending_result *out_result);

/*!
Closes the pending result and de-allocates all memory allocated for the result.

* pending_result: The pending result to destroy.
*/
DUCKDB_API void duckdb_destroy_pending(duckdb_pending_result *pending_result);

/*!
Returns the error message contained within the pending result.

The result of this function must not be freed. It will be cleaned up when `duckdb_destroy_pending` is called.

* result: The pending result to fetch the error from.
* returns: The error of the pending result.
*/
DUCKDB_API const char *duckdb_pending_error(duckdb_pending_result pending_result);

/*!
Executes a single task within the query, returning whether or not the query is ready.

If this returns DUCKDB_PENDING_RESULT_READY, the duckdb_execute_pending function can be called to obtain the result.
If this returns DUCKDB_PENDING_RESULT_NOT_READY, the duckdb_pending_execute_task function should be called again.
If this returns DUCKDB_PENDING_ERROR, an error occurred during execution.

The error message can be obtained by calling duckdb_pending_error on the pending_result.

* pending_result: The pending result to execute a task within.
* returns: The state of the pending result after the execution.
*/
DUCKDB_API duckdb_pending_state duckdb_pending_execute_task(duckdb_pending_result pending_result);

/*!
If this returns DUCKDB_PENDING_RESULT_READY, the duckdb_execute_pending function can be called to obtain the result.
If this returns DUCKDB_PENDING_RESULT_NOT_READY, the duckdb_pending_execute_check_state function should be called again.
If this returns DUCKDB_PENDING_ERROR, an error occurred during execution.

The error message can be obtained by calling duckdb_pending_error on the pending_result.

* pending_result: The pending result.
* returns: The state of the pending result.
*/
DUCKDB_API duckdb_pending_state duckdb_pending_execute_check_state(duckdb_pending_result pending_result);

/*!
Fully execute a pending query result, returning the final query result.

If duckdb_pending_execute_task has been called until DUCKDB_PENDING_RESULT_READY was returned, this will return fast.
Otherwise, all remaining tasks must be executed first.

Note that the result must be freed with `duckdb_destroy_result`.

* pending_result: The pending result to execute.
* out_result: The result object.
* returns: `DuckDBSuccess` on success or `DuckDBError` on failure.
*/
DUCKDB_API duckdb_state duckdb_execute_pending(duckdb_pending_result pending_result, duckdb_result *out_result);

/*!
Returns whether a duckdb_pending_state is finished executing. For example if `pending_state` is
DUCKDB_PENDING_RESULT_READY, this function will return true.

* pending_state: The pending state on which to decide whether to finish execution.
* returns: Boolean indicating pending execution should be considered finished.
*/
DUCKDB_API bool duckdb_pending_execution_is_finished(duckdb_pending_state pending_state);

//===--------------------------------------------------------------------===//
// Value Interface
//===--------------------------------------------------------------------===//

/*!
Destroys the value and de-allocates all memory allocated for that type.

* value: The value to destroy.
*/
DUCKDB_API void duckdb_destroy_value(duckdb_value *value);

/*!
Creates a value from a null-terminated string

* value: The null-terminated string
* returns: The value. This must be destroyed with `duckdb_destroy_value`.
*/
DUCKDB_API duckdb_value duckdb_create_varchar(const char *text);

/*!
Creates a value from a string

* value: The text
* length: The length of the text
* returns: The value. This must be destroyed with `duckdb_destroy_value`.
*/
DUCKDB_API duckdb_value duckdb_create_varchar_length(const char *text, idx_t length);

/*!
Creates a value from an int64

* value: The bigint value
* returns: The value. This must be destroyed with `duckdb_destroy_value`.
*/
DUCKDB_API duckdb_value duckdb_create_int64(int64_t val);

/*!
Creates a struct value from a type and an array of values

* type: The type of the struct
* values: The values for the struct fields
* returns: The value. This must be destroyed with `duckdb_destroy_value`.
*/
DUCKDB_API duckdb_value duckdb_create_struct_value(duckdb_logical_type type, duckdb_value *values);

/*!
Creates a list value from a type and an array of values of length `value_count`

* type: The type of the list
* values: The values for the list
* value_count: The number of values in the list
* returns: The value. This must be destroyed with `duckdb_destroy_value`.
*/
DUCKDB_API duckdb_value duckdb_create_list_value(duckdb_logical_type type, duckdb_value *values, idx_t value_count);

/*!
Obtains a string representation of the given value.
The result must be destroyed with `duckdb_free`.

* value: The value
* returns: The string value. This must be destroyed with `duckdb_free`.
*/
DUCKDB_API char *duckdb_get_varchar(duckdb_value value);

/*!
Obtains an int64 of the given value.

* value: The value
* returns: The int64 value, or 0 if no conversion is possible
*/
DUCKDB_API int64_t duckdb_get_int64(duckdb_value value);

//===--------------------------------------------------------------------===//
// Logical Type Interface
//===--------------------------------------------------------------------===//

/*!
Creates a `duckdb_logical_type` from a standard primitive type.
The resulting type should be destroyed with `duckdb_destroy_logical_type`.

This should not be used with `DUCKDB_TYPE_DECIMAL`.

* type: The primitive type to create.
* returns: The logical type.
*/
DUCKDB_API duckdb_logical_type duckdb_create_logical_type(duckdb_type type);

/*!
Returns the alias of a duckdb_logical_type, if one is set, else `NULL`.
The result must be destroyed with `duckdb_free`.

* type: The logical type to return the alias of
* returns: The alias or `NULL`
 */
DUCKDB_API char *duckdb_logical_type_get_alias(duckdb_logical_type type);

/*!
Creates a list type from its child type.
The resulting type should be destroyed with `duckdb_destroy_logical_type`.

* type: The child type of list type to create.
* returns: The logical type.
*/
DUCKDB_API duckdb_logical_type duckdb_create_list_type(duckdb_logical_type type);

/*!
Creates a map type from its key type and value type.
The resulting type should be destroyed with `duckdb_destroy_logical_type`.

* type: The key type and value type of map type to create.
* returns: The logical type.
*/
DUCKDB_API duckdb_logical_type duckdb_create_map_type(duckdb_logical_type key_type, duckdb_logical_type value_type);

/*!
Creates a UNION type from the passed types array.
The resulting type should be destroyed with `duckdb_destroy_logical_type`.

* types: The array of types that the union should consist of.
* type_amount: The size of the types array.
* returns: The logical type.
*/
DUCKDB_API duckdb_logical_type duckdb_create_union_type(duckdb_logical_type *member_types, const char **member_names,
                                                        idx_t member_count);

/*!
Creates a STRUCT type from the passed member name and type arrays.
The resulting type should be destroyed with `duckdb_destroy_logical_type`.

* member_types: The array of types that the struct should consist of.
* member_names: The array of names that the struct should consist of.
* member_count: The number of members that were specified for both arrays.
* returns: The logical type.
*/
DUCKDB_API duckdb_logical_type duckdb_create_struct_type(duckdb_logical_type *member_types, const char **member_names,
                                                         idx_t member_count);

/*!
Creates an ENUM type from the passed member name array.
The resulting type should be destroyed with `duckdb_destroy_logical_type`.

* enum_name: The name of the enum.
* member_names: The array of names that the enum should consist of.
* member_count: The number of elements that were specified in the array.
* returns: The logical type.
*/
DUCKDB_API duckdb_logical_type duckdb_create_enum_type(const char **member_names, idx_t member_count);

/*!
Creates a `duckdb_logical_type` of type decimal with the specified width and scale.
The resulting type should be destroyed with `duckdb_destroy_logical_type`.

* width: The width of the decimal type
* scale: The scale of the decimal type
* returns: The logical type.
*/
DUCKDB_API duckdb_logical_type duckdb_create_decimal_type(uint8_t width, uint8_t scale);

/*!
Retrieves the enum type class of a `duckdb_logical_type`.

* type: The logical type object
* returns: The type id
*/
DUCKDB_API duckdb_type duckdb_get_type_id(duckdb_logical_type type);

/*!
Retrieves the width of a decimal type.

* type: The logical type object
* returns: The width of the decimal type
*/
DUCKDB_API uint8_t duckdb_decimal_width(duckdb_logical_type type);

/*!
Retrieves the scale of a decimal type.

* type: The logical type object
* returns: The scale of the decimal type
*/
DUCKDB_API uint8_t duckdb_decimal_scale(duckdb_logical_type type);

/*!
Retrieves the internal storage type of a decimal type.

* type: The logical type object
* returns: The internal type of the decimal type
*/
DUCKDB_API duckdb_type duckdb_decimal_internal_type(duckdb_logical_type type);

/*!
Retrieves the internal storage type of an enum type.

* type: The logical type object
* returns: The internal type of the enum type
*/
DUCKDB_API duckdb_type duckdb_enum_internal_type(duckdb_logical_type type);

/*!
Retrieves the dictionary size of the enum type.

* type: The logical type object
* returns: The dictionary size of the enum type
*/
DUCKDB_API uint32_t duckdb_enum_dictionary_size(duckdb_logical_type type);

/*!
Retrieves the dictionary value at the specified position from the enum.

The result must be freed with `duckdb_free`.

* type: The logical type object
* index: The index in the dictionary
* returns: The string value of the enum type. Must be freed with `duckdb_free`.
*/
DUCKDB_API char *duckdb_enum_dictionary_value(duckdb_logical_type type, idx_t index);

/*!
Retrieves the child type of the given list type.

The result must be freed with `duckdb_destroy_logical_type`.

* type: The logical type object
* returns: The child type of the list type. Must be destroyed with `duckdb_destroy_logical_type`.
*/
DUCKDB_API duckdb_logical_type duckdb_list_type_child_type(duckdb_logical_type type);

/*!
Retrieves the key type of the given map type.

The result must be freed with `duckdb_destroy_logical_type`.

* type: The logical type object
* returns: The key type of the map type. Must be destroyed with `duckdb_destroy_logical_type`.
*/
DUCKDB_API duckdb_logical_type duckdb_map_type_key_type(duckdb_logical_type type);

/*!
Retrieves the value type of the given map type.

The result must be freed with `duckdb_destroy_logical_type`.

* type: The logical type object
* returns: The value type of the map type. Must be destroyed with `duckdb_destroy_logical_type`.
*/
DUCKDB_API duckdb_logical_type duckdb_map_type_value_type(duckdb_logical_type type);

/*!
Returns the number of children of a struct type.

* type: The logical type object
* returns: The number of children of a struct type.
*/
DUCKDB_API idx_t duckdb_struct_type_child_count(duckdb_logical_type type);

/*!
Retrieves the name of the struct child.

The result must be freed with `duckdb_free`.

* type: The logical type object
* index: The child index
* returns: The name of the struct type. Must be freed with `duckdb_free`.
*/
DUCKDB_API char *duckdb_struct_type_child_name(duckdb_logical_type type, idx_t index);

/*!
Retrieves the child type of the given struct type at the specified index.

The result must be freed with `duckdb_destroy_logical_type`.

* type: The logical type object
* index: The child index
* returns: The child type of the struct type. Must be destroyed with `duckdb_destroy_logical_type`.
*/
DUCKDB_API duckdb_logical_type duckdb_struct_type_child_type(duckdb_logical_type type, idx_t index);

/*!
Returns the number of members that the union type has.

* type: The logical type (union) object
* returns: The number of members of a union type.
*/
DUCKDB_API idx_t duckdb_union_type_member_count(duckdb_logical_type type);

/*!
Retrieves the name of the union member.

The result must be freed with `duckdb_free`.

* type: The logical type object
* index: The child index
* returns: The name of the union member. Must be freed with `duckdb_free`.
*/
DUCKDB_API char *duckdb_union_type_member_name(duckdb_logical_type type, idx_t index);

/*!
Retrieves the child type of the given union member at the specified index.

The result must be freed with `duckdb_destroy_logical_type`.

* type: The logical type object
* index: The child index
* returns: The child type of the union member. Must be destroyed with `duckdb_destroy_logical_type`.
*/
DUCKDB_API duckdb_logical_type duckdb_union_type_member_type(duckdb_logical_type type, idx_t index);

/*!
Destroys the logical type and de-allocates all memory allocated for that type.

* type: The logical type to destroy.
*/
DUCKDB_API void duckdb_destroy_logical_type(duckdb_logical_type *type);

//===--------------------------------------------------------------------===//
// Data Chunk Interface
//===--------------------------------------------------------------------===//

/*!
Creates an empty DataChunk with the specified set of types.

Note that the result must be destroyed with `duckdb_destroy_data_chunk`.

* types: An array of types of the data chunk.
* column_count: The number of columns.
* returns: The data chunk.
*/
DUCKDB_API duckdb_data_chunk duckdb_create_data_chunk(duckdb_logical_type *types, idx_t column_count);

/*!
Destroys the data chunk and de-allocates all memory allocated for that chunk.

* chunk: The data chunk to destroy.
*/
DUCKDB_API void duckdb_destroy_data_chunk(duckdb_data_chunk *chunk);

/*!
Resets a data chunk, clearing the validity masks and setting the cardinality of the data chunk to 0.

* chunk: The data chunk to reset.
*/
DUCKDB_API void duckdb_data_chunk_reset(duckdb_data_chunk chunk);

/*!
Retrieves the number of columns in a data chunk.

* chunk: The data chunk to get the data from
* returns: The number of columns in the data chunk
*/
DUCKDB_API idx_t duckdb_data_chunk_get_column_count(duckdb_data_chunk chunk);

/*!
Retrieves the vector at the specified column index in the data chunk.

The pointer to the vector is valid for as long as the chunk is alive.
It does NOT need to be destroyed.

* chunk: The data chunk to get the data from
* returns: The vector
*/
DUCKDB_API duckdb_vector duckdb_data_chunk_get_vector(duckdb_data_chunk chunk, idx_t col_idx);

/*!
Retrieves the current number of tuples in a data chunk.

* chunk: The data chunk to get the data from
* returns: The number of tuples in the data chunk
*/
DUCKDB_API idx_t duckdb_data_chunk_get_size(duckdb_data_chunk chunk);

/*!
Sets the current number of tuples in a data chunk.

* chunk: The data chunk to set the size in
* size: The number of tuples in the data chunk
*/
DUCKDB_API void duckdb_data_chunk_set_size(duckdb_data_chunk chunk, idx_t size);

//===--------------------------------------------------------------------===//
// Vector Interface
//===--------------------------------------------------------------------===//

/*!
Retrieves the column type of the specified vector.

The result must be destroyed with `duckdb_destroy_logical_type`.

* vector: The vector get the data from
* returns: The type of the vector
*/
DUCKDB_API duckdb_logical_type duckdb_vector_get_column_type(duckdb_vector vector);

/*!
Retrieves the data pointer of the vector.

The data pointer can be used to read or write values from the vector.
How to read or write values depends on the type of the vector.

* vector: The vector to get the data from
* returns: The data pointer
*/
DUCKDB_API void *duckdb_vector_get_data(duckdb_vector vector);

/*!
Retrieves the validity mask pointer of the specified vector.

If all values are valid, this function MIGHT return NULL!

The validity mask is a bitset that signifies null-ness within the data chunk.
It is a series of uint64_t values, where each uint64_t value contains validity for 64 tuples.
The bit is set to 1 if the value is valid (i.e. not NULL) or 0 if the value is invalid (i.e. NULL).

Validity of a specific value can be obtained like this:

idx_t entry_idx = row_idx / 64;
idx_t idx_in_entry = row_idx % 64;
bool is_valid = validity_mask[entry_idx] & (1 << idx_in_entry);

Alternatively, the (slower) duckdb_validity_row_is_valid function can be used.

* vector: The vector to get the data from
* returns: The pointer to the validity mask, or NULL if no validity mask is present
*/
DUCKDB_API uint64_t *duckdb_vector_get_validity(duckdb_vector vector);

/*!
Ensures the validity mask is writable by allocating it.

After this function is called, `duckdb_vector_get_validity` will ALWAYS return non-NULL.
This allows null values to be written to the vector, regardless of whether a validity mask was present before.

* vector: The vector to alter
*/
DUCKDB_API void duckdb_vector_ensure_validity_writable(duckdb_vector vector);

/*!
Assigns a string element in the vector at the specified location.

* vector: The vector to alter
* index: The row position in the vector to assign the string to
* str: The null-terminated string
*/
DUCKDB_API void duckdb_vector_assign_string_element(duckdb_vector vector, idx_t index, const char *str);

/*!
Assigns a string element in the vector at the specified location.

* vector: The vector to alter
* index: The row position in the vector to assign the string to
* str: The string
* str_len: The length of the string (in bytes)
*/
DUCKDB_API void duckdb_vector_assign_string_element_len(duckdb_vector vector, idx_t index, const char *str,
                                                        idx_t str_len);

/*!
Retrieves the child vector of a list vector.

The resulting vector is valid as long as the parent vector is valid.

* vector: The vector
* returns: The child vector
*/
DUCKDB_API duckdb_vector duckdb_list_vector_get_child(duckdb_vector vector);

/*!
Returns the size of the child vector of the list.

* vector: The vector
* returns: The size of the child list
*/
DUCKDB_API idx_t duckdb_list_vector_get_size(duckdb_vector vector);

/*!
Sets the total size of the underlying child-vector of a list vector.

* vector: The list vector.
* size: The size of the child list.
* returns: The duckdb state. Returns DuckDBError if the vector is nullptr.
*/
DUCKDB_API duckdb_state duckdb_list_vector_set_size(duckdb_vector vector, idx_t size);

/*!
Sets the total capacity of the underlying child-vector of a list.

* vector: The list vector.
* required_capacity: the total capacity to reserve.
* return: The duckdb state. Returns DuckDBError if the vector is nullptr.
*/
DUCKDB_API duckdb_state duckdb_list_vector_reserve(duckdb_vector vector, idx_t required_capacity);

/*!
Retrieves the child vector of a struct vector.

The resulting vector is valid as long as the parent vector is valid.

* vector: The vector
* index: The child index
* returns: The child vector
*/
DUCKDB_API duckdb_vector duckdb_struct_vector_get_child(duckdb_vector vector, idx_t index);

//===--------------------------------------------------------------------===//
// Validity Mask Functions
//===--------------------------------------------------------------------===//

/*!
Returns whether or not a row is valid (i.e. not NULL) in the given validity mask.

* validity: The validity mask, as obtained through `duckdb_vector_get_validity`
* row: The row index
* returns: true if the row is valid, false otherwise
*/
DUCKDB_API bool duckdb_validity_row_is_valid(uint64_t *validity, idx_t row);

/*!
In a validity mask, sets a specific row to either valid or invalid.

Note that `duckdb_vector_ensure_validity_writable` should be called before calling `duckdb_vector_get_validity`,
to ensure that there is a validity mask to write to.

* validity: The validity mask, as obtained through `duckdb_vector_get_validity`.
* row: The row index
* valid: Whether or not to set the row to valid, or invalid
*/
DUCKDB_API void duckdb_validity_set_row_validity(uint64_t *validity, idx_t row, bool valid);

/*!
In a validity mask, sets a specific row to invalid.

Equivalent to `duckdb_validity_set_row_validity` with valid set to false.

* validity: The validity mask
* row: The row index
*/
DUCKDB_API void duckdb_validity_set_row_invalid(uint64_t *validity, idx_t row);

/*!
In a validity mask, sets a specific row to valid.

Equivalent to `duckdb_validity_set_row_validity` with valid set to true.

* validity: The validity mask
* row: The row index
*/
DUCKDB_API void duckdb_validity_set_row_valid(uint64_t *validity, idx_t row);

//===--------------------------------------------------------------------===//
// Table Functions
//===--------------------------------------------------------------------===//

/*!
Creates a new empty table function.

The return value should be destroyed with `duckdb_destroy_table_function`.

* returns: The table function object.
*/
DUCKDB_API duckdb_table_function duckdb_create_table_function();

/*!
Destroys the given table function object.

* table_function: The table function to destroy
*/
DUCKDB_API void duckdb_destroy_table_function(duckdb_table_function *table_function);

/*!
Sets the name of the given table function.

* table_function: The table function
* name: The name of the table function
*/
DUCKDB_API void duckdb_table_function_set_name(duckdb_table_function table_function, const char *name);

/*!
Adds a parameter to the table function.

* table_function: The table function
* type: The type of the parameter to add.
*/
DUCKDB_API void duckdb_table_function_add_parameter(duckdb_table_function table_function, duckdb_logical_type type);

/*!
Adds a named parameter to the table function.

* table_function: The table function
* name: The name of the parameter
* type: The type of the parameter to add.
*/
DUCKDB_API void duckdb_table_function_add_named_parameter(duckdb_table_function table_function, const char *name,
                                                          duckdb_logical_type type);

/*!
Assigns extra information to the table function that can be fetched during binding, etc.

* table_function: The table function
* extra_info: The extra information
* destroy: The callback that will be called to destroy the bind data (if any)
*/
DUCKDB_API void duckdb_table_function_set_extra_info(duckdb_table_function table_function, void *extra_info,
                                                     duckdb_delete_callback_t destroy);

/*!
Sets the bind function of the table function.

* table_function: The table function
* bind: The bind function
*/
DUCKDB_API void duckdb_table_function_set_bind(duckdb_table_function table_function, duckdb_table_function_bind_t bind);

/*!
Sets the init function of the table function.

* table_function: The table function
* init: The init function
*/
DUCKDB_API void duckdb_table_function_set_init(duckdb_table_function table_function, duckdb_table_function_init_t init);

/*!
Sets the thread-local init function of the table function.

* table_function: The table function
* init: The init function
*/
DUCKDB_API void duckdb_table_function_set_local_init(duckdb_table_function table_function,
                                                     duckdb_table_function_init_t init);

/*!
Sets the main function of the table function.

* table_function: The table function
* function: The function
*/
DUCKDB_API void duckdb_table_function_set_function(duckdb_table_function table_function,
                                                   duckdb_table_function_t function);

/*!
Sets whether or not the given table function supports projection pushdown.

If this is set to true, the system will provide a list of all required columns in the `init` stage through
the `duckdb_init_get_column_count` and `duckdb_init_get_column_index` functions.
If this is set to false (the default), the system will expect all columns to be projected.

* table_function: The table function
* pushdown: True if the table function supports projection pushdown, false otherwise.
*/
DUCKDB_API void duckdb_table_function_supports_projection_pushdown(duckdb_table_function table_function, bool pushdown);

/*!
Register the table function object within the given connection.

The function requires at least a name, a bind function, an init function and a main function.

If the function is incomplete or a function with this name already exists DuckDBError is returned.

* con: The connection to register it in.
* function: The function pointer
* returns: Whether or not the registration was successful.
*/
DUCKDB_API duckdb_state duckdb_register_table_function(duckdb_connection con, duckdb_table_function function);

//===--------------------------------------------------------------------===//
// Table Function Bind
//===--------------------------------------------------------------------===//

/*!
Retrieves the extra info of the function as set in `duckdb_table_function_set_extra_info`.

* info: The info object
* returns: The extra info
*/
DUCKDB_API void *duckdb_bind_get_extra_info(duckdb_bind_info info);

/*!
Adds a result column to the output of the table function.

* info: The info object
* name: The name of the column
* type: The logical type of the column
*/
DUCKDB_API void duckdb_bind_add_result_column(duckdb_bind_info info, const char *name, duckdb_logical_type type);

/*!
Retrieves the number of regular (non-named) parameters to the function.

* info: The info object
* returns: The number of parameters
*/
DUCKDB_API idx_t duckdb_bind_get_parameter_count(duckdb_bind_info info);

/*!
Retrieves the parameter at the given index.

The result must be destroyed with `duckdb_destroy_value`.

* info: The info object
* index: The index of the parameter to get
* returns: The value of the parameter. Must be destroyed with `duckdb_destroy_value`.
*/
DUCKDB_API duckdb_value duckdb_bind_get_parameter(duckdb_bind_info info, idx_t index);

/*!
Retrieves a named parameter with the given name.

The result must be destroyed with `duckdb_destroy_value`.

* info: The info object
* name: The name of the parameter
* returns: The value of the parameter. Must be destroyed with `duckdb_destroy_value`.
*/
DUCKDB_API duckdb_value duckdb_bind_get_named_parameter(duckdb_bind_info info, const char *name);

/*!
Sets the user-provided bind data in the bind object. This object can be retrieved again during execution.

* info: The info object
* extra_data: The bind data object.
* destroy: The callback that will be called to destroy the bind data (if any)
*/
DUCKDB_API void duckdb_bind_set_bind_data(duckdb_bind_info info, void *bind_data, duckdb_delete_callback_t destroy);

/*!
Sets the cardinality estimate for the table function, used for optimization.

* info: The bind data object.
* is_exact: Whether or not the cardinality estimate is exact, or an approximation
*/
DUCKDB_API void duckdb_bind_set_cardinality(duckdb_bind_info info, idx_t cardinality, bool is_exact);

/*!
Report that an error has occurred while calling bind.

* info: The info object
* error: The error message
*/
DUCKDB_API void duckdb_bind_set_error(duckdb_bind_info info, const char *error);

//===--------------------------------------------------------------------===//
// Table Function Init
//===--------------------------------------------------------------------===//

/*!
Retrieves the extra info of the function as set in `duckdb_table_function_set_extra_info`.

* info: The info object
* returns: The extra info
*/
DUCKDB_API void *duckdb_init_get_extra_info(duckdb_init_info info);

/*!
Gets the bind data set by `duckdb_bind_set_bind_data` during the bind.

Note that the bind data should be considered as read-only.
For tracking state, use the init data instead.

* info: The info object
* returns: The bind data object
*/
DUCKDB_API void *duckdb_init_get_bind_data(duckdb_init_info info);

/*!
Sets the user-provided init data in the init object. This object can be retrieved again during execution.

* info: The info object
* extra_data: The init data object.
* destroy: The callback that will be called to destroy the init data (if any)
*/
DUCKDB_API void duckdb_init_set_init_data(duckdb_init_info info, void *init_data, duckdb_delete_callback_t destroy);

/*!
Returns the number of projected columns.

This function must be used if projection pushdown is enabled to figure out which columns to emit.

* info: The info object
* returns: The number of projected columns.
*/
DUCKDB_API idx_t duckdb_init_get_column_count(duckdb_init_info info);

/*!
Returns the column index of the projected column at the specified position.

This function must be used if projection pushdown is enabled to figure out which columns to emit.

* info: The info object
* column_index: The index at which to get the projected column index, from 0..duckdb_init_get_column_count(info)
* returns: The column index of the projected column.
*/
DUCKDB_API idx_t duckdb_init_get_column_index(duckdb_init_info info, idx_t column_index);

/*!
Sets how many threads can process this table function in parallel (default: 1)

* info: The info object
* max_threads: The maximum amount of threads that can process this table function
*/
DUCKDB_API void duckdb_init_set_max_threads(duckdb_init_info info, idx_t max_threads);

/*!
Report that an error has occurred while calling init.

* info: The info object
* error: The error message
*/
DUCKDB_API void duckdb_init_set_error(duckdb_init_info info, const char *error);

//===--------------------------------------------------------------------===//
// Table Function
//===--------------------------------------------------------------------===//

/*!
Retrieves the extra info of the function as set in `duckdb_table_function_set_extra_info`.

* info: The info object
* returns: The extra info
*/
DUCKDB_API void *duckdb_function_get_extra_info(duckdb_function_info info);

/*!
Gets the bind data set by `duckdb_bind_set_bind_data` during the bind.

Note that the bind data should be considered as read-only.
For tracking state, use the init data instead.

* info: The info object
* returns: The bind data object
*/
DUCKDB_API void *duckdb_function_get_bind_data(duckdb_function_info info);

/*!
Gets the init data set by `duckdb_init_set_init_data` during the init.

* info: The info object
* returns: The init data object
*/
DUCKDB_API void *duckdb_function_get_init_data(duckdb_function_info info);

/*!
Gets the thread-local init data set by `duckdb_init_set_init_data` during the local_init.

* info: The info object
* returns: The init data object
*/
DUCKDB_API void *duckdb_function_get_local_init_data(duckdb_function_info info);

/*!
Report that an error has occurred while executing the function.

* info: The info object
* error: The error message
*/
DUCKDB_API void duckdb_function_set_error(duckdb_function_info info, const char *error);

//===--------------------------------------------------------------------===//
// Replacement Scans
//===--------------------------------------------------------------------===//

/*!
Add a replacement scan definition to the specified database.

* db: The database object to add the replacement scan to
* replacement: The replacement scan callback
* extra_data: Extra data that is passed back into the specified callback
* delete_callback: The delete callback to call on the extra data, if any
*/
DUCKDB_API void duckdb_add_replacement_scan(duckdb_database db, duckdb_replacement_callback_t replacement,
                                            void *extra_data, duckdb_delete_callback_t delete_callback);

/*!
Sets the replacement function name. If this function is called in the replacement callback,
the replacement scan is performed. If it is not called, the replacement callback is not performed.

* info: The info object
* function_name: The function name to substitute.
*/
DUCKDB_API void duckdb_replacement_scan_set_function_name(duckdb_replacement_scan_info info, const char *function_name);

/*!
Adds a parameter to the replacement scan function.

* info: The info object
* parameter: The parameter to add.
*/
DUCKDB_API void duckdb_replacement_scan_add_parameter(duckdb_replacement_scan_info info, duckdb_value parameter);

/*!
Report that an error has occurred while executing the replacement scan.

* info: The info object
* error: The error message
*/
DUCKDB_API void duckdb_replacement_scan_set_error(duckdb_replacement_scan_info info, const char *error);

//===--------------------------------------------------------------------===//
// Appender
//===--------------------------------------------------------------------===//

// Appenders are the most efficient way of loading data into DuckDB from within the C interface, and are recommended for
// fast data loading. The appender is much faster than using prepared statements or individual `INSERT INTO` statements.

// Appends are made in row-wise format. For every column, a `duckdb_append_[type]` call should be made, after which
// the row should be finished by calling `duckdb_appender_end_row`. After all rows have been appended,
// `duckdb_appender_destroy` should be used to finalize the appender and clean up the resulting memory.

// Instead of appending rows with `duckdb_appender_end_row`, it is also possible to fill and append
// chunks-at-a-time.

// Note that `duckdb_appender_destroy` should always be called on the resulting appender, even if the function returns
// `DuckDBError`.

/*!
Creates an appender object.

Note that the object must be destroyed with `duckdb_appender_destroy`.

* connection: The connection context to create the appender in.
* schema: The schema of the table to append to, or `nullptr` for the default schema.
* table: The table name to append to.
* out_appender: The resulting appender object.
* returns: `DuckDBSuccess` on success or `DuckDBError` on failure.
*/
DUCKDB_API duckdb_state duckdb_appender_create(duckdb_connection connection, const char *schema, const char *table,
                                               duckdb_appender *out_appender);

/*!
Returns the number of columns in the table that belongs to the appender.

* appender The appender to get the column count from.
* returns: The number of columns in the table.
*/
DUCKDB_API idx_t duckdb_appender_column_count(duckdb_appender appender);

/*!
Returns the type of the column at the specified index.

Note: The resulting type should be destroyed with `duckdb_destroy_logical_type`.

* appender The appender to get the column type from.
* col_idx The index of the column to get the type of.
* returns: The duckdb_logical_type of the column.
*/
DUCKDB_API duckdb_logical_type duckdb_appender_column_type(duckdb_appender appender, idx_t col_idx);

/*!
Returns the error message associated with the given appender.
If the appender has no error message, this returns `nullptr` instead.

The error message should not be freed. It will be de-allocated when `duckdb_appender_destroy` is called.

* appender: The appender to get the error from.
* returns: The error message, or `nullptr` if there is none.
*/
DUCKDB_API const char *duckdb_appender_error(duckdb_appender appender);

/*!
Flush the appender to the table, forcing the cache of the appender to be cleared and the data to be appended to the
base table.

This should generally not be used unless you know what you are doing. Instead, call `duckdb_appender_destroy` when you
are done with the appender.

* appender: The appender to flush.
* returns: `DuckDBSuccess` on success or `DuckDBError` on failure.
*/
DUCKDB_API duckdb_state duckdb_appender_flush(duckdb_appender appender);

/*!
Close the appender, flushing all intermediate state in the appender to the table and closing it for further appends.

This is generally not necessary. Call `duckdb_appender_destroy` instead.

* appender: The appender to flush and close.
* returns: `DuckDBSuccess` on success or `DuckDBError` on failure.
*/
DUCKDB_API duckdb_state duckdb_appender_close(duckdb_appender appender);

/*!
Close the appender and destroy it. Flushing all intermediate state in the appender to the table, and de-allocating
all memory associated with the appender.

* appender: The appender to flush, close and destroy.
* returns: `DuckDBSuccess` on success or `DuckDBError` on failure.
*/
DUCKDB_API duckdb_state duckdb_appender_destroy(duckdb_appender *appender);

/*!
A nop function, provided for backwards compatibility reasons. Does nothing. Only `duckdb_appender_end_row` is required.
*/
DUCKDB_API duckdb_state duckdb_appender_begin_row(duckdb_appender appender);

/*!
Finish the current row of appends. After end_row is called, the next row can be appended.

* appender: The appender.
* returns: `DuckDBSuccess` on success or `DuckDBError` on failure.
*/
DUCKDB_API duckdb_state duckdb_appender_end_row(duckdb_appender appender);

/*!
Append a bool value to the appender.
*/
DUCKDB_API duckdb_state duckdb_append_bool(duckdb_appender appender, bool value);

/*!
Append an int8_t value to the appender.
*/
DUCKDB_API duckdb_state duckdb_append_int8(duckdb_appender appender, int8_t value);

/*!
Append an int16_t value to the appender.
*/
DUCKDB_API duckdb_state duckdb_append_int16(duckdb_appender appender, int16_t value);

/*!
Append an int32_t value to the appender.
*/
DUCKDB_API duckdb_state duckdb_append_int32(duckdb_appender appender, int32_t value);

/*!
Append an int64_t value to the appender.
*/
DUCKDB_API duckdb_state duckdb_append_int64(duckdb_appender appender, int64_t value);

/*!
Append a duckdb_hugeint value to the appender.
*/
DUCKDB_API duckdb_state duckdb_append_hugeint(duckdb_appender appender, duckdb_hugeint value);

/*!
Append a uint8_t value to the appender.
*/
DUCKDB_API duckdb_state duckdb_append_uint8(duckdb_appender appender, uint8_t value);

/*!
Append a uint16_t value to the appender.
*/
DUCKDB_API duckdb_state duckdb_append_uint16(duckdb_appender appender, uint16_t value);

/*!
Append a uint32_t value to the appender.
*/
DUCKDB_API duckdb_state duckdb_append_uint32(duckdb_appender appender, uint32_t value);

/*!
Append a uint64_t value to the appender.
*/
DUCKDB_API duckdb_state duckdb_append_uint64(duckdb_appender appender, uint64_t value);

/*!
Append a duckdb_uhugeint value to the appender.
*/
DUCKDB_API duckdb_state duckdb_append_uhugeint(duckdb_appender appender, duckdb_uhugeint value);

/*!
Append a float value to the appender.
*/
DUCKDB_API duckdb_state duckdb_append_float(duckdb_appender appender, float value);

/*!
Append a double value to the appender.
*/
DUCKDB_API duckdb_state duckdb_append_double(duckdb_appender appender, double value);

/*!
Append a duckdb_date value to the appender.
*/
DUCKDB_API duckdb_state duckdb_append_date(duckdb_appender appender, duckdb_date value);

/*!
Append a duckdb_time value to the appender.
*/
DUCKDB_API duckdb_state duckdb_append_time(duckdb_appender appender, duckdb_time value);

/*!
Append a duckdb_timestamp value to the appender.
*/
DUCKDB_API duckdb_state duckdb_append_timestamp(duckdb_appender appender, duckdb_timestamp value);

/*!
Append a duckdb_interval value to the appender.
*/
DUCKDB_API duckdb_state duckdb_append_interval(duckdb_appender appender, duckdb_interval value);

/*!
Append a varchar value to the appender.
*/
DUCKDB_API duckdb_state duckdb_append_varchar(duckdb_appender appender, const char *val);

/*!
Append a varchar value to the appender.
*/
DUCKDB_API duckdb_state duckdb_append_varchar_length(duckdb_appender appender, const char *val, idx_t length);

/*!
Append a blob value to the appender.
*/
DUCKDB_API duckdb_state duckdb_append_blob(duckdb_appender appender, const void *data, idx_t length);

/*!
Append a NULL value to the appender (of any type).
*/
DUCKDB_API duckdb_state duckdb_append_null(duckdb_appender appender);

/*!
Appends a pre-filled data chunk to the specified appender.

The types of the data chunk must exactly match the types of the table, no casting is performed.
If the types do not match or the appender is in an invalid state, DuckDBError is returned.
If the append is successful, DuckDBSuccess is returned.

* appender: The appender to append to.
* chunk: The data chunk to append.
* returns: The return state.
*/
DUCKDB_API duckdb_state duckdb_append_data_chunk(duckdb_appender appender, duckdb_data_chunk chunk);

//===--------------------------------------------------------------------===//
// Arrow Interface
//===--------------------------------------------------------------------===//

/*!
Executes a SQL query within a connection and stores the full (materialized) result in an arrow structure.
If the query fails to execute, DuckDBError is returned and the error message can be retrieved by calling
`duckdb_query_arrow_error`.

Note that after running `duckdb_query_arrow`, `duckdb_destroy_arrow` must be called on the result object even if the
query fails, otherwise the error stored within the result will not be freed correctly.

* connection: The connection to perform the query in.
* query: The SQL query to run.
* out_result: The query result.
* returns: `DuckDBSuccess` on success or `DuckDBError` on failure.
*/
DUCKDB_API duckdb_state duckdb_query_arrow(duckdb_connection connection, const char *query, duckdb_arrow *out_result);

/*!
Fetch the internal arrow schema from the arrow result. Remember to call release on the respective
ArrowSchema object.

* result: The result to fetch the schema from.
* out_schema: The output schema.
* returns: `DuckDBSuccess` on success or `DuckDBError` on failure.
*/
DUCKDB_API duckdb_state duckdb_query_arrow_schema(duckdb_arrow result, duckdb_arrow_schema *out_schema);

/*!
Fetch the internal arrow schema from the prepared statement. Remember to call release on the respective
ArrowSchema object.

* result: The prepared statement to fetch the schema from.
* out_schema: The output schema.
* returns: `DuckDBSuccess` on success or `DuckDBError` on failure.
*/
DUCKDB_API duckdb_state duckdb_prepared_arrow_schema(duckdb_prepared_statement prepared,
                                                     duckdb_arrow_schema *out_schema);
/*!
Convert a data chunk into an arrow struct array. Remember to call release on the respective
ArrowArray object.

* result: The result object the data chunk have been fetched from.
* chunk: The data chunk to convert.
* out_array: The output array.
*/
DUCKDB_API void duckdb_result_arrow_array(duckdb_result result, duckdb_data_chunk chunk, duckdb_arrow_array *out_array);

/*!
Fetch an internal arrow struct array from the arrow result. Remember to call release on the respective
ArrowArray object.

This function can be called multiple time to get next chunks, which will free the previous out_array.
So consume the out_array before calling this function again.

* result: The result to fetch the array from.
* out_array: The output array.
* returns: `DuckDBSuccess` on success or `DuckDBError` on failure.
*/
DUCKDB_API duckdb_state duckdb_query_arrow_array(duckdb_arrow result, duckdb_arrow_array *out_array);

/*!
Returns the number of columns present in the arrow result object.

* result: The result object.
* returns: The number of columns present in the result object.
*/
DUCKDB_API idx_t duckdb_arrow_column_count(duckdb_arrow result);

/*!
Returns the number of rows present in the arrow result object.

* result: The result object.
* returns: The number of rows present in the result object.
*/
DUCKDB_API idx_t duckdb_arrow_row_count(duckdb_arrow result);

/*!
Returns the number of rows changed by the query stored in the arrow result. This is relevant only for
INSERT/UPDATE/DELETE queries. For other queries the rows_changed will be 0.

* result: The result object.
* returns: The number of rows changed.
*/
DUCKDB_API idx_t duckdb_arrow_rows_changed(duckdb_arrow result);

/*!
Returns the error message contained within the result. The error is only set if `duckdb_query_arrow` returns
`DuckDBError`.

The error message should not be freed. It will be de-allocated when `duckdb_destroy_arrow` is called.

* result: The result object to fetch the error from.
* returns: The error of the result.
*/
DUCKDB_API const char *duckdb_query_arrow_error(duckdb_arrow result);

/*!
Closes the result and de-allocates all memory allocated for the arrow result.

* result: The result to destroy.
*/
DUCKDB_API void duckdb_destroy_arrow(duckdb_arrow *result);

/*!
Releases the arrow array stream and de-allocates its memory.

* stream: The arrow array stream to destroy.
*/
DUCKDB_API void duckdb_destroy_arrow_stream(duckdb_arrow_stream *stream_p);

/*!
Executes the prepared statement with the given bound parameters, and returns an arrow query result.
Note that after running `duckdb_execute_prepared_arrow`, `duckdb_destroy_arrow` must be called on the result object.

* prepared_statement: The prepared statement to execute.
* out_result: The query result.
* returns: `DuckDBSuccess` on success or `DuckDBError` on failure.
*/
DUCKDB_API duckdb_state duckdb_execute_prepared_arrow(duckdb_prepared_statement prepared_statement,
                                                      duckdb_arrow *out_result);

/*!
Scans the Arrow stream and creates a view with the given name.

* connection: The connection on which to execute the scan.
* table_name: Name of the temporary view to create.
* arrow: Arrow stream wrapper.
* returns: `DuckDBSuccess` on success or `DuckDBError` on failure.
*/
DUCKDB_API duckdb_state duckdb_arrow_scan(duckdb_connection connection, const char *table_name,
                                          duckdb_arrow_stream arrow);

/*!
Scans the Arrow array and creates a view with the given name.
Note that after running `duckdb_arrow_array_scan`, `duckdb_destroy_arrow_stream` must be called on the out stream.

* connection: The connection on which to execute the scan.
* table_name: Name of the temporary view to create.
* arrow_schema: Arrow schema wrapper.
* arrow_array: Arrow array wrapper.
* out_stream: Output array stream that wraps around the passed schema, for releasing/deleting once done.
* returns: `DuckDBSuccess` on success or `DuckDBError` on failure.
*/
DUCKDB_API duckdb_state duckdb_arrow_array_scan(duckdb_connection connection, const char *table_name,
                                                duckdb_arrow_schema arrow_schema, duckdb_arrow_array arrow_array,
                                                duckdb_arrow_stream *out_stream);

//===--------------------------------------------------------------------===//
// Threading Information
//===--------------------------------------------------------------------===//

/*!
Execute DuckDB tasks on this thread.

Will return after `max_tasks` have been executed, or if there are no more tasks present.

* database: The database object to execute tasks for
* max_tasks: The maximum amount of tasks to execute
*/
DUCKDB_API void duckdb_execute_tasks(duckdb_database database, idx_t max_tasks);

/*!
Creates a task state that can be used with duckdb_execute_tasks_state to execute tasks until
`duckdb_finish_execution` is called on the state.

`duckdb_destroy_state` must be called on the result.

* database: The database object to create the task state for
* returns: The task state that can be used with duckdb_execute_tasks_state.
*/
DUCKDB_API duckdb_task_state duckdb_create_task_state(duckdb_database database);

/*!
Execute DuckDB tasks on this thread.

The thread will keep on executing tasks forever, until duckdb_finish_execution is called on the state.
Multiple threads can share the same duckdb_task_state.

* state: The task state of the executor
*/
DUCKDB_API void duckdb_execute_tasks_state(duckdb_task_state state);

/*!
Execute DuckDB tasks on this thread.

The thread will keep on executing tasks until either duckdb_finish_execution is called on the state,
max_tasks tasks have been executed or there are no more tasks to be executed.

Multiple threads can share the same duckdb_task_state.

* state: The task state of the executor
* max_tasks: The maximum amount of tasks to execute
* returns: The amount of tasks that have actually been executed
*/
DUCKDB_API idx_t duckdb_execute_n_tasks_state(duckdb_task_state state, idx_t max_tasks);

/*!
Finish execution on a specific task.

* state: The task state to finish execution
*/
DUCKDB_API void duckdb_finish_execution(duckdb_task_state state);

/*!
Check if the provided duckdb_task_state has finished execution

* state: The task state to inspect
* returns: Whether or not duckdb_finish_execution has been called on the task state
*/
DUCKDB_API bool duckdb_task_state_is_finished(duckdb_task_state state);

/*!
Destroys the task state returned from duckdb_create_task_state.

Note that this should not be called while there is an active duckdb_execute_tasks_state running
on the task state.

* state: The task state to clean up
*/
DUCKDB_API void duckdb_destroy_task_state(duckdb_task_state state);

/*!
Returns true if the execution of the current query is finished.

* con: The connection on which to check
*/
DUCKDB_API bool duckdb_execution_is_finished(duckdb_connection con);

//===--------------------------------------------------------------------===//
// Streaming Result Interface
//===--------------------------------------------------------------------===//

/*!
Fetches a data chunk from the (streaming) duckdb_result. This function should be called repeatedly until the result is
exhausted.

The result must be destroyed with `duckdb_destroy_data_chunk`.

This function can only be used on duckdb_results created with 'duckdb_pending_prepared_streaming'

If this function is used, none of the other result functions can be used and vice versa (i.e. this function cannot be
mixed with the legacy result functions or the materialized result functions).

It is not known beforehand how many chunks will be returned by this result.

* result: The result object to fetch the data chunk from.
* returns: The resulting data chunk. Returns `NULL` if the result has an error.
*/
DUCKDB_API duckdb_data_chunk duckdb_stream_fetch_chunk(duckdb_result result);

#ifdef __cplusplus
}
#endif<|MERGE_RESOLUTION|>--- conflicted
+++ resolved
@@ -64,16 +64,8 @@
 //===--------------------------------------------------------------------===//
 // Enums
 //===--------------------------------------------------------------------===//
-<<<<<<< HEAD
-
-//! NOTE: From the perspective of interaction with other languages, changing the value of an ENUM is a breaking change
-//! New members should always be added at the end of the list
-//! To drive this point home, every enum value should have an explicit numeric value.
-
-=======
 // WARNING: the numbers of these enums should not be changed, as changing the numbers breaks ABI compatibility
 // Always add enums at the END of the enum
->>>>>>> 82e85721
 //! An enum over DuckDB's internal types.
 typedef enum DUCKDB_TYPE {
 	DUCKDB_TYPE_INVALID = 0,
@@ -110,39 +102,6 @@
 	// duckdb_hugeint
 	DUCKDB_TYPE_HUGEINT = 16,
 	// duckdb_uhugeint
-<<<<<<< HEAD
-	DUCKDB_TYPE_UHUGEINT = 17,
-	// const char*
-	DUCKDB_TYPE_VARCHAR = 18,
-	// duckdb_blob
-	DUCKDB_TYPE_BLOB = 19,
-	// decimal
-	DUCKDB_TYPE_DECIMAL = 20,
-	// duckdb_timestamp, in seconds
-	DUCKDB_TYPE_TIMESTAMP_S = 21,
-	// duckdb_timestamp, in milliseconds
-	DUCKDB_TYPE_TIMESTAMP_MS = 22,
-	// duckdb_timestamp, in nanoseconds
-	DUCKDB_TYPE_TIMESTAMP_NS = 23,
-	// enum type, only useful as logical type
-	DUCKDB_TYPE_ENUM = 24,
-	// list type, only useful as logical type
-	DUCKDB_TYPE_LIST = 25,
-	// struct type, only useful as logical type
-	DUCKDB_TYPE_STRUCT = 26,
-	// map type, only useful as logical type
-	DUCKDB_TYPE_MAP = 27,
-	// duckdb_hugeint
-	DUCKDB_TYPE_UUID = 28,
-	// union type, only useful as logical type
-	DUCKDB_TYPE_UNION = 29,
-	// duckdb_bit
-	DUCKDB_TYPE_BIT = 30,
-	// duckdb_time_tz
-	DUCKDB_TYPE_TIME_TZ = 31,
-	// duckdb_timestamp
-	DUCKDB_TYPE_TIMESTAMP_TZ = 32,
-=======
 	DUCKDB_TYPE_UHUGEINT = 32,
 	// const char*
 	DUCKDB_TYPE_VARCHAR = 17,
@@ -174,9 +133,7 @@
 	DUCKDB_TYPE_TIME_TZ = 30,
 	// duckdb_timestamp
 	DUCKDB_TYPE_TIMESTAMP_TZ = 31,
->>>>>>> 82e85721
 } duckdb_type;
-
 //! An enum over the returned state of different functions.
 typedef enum { DuckDBSuccess = 0, DuckDBError = 1 } duckdb_state;
 //! An enum over the pending state of a pending query result.
