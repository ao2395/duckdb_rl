#include "duckdb/catalog/catalog.hpp"
#include "duckdb/parser/expression/constant_expression.hpp"
#include "duckdb/parser/statement/insert_statement.hpp"
#include "duckdb/parser/query_node/select_node.hpp"
#include "duckdb/parser/tableref/expressionlistref.hpp"
#include "duckdb/planner/binder.hpp"
#include "duckdb/planner/expression_binder/insert_binder.hpp"
#include "duckdb/planner/operator/logical_insert.hpp"
#include "duckdb/planner/operator/logical_get.hpp"
#include "duckdb/common/string_util.hpp"
#include "duckdb/function/table/table_scan.hpp"
#include "duckdb/planner/operator/logical_projection.hpp"
#include "duckdb/planner/expression_iterator.hpp"
#include "duckdb/planner/expression_binder/returning_binder.hpp"
#include "duckdb/planner/expression_binder/where_binder.hpp"
#include "duckdb/planner/expression_binder/update_binder.hpp"
#include "duckdb/planner/operator/logical_filter.hpp"
#include "duckdb/parser/statement/update_statement.hpp"
#include "duckdb/planner/expression/bound_default_expression.hpp"
#include "duckdb/storage/data_table.hpp"
#include "duckdb/catalog/catalog_entry/index_catalog_entry.hpp"
#include "duckdb/planner/bound_tableref.hpp"
#include "duckdb/planner/tableref/bound_basetableref.hpp"
#include "duckdb/planner/tableref/bound_dummytableref.hpp"
#include "duckdb/parser/parsed_expression_iterator.hpp"

namespace duckdb {

static void CheckInsertColumnCountMismatch(int64_t expected_columns, int64_t result_columns, bool columns_provided,
                                           const char *tname) {
	if (result_columns != expected_columns) {
		string msg = StringUtil::Format(!columns_provided ? "table %s has %lld columns but %lld values were supplied"
		                                                  : "Column name/value mismatch for insert on %s: "
		                                                    "expected %lld columns but %lld values were supplied",
		                                tname, expected_columns, result_columns);
		throw BinderException(msg);
	}
}

unique_ptr<ParsedExpression> ExpandDefaultExpression(const ColumnDefinition &column) {
	if (column.DefaultValue()) {
		return column.DefaultValue()->Copy();
	} else {
		return make_unique<ConstantExpression>(Value(column.Type()));
	}
}

void ReplaceDefaultExpression(unique_ptr<ParsedExpression> &expr, const ColumnDefinition &column) {
	D_ASSERT(expr->type == ExpressionType::VALUE_DEFAULT);
	expr = ExpandDefaultExpression(column);
}

void QualifyColumnReferences(unique_ptr<ParsedExpression> &expr, const string &table_name) {
	// To avoid ambiguity with 'excluded', we explicitly qualify all column references
	if (expr->type == ExpressionType::COLUMN_REF) {
		auto &column_ref = (ColumnRefExpression &)*expr;
		if (column_ref.IsQualified()) {
			return;
		}
		auto column_name = column_ref.GetColumnName();
		expr = make_unique<ColumnRefExpression>(column_name, table_name);
	}
	ParsedExpressionIterator::EnumerateChildren(
	    *expr, [&](unique_ptr<ParsedExpression> &child) { QualifyColumnReferences(child, table_name); });
}

// Replace binding.table_index with 'dest' if it's 'source'
void ReplaceColumnBindings(Expression &expr, idx_t source, idx_t dest) {
	if (expr.type == ExpressionType::BOUND_COLUMN_REF) {
		auto &bound_columnref = (BoundColumnRefExpression &)expr;
		if (bound_columnref.binding.table_index == source) {
			bound_columnref.binding.table_index = dest;
		}
	}
	ExpressionIterator::EnumerateChildren(
	    expr, [&](unique_ptr<Expression> &child) { ReplaceColumnBindings(*child, source, dest); });
}

void Binder::BindDoUpdateSetExpressions(const string &table_alias, LogicalInsert *insert, UpdateSetInfo &set_info,
                                        TableCatalogEntry *table) {
	D_ASSERT(insert->children.size() == 1);
	D_ASSERT(insert->children[0]->type == LogicalOperatorType::LOGICAL_PROJECTION);

	vector<column_t> logical_column_ids;
	vector<string> column_names;
	D_ASSERT(set_info.columns.size() == set_info.expressions.size());

	for (idx_t i = 0; i < set_info.columns.size(); i++) {
		auto &colname = set_info.columns[i];
		auto &expr = set_info.expressions[i];
		if (!table->ColumnExists(colname)) {
			throw BinderException("Referenced update column %s not found in table!", colname);
		}
		auto &column = table->GetColumn(colname);
		if (column.Generated()) {
			throw BinderException("Cant update column \"%s\" because it is a generated column!", column.Name());
		}
		if (std::find(insert->set_columns.begin(), insert->set_columns.end(), column.Physical()) !=
		    insert->set_columns.end()) {
			throw BinderException("Multiple assignments to same column \"%s\"", colname);
		}
		insert->set_columns.push_back(column.Physical());
		logical_column_ids.push_back(column.Oid());
		insert->set_types.push_back(column.Type());
		column_names.push_back(colname);
		if (expr->type == ExpressionType::VALUE_DEFAULT) {
			expr = ExpandDefaultExpression(column);
		}
		UpdateBinder binder(*this, context);
		binder.target_type = column.Type();

		// Avoid ambiguity issues
		QualifyColumnReferences(expr, table_alias);

		auto bound_expr = binder.Bind(expr);
		D_ASSERT(bound_expr);
		if (bound_expr->expression_class == ExpressionClass::BOUND_SUBQUERY) {
			throw BinderException("Expression in the DO UPDATE SET clause can not be a subquery");
		}

		insert->expressions.push_back(move(bound_expr));
	}

	// Figure out which columns are indexed on
	unordered_set<column_t> indexed_columns;
	auto &indexes = table->storage->info->indexes.Indexes();
	for (auto &index : indexes) {
		for (auto &column_id : index->column_id_set) {
			indexed_columns.insert(column_id);
		}
	}

	// Verify that none of the columns that are targeted with a SET expression are indexed on
	for (idx_t i = 0; i < logical_column_ids.size(); i++) {
		auto &column = logical_column_ids[i];
		if (indexed_columns.count(column)) {
			throw BinderException("Can not assign to column '%s' because it has a UNIQUE/PRIMARY KEY constraint",
			                      column_names[i]);
		}
	}
}

unique_ptr<UpdateSetInfo> CreateSetInfoForReplace(TableCatalogEntry *table, InsertStatement &insert) {
	auto set_info = make_unique<UpdateSetInfo>();

	auto &columns = set_info->columns;
	// Figure out which columns are indexed on

	unordered_set<column_t> indexed_columns;
	auto &indexes = table->storage->info->indexes.Indexes();
	for (auto &index : indexes) {
		for (auto &column_id : index->column_id_set) {
			indexed_columns.insert(column_id);
		}
	}

	auto &column_list = table->columns;
	if (insert.columns.empty()) {
		for (auto &column : column_list.Physical()) {
			auto &name = column.Name();
			// FIXME: can these column names be aliased somehow?
			if (indexed_columns.count(column.Oid())) {
				continue;
			}
			columns.push_back(name);
		}
	} else {
		// a list of columns was explicitly supplied, only update those
		for (auto &name : insert.columns) {
			auto &column = column_list.GetColumn(name);
			if (indexed_columns.count(column.Oid())) {
				continue;
			}
			columns.push_back(name);
		}
	}

	// Create 'excluded' qualified column references of these columns
	for (auto &column : columns) {
		set_info->expressions.push_back(make_unique<ColumnRefExpression>(column, "excluded"));
	}

	return set_info;
}

void Binder::BindOnConflictClause(unique_ptr<LogicalInsert> &insert, TableCatalogEntry *table, InsertStatement &stmt) {
	if (!stmt.on_conflict_info) {
		insert->action_type = OnConflictAction::THROW;
		return;
	}
	D_ASSERT(stmt.table_ref->type == TableReferenceType::BASE_TABLE);

	// visit the table reference
	auto bound_table = Bind(*stmt.table_ref);
	if (bound_table->type != TableReferenceType::BASE_TABLE) {
		throw BinderException("Can only update base table!");
	}

	auto &table_ref = (BaseTableRef &)*stmt.table_ref;
	const string &table_alias = !table_ref.alias.empty() ? table_ref.alias : table_ref.table_name;

	auto &on_conflict = *stmt.on_conflict_info;
	D_ASSERT(on_conflict.action_type != OnConflictAction::THROW);
	insert->action_type = on_conflict.action_type;

	if (!on_conflict.indexed_columns.empty()) {
		// Bind the ON CONFLICT (<columns>)

		// create a mapping of (list index) -> (column index)
		case_insensitive_map_t<idx_t> specified_columns;
		for (idx_t i = 0; i < on_conflict.indexed_columns.size(); i++) {
			specified_columns[on_conflict.indexed_columns[i]] = i;
			auto column_index = table->GetColumnIndex(on_conflict.indexed_columns[i]);
			if (column_index.index == COLUMN_IDENTIFIER_ROW_ID) {
				throw BinderException("Cannot specify ROWID as ON CONFLICT target");
			}
			auto &col = table->columns.GetColumn(column_index);
			if (col.Generated()) {
				throw BinderException("Cannot specify a generated column as ON CONFLICT target");
			}
		}
		for (auto &col : table->columns.Physical()) {
			auto entry = specified_columns.find(col.Name());
			if (entry != specified_columns.end()) {
				// column was specified, set to the index
				insert->on_conflict_filter.insert(col.Oid());
			}
		}
		auto &indexes = table->storage->info->indexes;
		bool index_references_columns = false;
		indexes.Scan([&](Index &index) {
			if (!index.IsUnique()) {
				return false;
			}
			bool index_matches = insert->on_conflict_filter == index.column_id_set;
			if (index_matches) {
				index_references_columns = true;
			}
			return index_matches;
		});
		if (!index_references_columns) {
			// Same as before, this is essentially a no-op, turning this into a DO THROW instead
			// But since this makes no logical sense, it's probably better to throw an error
			throw BinderException(
			    "The specified columns as conflict target are not referenced by a UNIQUE/PRIMARY KEY CONSTRAINT");
		}
	} else {
		// When omitting the conflict target, the ON CONFLICT applies to every UNIQUE/PRIMARY KEY on the table

		// We check if there are any constraints on the table, if there aren't we throw an error.
		auto &indexes = table->storage->info->indexes;
		idx_t found_matching_indexes = 0;
		indexes.Scan([&](Index &index) {
			if (!index.IsUnique()) {
				return false;
			}
			auto &indexed_columns = index.column_id_set;
			for (auto &column : table->columns.Physical()) {
				if (indexed_columns.count(column.Physical().index)) {
					found_matching_indexes++;
				}
			}
			return false;
		});
		if (!found_matching_indexes) {
			throw BinderException(
			    "There are no UNIQUE/PRIMARY KEY Indexes that refer to this table, ON CONFLICT is a no-op");
		}
		if (insert->action_type != OnConflictAction::NOTHING && found_matching_indexes != 1) {
			// When no conflict target is provided, and the action type is UPDATE,
			// we only allow the operation when only a single Index exists
			throw BinderException("Conflict target has to be provided for a DO UPDATE operation when the table has "
			                      "multiple UNIQUE/PRIMARY KEY constraints");
		}
	}

	// add the 'excluded' dummy table binding
	AddTableName("excluded");
	// add a bind context entry for it
	auto excluded_index = GenerateTableIndex();
	insert->excluded_table_index = excluded_index;
	auto table_column_names = table->columns.GetColumnNames();
	auto table_column_types = table->columns.GetColumnTypes();
	bind_context.AddGenericBinding(excluded_index, "excluded", table_column_names, table_column_types);

	if (on_conflict.condition) {
		// Avoid ambiguity between <table_name> binding and 'excluded'
		QualifyColumnReferences(on_conflict.condition, table_alias);
		// Bind the ON CONFLICT ... WHERE clause
		WhereBinder where_binder(*this, context);
		auto condition = where_binder.Bind(on_conflict.condition);
		if (condition && condition->expression_class == ExpressionClass::BOUND_SUBQUERY) {
			throw BinderException("conflict_target WHERE clause can not be a subquery");
		}
		insert->on_conflict_condition = std::move(condition);
	}

	auto projection_index = insert->children[0]->GetTableIndex()[0];

	string unused;
	auto original_binding = bind_context.GetBinding(table_alias, unused);
	D_ASSERT(original_binding);

	auto table_index = original_binding->index;

	// Replace any column bindings to refer to the projection table_index, rather than the source table
	if (insert->on_conflict_condition) {
		ReplaceColumnBindings(*insert->on_conflict_condition, table_index, projection_index);
	}

	if (insert->action_type == OnConflictAction::NOTHING) {
		if (!insert->on_conflict_condition) {
			return;
		}
		// Get the column_ids we need to fetch later on from the conflicting tuples
		// of the original table, to execute the expressions
		D_ASSERT(original_binding->binding_type == BindingType::TABLE);
		auto table_binding = (TableBinding *)original_binding;
		insert->columns_to_fetch = table_binding->GetBoundColumnIds();
		return;
	}
	if (insert->action_type == OnConflictAction::REPLACE) {
		D_ASSERT(on_conflict.set_info == nullptr);
		on_conflict.set_info = CreateSetInfoForReplace(table, stmt);
		insert->action_type = OnConflictAction::UPDATE;
	}

	D_ASSERT(on_conflict.set_info);
	auto &set_info = *on_conflict.set_info;
	D_ASSERT(!set_info.columns.empty());
	D_ASSERT(set_info.columns.size() == set_info.expressions.size());

	if (set_info.condition) {
		// Avoid ambiguity between <table_name> binding and 'excluded'
		QualifyColumnReferences(set_info.condition, table_alias);
		// Bind the SET ... WHERE clause
		WhereBinder where_binder(*this, context);
		auto condition = where_binder.Bind(set_info.condition);
		if (condition && condition->expression_class == ExpressionClass::BOUND_SUBQUERY) {
			throw BinderException("conflict_target WHERE clause can not be a subquery");
		}
		insert->do_update_condition = std::move(condition);
	}

	BindDoUpdateSetExpressions(table_alias, insert.get(), set_info, table);

	// Get the column_ids we need to fetch later on from the conflicting tuples
	// of the original table, to execute the expressions
	D_ASSERT(original_binding->binding_type == BindingType::TABLE);
	auto table_binding = (TableBinding *)original_binding;
	insert->columns_to_fetch = table_binding->GetBoundColumnIds();

	// Replace the column bindings to refer to the child operator
	for (auto &expr : insert->expressions) {
		// Change the non-excluded column references to refer to the projection index
		ReplaceColumnBindings(*expr, table_index, projection_index);
	}
	// Do the same for the (optional) DO UPDATE condition
	if (insert->do_update_condition) {
		ReplaceColumnBindings(*insert->do_update_condition, table_index, projection_index);
	}
}

BoundStatement Binder::Bind(InsertStatement &stmt) {
	BoundStatement result;
	result.names = {"Count"};
	result.types = {LogicalType::BIGINT};

	BindSchemaOrCatalog(stmt.catalog, stmt.schema);
	auto table = Catalog::GetEntry<TableCatalogEntry>(context, stmt.catalog, stmt.schema, stmt.table);
	D_ASSERT(table);
	if (!table->temporary) {
		// inserting into a non-temporary table: alters underlying database
		properties.modified_databases.insert(table->catalog->GetName());
	}

	auto insert = make_unique<LogicalInsert>(table, GenerateTableIndex());
	// Add CTEs as bindable
	AddCTEMap(stmt.cte_map);

	vector<LogicalIndex> named_column_map;
	if (!stmt.columns.empty()) {
		// insertion statement specifies column list

		// create a mapping of (list index) -> (column index)
		case_insensitive_map_t<idx_t> column_name_map;
		for (idx_t i = 0; i < stmt.columns.size(); i++) {
			column_name_map[stmt.columns[i]] = i;
			auto column_index = table->GetColumnIndex(stmt.columns[i]);
			if (column_index.index == COLUMN_IDENTIFIER_ROW_ID) {
				throw BinderException("Cannot explicitly insert values into rowid column");
			}
			auto &col = table->GetColumn(column_index);
			if (col.Generated()) {
				throw BinderException("Cannot insert into a generated column");
			}
			insert->expected_types.push_back(col.Type());
			named_column_map.push_back(column_index);
		}
		for (auto &col : table->GetColumns().Physical()) {
			auto entry = column_name_map.find(col.Name());
			if (entry == column_name_map.end()) {
				// column not specified, set index to DConstants::INVALID_INDEX
				insert->column_index_map.push_back(DConstants::INVALID_INDEX);
			} else {
				// column was specified, set to the index
				insert->column_index_map.push_back(entry->second);
			}
		}
	} else {
<<<<<<< HEAD
		for (auto &col : table->GetColumns().Physical()) {
=======
		// No columns specified, assume insertion into all columns
		// Intentionally don't populate 'column_index_map' as an indication of this
		for (auto &col : table->columns.Physical()) {
>>>>>>> bb36a901
			named_column_map.push_back(col.Logical());
			insert->expected_types.push_back(col.Type());
		}
	}

<<<<<<< HEAD
	// bind the default values
	BindDefaultValues(table->GetColumns(), insert->bound_defaults);
=======
	// Bind the default values
	BindDefaultValues(table->columns, insert->bound_defaults);
>>>>>>> bb36a901
	if (!stmt.select_statement) {
		result.plan = std::move(insert);
		return result;
	}

	// Exclude the generated columns from this amount
	idx_t expected_columns = stmt.columns.empty() ? table->GetColumns().PhysicalColumnCount() : stmt.columns.size();

	// special case: check if we are inserting from a VALUES statement
	auto values_list = stmt.GetValuesList();
	if (values_list) {
		auto &expr_list = (ExpressionListRef &)*values_list;
		expr_list.expected_types.resize(expected_columns);
		expr_list.expected_names.resize(expected_columns);

		D_ASSERT(expr_list.values.size() > 0);
		CheckInsertColumnCountMismatch(expected_columns, expr_list.values[0].size(), !stmt.columns.empty(),
		                               table->name.c_str());

		// VALUES list!
		for (idx_t col_idx = 0; col_idx < expected_columns; col_idx++) {
			D_ASSERT(named_column_map.size() >= col_idx);
			auto &table_col_idx = named_column_map[col_idx];

			// set the expected types as the types for the INSERT statement
			auto &column = table->GetColumn(table_col_idx);
			expr_list.expected_types[col_idx] = column.Type();
			expr_list.expected_names[col_idx] = column.Name();

			// now replace any DEFAULT values with the corresponding default expression
			for (idx_t list_idx = 0; list_idx < expr_list.values.size(); list_idx++) {
				if (expr_list.values[list_idx][col_idx]->type == ExpressionType::VALUE_DEFAULT) {
					// DEFAULT value! replace the entry
					ReplaceDefaultExpression(expr_list.values[list_idx][col_idx], column);
				}
			}
		}
	}

	// parse select statement and add to logical plan
	auto select_binder = Binder::CreateBinder(context, this);
	auto root_select = select_binder->Bind(*stmt.select_statement);
	MoveCorrelatedExpressions(*select_binder);

	CheckInsertColumnCountMismatch(expected_columns, root_select.types.size(), !stmt.columns.empty(),
	                               table->name.c_str());

	auto root = CastLogicalOperatorToTypes(root_select.types, insert->expected_types, std::move(root_select.plan));
	insert->AddChild(std::move(root));
	BindOnConflictClause(insert, table, stmt);

	if (!stmt.returning_list.empty()) {
		insert->return_chunk = true;
		result.types.clear();
		result.names.clear();
		auto insert_table_index = GenerateTableIndex();
		insert->table_index = insert_table_index;
		unique_ptr<LogicalOperator> index_as_logicaloperator = std::move(insert);

		return BindReturning(std::move(stmt.returning_list), table, insert_table_index,
		                     std::move(index_as_logicaloperator), std::move(result));
	}

	D_ASSERT(result.types.size() == result.names.size());
	result.plan = std::move(insert);
	properties.allow_stream_result = false;
	properties.return_type = StatementReturnType::CHANGED_ROWS;
	return result;
}

} // namespace duckdb<|MERGE_RESOLUTION|>--- conflicted
+++ resolved
@@ -123,7 +123,7 @@
 
 	// Figure out which columns are indexed on
 	unordered_set<column_t> indexed_columns;
-	auto &indexes = table->storage->info->indexes.Indexes();
+	auto &indexes = table->GetStorage().info->indexes.Indexes();
 	for (auto &index : indexes) {
 		for (auto &column_id : index->column_id_set) {
 			indexed_columns.insert(column_id);
@@ -147,14 +147,14 @@
 	// Figure out which columns are indexed on
 
 	unordered_set<column_t> indexed_columns;
-	auto &indexes = table->storage->info->indexes.Indexes();
+	auto &indexes = table->GetStorage().info->indexes.Indexes();
 	for (auto &index : indexes) {
 		for (auto &column_id : index->column_id_set) {
 			indexed_columns.insert(column_id);
 		}
 	}
 
-	auto &column_list = table->columns;
+	auto &column_list = table->GetColumns();
 	if (insert.columns.empty()) {
 		for (auto &column : column_list.Physical()) {
 			auto &name = column.Name();
@@ -203,6 +203,7 @@
 	D_ASSERT(on_conflict.action_type != OnConflictAction::THROW);
 	insert->action_type = on_conflict.action_type;
 
+	auto &columns = table->GetColumns();
 	if (!on_conflict.indexed_columns.empty()) {
 		// Bind the ON CONFLICT (<columns>)
 
@@ -214,19 +215,19 @@
 			if (column_index.index == COLUMN_IDENTIFIER_ROW_ID) {
 				throw BinderException("Cannot specify ROWID as ON CONFLICT target");
 			}
-			auto &col = table->columns.GetColumn(column_index);
+			auto &col = columns.GetColumn(column_index);
 			if (col.Generated()) {
 				throw BinderException("Cannot specify a generated column as ON CONFLICT target");
 			}
 		}
-		for (auto &col : table->columns.Physical()) {
+		for (auto &col : columns.Physical()) {
 			auto entry = specified_columns.find(col.Name());
 			if (entry != specified_columns.end()) {
 				// column was specified, set to the index
 				insert->on_conflict_filter.insert(col.Oid());
 			}
 		}
-		auto &indexes = table->storage->info->indexes;
+		auto &indexes = table->GetStorage().info->indexes;
 		bool index_references_columns = false;
 		indexes.Scan([&](Index &index) {
 			if (!index.IsUnique()) {
@@ -248,14 +249,14 @@
 		// When omitting the conflict target, the ON CONFLICT applies to every UNIQUE/PRIMARY KEY on the table
 
 		// We check if there are any constraints on the table, if there aren't we throw an error.
-		auto &indexes = table->storage->info->indexes;
+		auto &indexes = table->GetStorage().info->indexes;
 		idx_t found_matching_indexes = 0;
 		indexes.Scan([&](Index &index) {
 			if (!index.IsUnique()) {
 				return false;
 			}
 			auto &indexed_columns = index.column_id_set;
-			for (auto &column : table->columns.Physical()) {
+			for (auto &column : table->GetColumns().Physical()) {
 				if (indexed_columns.count(column.Physical().index)) {
 					found_matching_indexes++;
 				}
@@ -279,8 +280,8 @@
 	// add a bind context entry for it
 	auto excluded_index = GenerateTableIndex();
 	insert->excluded_table_index = excluded_index;
-	auto table_column_names = table->columns.GetColumnNames();
-	auto table_column_types = table->columns.GetColumnTypes();
+	auto table_column_names = columns.GetColumnNames();
+	auto table_column_types = columns.GetColumnTypes();
 	bind_context.AddGenericBinding(excluded_index, "excluded", table_column_names, table_column_types);
 
 	if (on_conflict.condition) {
@@ -408,25 +409,16 @@
 			}
 		}
 	} else {
-<<<<<<< HEAD
-		for (auto &col : table->GetColumns().Physical()) {
-=======
 		// No columns specified, assume insertion into all columns
 		// Intentionally don't populate 'column_index_map' as an indication of this
-		for (auto &col : table->columns.Physical()) {
->>>>>>> bb36a901
+		for (auto &col : table->GetColumns().Physical()) {
 			named_column_map.push_back(col.Logical());
 			insert->expected_types.push_back(col.Type());
 		}
 	}
 
-<<<<<<< HEAD
 	// bind the default values
 	BindDefaultValues(table->GetColumns(), insert->bound_defaults);
-=======
-	// Bind the default values
-	BindDefaultValues(table->columns, insert->bound_defaults);
->>>>>>> bb36a901
 	if (!stmt.select_statement) {
 		result.plan = std::move(insert);
 		return result;
