--- conflicted
+++ resolved
@@ -51,14 +51,9 @@
 		}
 	}
 	// check if the expression matches one of the expressions in the original expression list
-<<<<<<< HEAD
-	for (idx_t i = 0; i < node.node.original_expressions.size(); i++) {
-		auto &expr = node.node.original_expressions[i];
-=======
 	auto &select_list = stmt.extra_info.original_expressions;
 	for (idx_t i = 0; i < select_list.size(); i++) {
 		auto &expr = select_list[i];
->>>>>>> 03f18f03
 		idx_t index = reorder_idx[i];
 		// now check if the node is already in the set of expressions
 		auto expr_entry = bind_state.projection_map.find(*expr);
@@ -213,18 +208,6 @@
 			reorder_expressions[child_idx].push_back(std::move(expr));
 		}
 	}
-<<<<<<< HEAD
-}
-
-BoundSetOpChild Binder::BindSetOpChild(QueryNode &child) {
-	BoundSetOpChild bound_child;
-	if (child.type == QueryNodeType::SET_OPERATION_NODE) {
-		bound_child.bound_node = BindSetOpNode(child.Cast<SetOperationNode>());
-	} else {
-		bound_child.binder = Binder::CreateBinder(context, this);
-		bound_child.binder->can_contain_nulls = true;
-		bound_child.node = bound_child.binder->BindNode(child);
-=======
 	// now push projections for each node
 	for (idx_t child_idx = 0; child_idx < result.bound_children.size(); ++child_idx) {
 		auto &child = result.bound_children[child_idx];
@@ -239,7 +222,6 @@
 		child_projection->children.push_back(std::move(child.plan));
 		child.plan = std::move(child_projection);
 		child.types = std::move(child_types);
->>>>>>> 03f18f03
 	}
 }
 
