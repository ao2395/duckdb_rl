#include "duckdb/function/aggregate/distributive_functions.hpp"
#include "duckdb/function/aggregate/distributive_function_utils.hpp"
#include "duckdb/main/client_config.hpp"
#include "duckdb/planner/binder.hpp"
#include "duckdb/planner/expression/bound_aggregate_expression.hpp"
#include "duckdb/planner/expression/bound_case_expression.hpp"
#include "duckdb/planner/expression/bound_cast_expression.hpp"
#include "duckdb/planner/expression/bound_columnref_expression.hpp"
#include "duckdb/planner/expression/bound_comparison_expression.hpp"
#include "duckdb/planner/expression/bound_constant_expression.hpp"
#include "duckdb/planner/expression/bound_subquery_expression.hpp"
#include "duckdb/planner/expression/bound_window_expression.hpp"
#include "duckdb/planner/expression_iterator.hpp"
#include "duckdb/planner/operator/list.hpp"
#include "duckdb/planner/operator/logical_window.hpp"
#include "duckdb/function/function_binder.hpp"
#include "duckdb/planner/subquery/flatten_dependent_join.hpp"
#include "duckdb/common/enums/logical_operator_type.hpp"
#include "duckdb/planner/operator/logical_dependent_join.hpp"
#include "duckdb/planner/subquery/recursive_dependent_join_planner.hpp"
#include "duckdb/function/scalar/generic_functions.hpp"

namespace duckdb {

static unique_ptr<Expression> PlanUncorrelatedSubquery(Binder &binder, BoundSubqueryExpression &expr,
                                                       unique_ptr<LogicalOperator> &root,
                                                       unique_ptr<LogicalOperator> plan) {
	D_ASSERT(!expr.IsCorrelated());
	switch (expr.subquery_type) {
	case SubqueryType::EXISTS: {
		// uncorrelated EXISTS
		// we only care about existence, hence we push a LIMIT 1 operator
		auto limit = make_uniq<LogicalLimit>(BoundLimitNode::ConstantValue(1), BoundLimitNode());
		limit->AddChild(std::move(plan));
		plan = std::move(limit);

		// now we push a COUNT(*) aggregate onto the limit, this will be either 0 or 1 (EXISTS or NOT EXISTS)
		auto count_star_fun = CountStarFun::GetFunction();

		FunctionBinder function_binder(binder);
		auto count_star =
		    function_binder.BindAggregateFunction(count_star_fun, {}, nullptr, AggregateType::NON_DISTINCT);
		auto idx_type = count_star->return_type;
		vector<unique_ptr<Expression>> aggregate_list;
		aggregate_list.push_back(std::move(count_star));
		auto aggregate_index = binder.GenerateTableIndex();
		auto aggregate =
		    make_uniq<LogicalAggregate>(binder.GenerateTableIndex(), aggregate_index, std::move(aggregate_list));
		aggregate->AddChild(std::move(plan));
		plan = std::move(aggregate);

		// now we push a projection with a comparison to 1
		auto left_child = make_uniq<BoundColumnRefExpression>(idx_type, ColumnBinding(aggregate_index, 0));
		auto right_child = make_uniq<BoundConstantExpression>(Value::Numeric(idx_type, 1));
		auto comparison = make_uniq<BoundComparisonExpression>(ExpressionType::COMPARE_EQUAL, std::move(left_child),
		                                                       std::move(right_child));

		vector<unique_ptr<Expression>> projection_list;
		projection_list.push_back(std::move(comparison));
		auto projection_index = binder.GenerateTableIndex();
		auto projection = make_uniq<LogicalProjection>(projection_index, std::move(projection_list));
		projection->AddChild(std::move(plan));
		plan = std::move(projection);

		// we add it to the main query by adding a cross product
		// FIXME: should use something else besides cross product as we always add only one scalar constant
		root = LogicalCrossProduct::Create(std::move(root), std::move(plan));

		// we replace the original subquery with a ColumnRefExpression referring to the result of the projection (either
		// TRUE or FALSE)
		return make_uniq<BoundColumnRefExpression>(expr.GetName(), LogicalType::BOOLEAN,
		                                           ColumnBinding(projection_index, 0));
	}
	case SubqueryType::SCALAR: {
		// uncorrelated scalar, we want to return the first entry
		// figure out the table index of the bound table of the entry which we want to return
		auto bindings = plan->GetColumnBindings();
		D_ASSERT(bindings.size() == 1);
		idx_t table_idx = bindings[0].table_index;

		auto &config = ClientConfig::GetConfig(binder.context);
		bool error_on_multiple_rows = config.scalar_subquery_error_on_multiple_rows;

		// we push an aggregate that returns the FIRST element
		vector<unique_ptr<Expression>> expressions;
		auto bound = make_uniq<BoundColumnRefExpression>(expr.return_type, ColumnBinding(table_idx, 0));
		vector<unique_ptr<Expression>> first_children;
		first_children.push_back(std::move(bound));

<<<<<<< HEAD
		FunctionBinder function_binder(binder.context);
=======
		FunctionBinder function_binder(binder);
>>>>>>> 44c3e83b
		auto first_agg =
		    function_binder.BindAggregateFunction(FirstFunctionGetter::GetFunction(expr.return_type),
		                                          std::move(first_children), nullptr, AggregateType::NON_DISTINCT);

		expressions.push_back(std::move(first_agg));
		if (error_on_multiple_rows) {
			vector<unique_ptr<Expression>> count_children;
			auto count_agg = function_binder.BindAggregateFunction(
			    CountStarFun::GetFunction(), std::move(count_children), nullptr, AggregateType::NON_DISTINCT);
			expressions.push_back(std::move(count_agg));
		}
		auto aggr_index = binder.GenerateTableIndex();

		auto aggr = make_uniq<LogicalAggregate>(binder.GenerateTableIndex(), aggr_index, std::move(expressions));
		aggr->AddChild(std::move(plan));
		plan = std::move(aggr);

		if (error_on_multiple_rows) {
			// CASE WHEN count > 1 THEN error('Scalar subquery can only return a single row') ELSE first_agg END
			idx_t proj_index = binder.GenerateTableIndex();

			auto first_ref =
			    make_uniq<BoundColumnRefExpression>(plan->expressions[0]->return_type, ColumnBinding(aggr_index, 0));
			auto count_ref =
			    make_uniq<BoundColumnRefExpression>(plan->expressions[1]->return_type, ColumnBinding(aggr_index, 1));

			auto constant_one = make_uniq<BoundConstantExpression>(Value::BIGINT(1));
			auto count_check = make_uniq<BoundComparisonExpression>(ExpressionType::COMPARE_GREATERTHAN,
			                                                        std::move(count_ref), std::move(constant_one));

			vector<unique_ptr<Expression>> error_children;
			error_children.push_back(make_uniq<BoundConstantExpression>(
			    Value("More than one row returned by a subquery used as an expression - scalar subqueries can only "
			          "return a single row.\n\nUse \"SET scalar_subquery_error_on_multiple_rows=false\" to revert to "
			          "previous behavior of returning a random row.")));
			auto error_expr = function_binder.BindScalarFunction(ErrorFun::GetFunction(), std::move(error_children));
			error_expr->return_type = first_ref->return_type;
			auto case_expr =
			    make_uniq<BoundCaseExpression>(std::move(count_check), std::move(error_expr), std::move(first_ref));

			vector<unique_ptr<Expression>> proj_expressions;
			proj_expressions.push_back(std::move(case_expr));

			auto proj = make_uniq<LogicalProjection>(proj_index, std::move(proj_expressions));
			proj->AddChild(std::move(plan));
			plan = std::move(proj);

			aggr_index = proj_index;
		}

		// in the uncorrelated case, we add the value to the main query through a cross product
		// FIXME: should use something else besides cross product as we always add only one scalar constant and cross
		// product is not optimized for this.
		D_ASSERT(root);
		root = LogicalCrossProduct::Create(std::move(root), std::move(plan));

		// we replace the original subquery with a BoundColumnRefExpression referring to the first result of the
		// aggregation
		return make_uniq<BoundColumnRefExpression>(expr.GetName(), expr.return_type, ColumnBinding(aggr_index, 0));
	}
	default: {
		D_ASSERT(expr.subquery_type == SubqueryType::ANY);
		// we generate a MARK join that results in either (TRUE, FALSE or NULL)
		// subquery has NULL values -> result is (TRUE or NULL)
		// subquery has no NULL values -> result is (TRUE, FALSE or NULL [if input is NULL])
		// fetch the column bindings
		auto plan_columns = plan->GetColumnBindings();

		// then we generate the MARK join with the subquery
		idx_t mark_index = binder.GenerateTableIndex();
		auto join = make_uniq<LogicalComparisonJoin>(JoinType::MARK);
		join->mark_index = mark_index;
		join->AddChild(std::move(root));
		join->AddChild(std::move(plan));
		// create the JOIN condition
		JoinCondition cond;
		cond.left = std::move(expr.child);
		cond.right = BoundCastExpression::AddDefaultCastToType(
		    make_uniq<BoundColumnRefExpression>(expr.child_type, plan_columns[0]), expr.child_target);
		cond.comparison = expr.comparison_type;
		join->conditions.push_back(std::move(cond));
		root = std::move(join);

		// we replace the original subquery with a BoundColumnRefExpression referring to the mark column
		return make_uniq<BoundColumnRefExpression>(expr.GetName(), expr.return_type, ColumnBinding(mark_index, 0));
	}
	}
}

static unique_ptr<LogicalComparisonJoin>
CreateDuplicateEliminatedJoin(const vector<CorrelatedColumnInfo> &correlated_columns, JoinType join_type,
                              unique_ptr<LogicalOperator> original_plan, bool perform_delim) {
	auto delim_join = make_uniq<LogicalComparisonJoin>(join_type, LogicalOperatorType::LOGICAL_DELIM_JOIN);
	if (!perform_delim) {
		// if we are not performing a delim join, we push a row_number() OVER() window operator on the LHS
		// and perform all duplicate elimination on that row number instead
		D_ASSERT(correlated_columns[0].type.id() == LogicalTypeId::BIGINT);
		auto window = make_uniq<LogicalWindow>(correlated_columns[0].binding.table_index);
		auto row_number =
		    make_uniq<BoundWindowExpression>(ExpressionType::WINDOW_ROW_NUMBER, LogicalType::BIGINT, nullptr, nullptr);
		row_number->start = WindowBoundary::UNBOUNDED_PRECEDING;
		row_number->end = WindowBoundary::CURRENT_ROW_ROWS;
		row_number->alias = "delim_index";
		window->expressions.push_back(std::move(row_number));
		window->AddChild(std::move(original_plan));
		original_plan = std::move(window);
	}
	delim_join->AddChild(std::move(original_plan));
	for (idx_t i = 0; i < correlated_columns.size(); i++) {
		auto &col = correlated_columns[i];
		delim_join->duplicate_eliminated_columns.push_back(make_uniq<BoundColumnRefExpression>(col.type, col.binding));
		delim_join->mark_types.push_back(col.type);
	}
	return delim_join;
}

static void CreateDelimJoinConditions(LogicalComparisonJoin &delim_join,
                                      const vector<CorrelatedColumnInfo> &correlated_columns,
                                      vector<ColumnBinding> bindings, idx_t base_offset, bool perform_delim) {
	auto col_count = perform_delim ? correlated_columns.size() : 1;
	for (idx_t i = 0; i < col_count; i++) {
		auto &col = correlated_columns[i];
		auto binding_idx = base_offset + i;
		if (binding_idx >= bindings.size()) {
			throw InternalException("Delim join - binding index out of range");
		}
		JoinCondition cond;
		cond.left = make_uniq<BoundColumnRefExpression>(col.name, col.type, col.binding);
		cond.right = make_uniq<BoundColumnRefExpression>(col.name, col.type, bindings[binding_idx]);
		cond.comparison = ExpressionType::COMPARE_NOT_DISTINCT_FROM;
		delim_join.conditions.push_back(std::move(cond));
	}
}

static bool PerformDelimOnType(const LogicalType &type) {
	if (type.InternalType() == PhysicalType::LIST) {
		return false;
	}
	if (type.InternalType() == PhysicalType::STRUCT) {
		for (auto &entry : StructType::GetChildTypes(type)) {
			if (!PerformDelimOnType(entry.second)) {
				return false;
			}
		}
	}
	return true;
}

static bool PerformDuplicateElimination(Binder &binder, vector<CorrelatedColumnInfo> &correlated_columns) {
	if (!ClientConfig::GetConfig(binder.context).enable_optimizer) {
		// if optimizations are disabled we always do a delim join
		return true;
	}
	bool perform_delim = true;
	for (auto &col : correlated_columns) {
		if (!PerformDelimOnType(col.type)) {
			perform_delim = false;
			break;
		}
	}
	if (perform_delim) {
		return true;
	}
	auto binding = ColumnBinding(binder.GenerateTableIndex(), 0);
	auto type = LogicalType::BIGINT;
	auto name = "delim_index";
	CorrelatedColumnInfo info(binding, type, name, 0);
	correlated_columns.insert(correlated_columns.begin(), std::move(info));
	return false;
}

static unique_ptr<Expression> PlanCorrelatedSubquery(Binder &binder, BoundSubqueryExpression &expr,
                                                     unique_ptr<LogicalOperator> &root,
                                                     unique_ptr<LogicalOperator> plan) {
	auto &correlated_columns = expr.binder->correlated_columns;
	// FIXME: there should be a way of disabling decorrelation for ANY queries as well, but not for now...
	bool perform_delim =
	    expr.subquery_type == SubqueryType::ANY ? true : PerformDuplicateElimination(binder, correlated_columns);
	D_ASSERT(expr.IsCorrelated());
	// correlated subquery
	// for a more in-depth explanation of this code, read the paper "Unnesting Arbitrary Subqueries"
	// we handle three types of correlated subqueries: Scalar, EXISTS and ANY
	// all three cases are very similar with some minor changes (mainly the type of join performed at the end)
	switch (expr.subquery_type) {
	case SubqueryType::SCALAR: {
		// correlated SCALAR query
		// first push a DUPLICATE ELIMINATED join
		// a duplicate eliminated join creates a duplicate eliminated copy of the LHS
		// and pushes it into any DUPLICATE_ELIMINATED SCAN operators on the RHS

		// in the SCALAR case, we create a SINGLE join (because we are only interested in obtaining the value)
		// NULL values are equal in this join because we join on the correlated columns ONLY
		// and e.g. in the query: SELECT (SELECT 42 FROM integers WHERE i1.i IS NULL LIMIT 1) FROM integers i1;
		// the input value NULL will generate the value 42, and we need to join NULL on the LHS with NULL on the RHS
		// the left side is the original plan
		// this is the side that will be duplicate eliminated and pushed into the RHS
		auto delim_join =
		    CreateDuplicateEliminatedJoin(correlated_columns, JoinType::SINGLE, std::move(root), perform_delim);

		// the right side initially is a DEPENDENT join between the duplicate eliminated scan and the subquery
		// HOWEVER: we do not explicitly create the dependent join
		// instead, we eliminate the dependent join by pushing it down into the right side of the plan
		FlattenDependentJoins flatten(binder, correlated_columns, perform_delim);

		// first we check which logical operators have correlated expressions in the first place
		flatten.DetectCorrelatedExpressions(*plan);
		// now we push the dependent join down
		auto dependent_join = flatten.PushDownDependentJoin(std::move(plan));

		// now the dependent join is fully eliminated
		// we only need to create the join conditions between the LHS and the RHS
		// fetch the set of columns
		auto plan_columns = dependent_join->GetColumnBindings();

		// now create the join conditions
		CreateDelimJoinConditions(*delim_join, correlated_columns, plan_columns, flatten.delim_offset, perform_delim);
		delim_join->AddChild(std::move(dependent_join));
		root = std::move(delim_join);
		// finally push the BoundColumnRefExpression referring to the data element returned by the join
		return make_uniq<BoundColumnRefExpression>(expr.GetName(), expr.return_type, plan_columns[flatten.data_offset]);
	}
	case SubqueryType::EXISTS: {
		// correlated EXISTS query
		// this query is similar to the correlated SCALAR query, except we use a MARK join here
		idx_t mark_index = binder.GenerateTableIndex();
		auto delim_join =
		    CreateDuplicateEliminatedJoin(correlated_columns, JoinType::MARK, std::move(root), perform_delim);
		delim_join->mark_index = mark_index;
		// RHS
		FlattenDependentJoins flatten(binder, correlated_columns, perform_delim, true);
		flatten.DetectCorrelatedExpressions(*plan);
		auto dependent_join = flatten.PushDownDependentJoin(std::move(plan));

		// fetch the set of columns
		auto plan_columns = dependent_join->GetColumnBindings();

		// now we create the join conditions between the dependent join and the original table
		CreateDelimJoinConditions(*delim_join, correlated_columns, plan_columns, flatten.delim_offset, perform_delim);
		delim_join->AddChild(std::move(dependent_join));
		root = std::move(delim_join);
		// finally push the BoundColumnRefExpression referring to the marker
		return make_uniq<BoundColumnRefExpression>(expr.GetName(), expr.return_type, ColumnBinding(mark_index, 0));
	}
	default: {
		D_ASSERT(expr.subquery_type == SubqueryType::ANY);
		// correlated ANY query
		// this query is similar to the correlated SCALAR query
		// however, in this case we push a correlated MARK join
		// note that in this join null values are NOT equal for ALL columns, but ONLY for the correlated columns
		// the correlated mark join handles this case by itself
		// as the MARK join has one extra join condition (the original condition, of the ANY expression, e.g.
		// [i=ANY(...)])
		idx_t mark_index = binder.GenerateTableIndex();
		auto delim_join =
		    CreateDuplicateEliminatedJoin(correlated_columns, JoinType::MARK, std::move(root), perform_delim);
		delim_join->mark_index = mark_index;
		// RHS
		FlattenDependentJoins flatten(binder, correlated_columns, true, true);
		flatten.DetectCorrelatedExpressions(*plan);
		auto dependent_join = flatten.PushDownDependentJoin(std::move(plan));

		// fetch the columns
		auto plan_columns = dependent_join->GetColumnBindings();

		// now we create the join conditions between the dependent join and the original table
		CreateDelimJoinConditions(*delim_join, correlated_columns, plan_columns, flatten.delim_offset, perform_delim);
		// add the actual condition based on the ANY/ALL predicate
		JoinCondition compare_cond;
		compare_cond.left = std::move(expr.child);
		compare_cond.right = BoundCastExpression::AddDefaultCastToType(
		    make_uniq<BoundColumnRefExpression>(expr.child_type, plan_columns[0]), expr.child_target);
		compare_cond.comparison = expr.comparison_type;
		delim_join->conditions.push_back(std::move(compare_cond));

		delim_join->AddChild(std::move(dependent_join));
		root = std::move(delim_join);
		// finally push the BoundColumnRefExpression referring to the marker
		return make_uniq<BoundColumnRefExpression>(expr.GetName(), expr.return_type, ColumnBinding(mark_index, 0));
	}
	}
}

void RecursiveDependentJoinPlanner::VisitOperator(LogicalOperator &op) {
	if (!op.children.empty()) {
		// Collect all recursive CTEs during recursive descend
		if (op.type == LogicalOperatorType::LOGICAL_RECURSIVE_CTE) {
			auto &rec_cte = op.Cast<LogicalRecursiveCTE>();
			binder.recursive_ctes[rec_cte.table_index] = &op;
		}
		root = std::move(op.children[0]);
		D_ASSERT(root);
		if (root->type == LogicalOperatorType::LOGICAL_DEPENDENT_JOIN) {
			// Found a dependent join, flatten it
			auto &new_root = root->Cast<LogicalDependentJoin>();
			root = binder.PlanLateralJoin(std::move(new_root.children[0]), std::move(new_root.children[1]),
			                              new_root.correlated_columns, new_root.join_type,
			                              std::move(new_root.join_condition));
		}
		VisitOperatorExpressions(op);
		op.children[0] = std::move(root);
		for (idx_t i = 0; i < op.children.size(); i++) {
			D_ASSERT(op.children[i]);
			VisitOperator(*op.children[i]);
		}
	}
}

unique_ptr<Expression> RecursiveDependentJoinPlanner::VisitReplace(BoundSubqueryExpression &expr,
                                                                   unique_ptr<Expression> *expr_ptr) {
	return binder.PlanSubquery(expr, root);
}

unique_ptr<Expression> Binder::PlanSubquery(BoundSubqueryExpression &expr, unique_ptr<LogicalOperator> &root) {
	D_ASSERT(root);
	// first we translate the QueryNode of the subquery into a logical plan
	// note that we do not plan nested subqueries yet
	auto sub_binder = Binder::CreateBinder(context, this);
	sub_binder->is_outside_flattened = false;
	auto subquery_root = sub_binder->CreatePlan(*expr.subquery);
	D_ASSERT(subquery_root);

	// now we actually flatten the subquery
	auto plan = std::move(subquery_root);

	unique_ptr<Expression> result_expression;
	if (!expr.IsCorrelated()) {
		result_expression = PlanUncorrelatedSubquery(*this, expr, root, std::move(plan));
	} else {
		result_expression = PlanCorrelatedSubquery(*this, expr, root, std::move(plan));
	}
	// finally, we recursively plan the nested subqueries (if there are any)
	if (sub_binder->has_unplanned_dependent_joins) {
		RecursiveDependentJoinPlanner plan(*this);
		plan.VisitOperator(*root);
	}
	return result_expression;
}

void Binder::PlanSubqueries(unique_ptr<Expression> &expr_ptr, unique_ptr<LogicalOperator> &root) {
	if (!expr_ptr) {
		return;
	}
	auto &expr = *expr_ptr;
	// first visit the children of the node, if any
	ExpressionIterator::EnumerateChildren(expr, [&](unique_ptr<Expression> &expr) { PlanSubqueries(expr, root); });

	// check if this is a subquery node
	if (expr.expression_class == ExpressionClass::BOUND_SUBQUERY) {
		auto &subquery = expr.Cast<BoundSubqueryExpression>();
		// subquery node! plan it
		if (!is_outside_flattened) {
			// detected a nested correlated subquery
			// we don't plan it yet here, we are currently planning a subquery
			// nested subqueries will only be planned AFTER the current subquery has been flattened entirely
			has_unplanned_dependent_joins = true;
			return;
		}
		expr_ptr = PlanSubquery(subquery, root);
	}
}

unique_ptr<LogicalOperator> Binder::PlanLateralJoin(unique_ptr<LogicalOperator> left, unique_ptr<LogicalOperator> right,
                                                    vector<CorrelatedColumnInfo> &correlated, JoinType join_type,
                                                    unique_ptr<Expression> condition) {
	// scan the right operator for correlated columns
	// correlated LATERAL JOIN
	vector<JoinCondition> conditions;
	vector<unique_ptr<Expression>> arbitrary_expressions;
	if (condition) {
		// extract join conditions, if there are any
		LogicalComparisonJoin::ExtractJoinConditions(context, join_type, JoinRefType::REGULAR, left, right,
		                                             std::move(condition), conditions, arbitrary_expressions);
	}

	auto perform_delim = PerformDuplicateElimination(*this, correlated);
	auto delim_join = CreateDuplicateEliminatedJoin(correlated, join_type, std::move(left), perform_delim);

	FlattenDependentJoins flatten(*this, correlated, perform_delim);

	// first we check which logical operators have correlated expressions in the first place
	flatten.DetectCorrelatedExpressions(*right, true);
	// now we push the dependent join down
	auto dependent_join = flatten.PushDownDependentJoin(std::move(right), join_type != JoinType::INNER);

	// now the dependent join is fully eliminated
	// we only need to create the join conditions between the LHS and the RHS
	// fetch the set of columns
	auto plan_columns = dependent_join->GetColumnBindings();

	// in case of a materialized CTE, the output is defined by the second children operator
	if (dependent_join->type == LogicalOperatorType::LOGICAL_MATERIALIZED_CTE) {
		plan_columns = dependent_join->children[1]->GetColumnBindings();
	}

	// now create the join conditions
	// start off with the conditions that were passed in (if any)
	D_ASSERT(delim_join->conditions.empty());
	delim_join->conditions = std::move(conditions);
	// then add the delim join conditions
	CreateDelimJoinConditions(*delim_join, correlated, plan_columns, flatten.delim_offset, perform_delim);
	delim_join->AddChild(std::move(dependent_join));

	// check if there are any arbitrary expressions left
	if (!arbitrary_expressions.empty()) {
		// we can only evaluate scalar arbitrary expressions for inner joins
		if (join_type != JoinType::INNER) {
			throw BinderException(
			    "Join condition for non-inner LATERAL JOIN must be a comparison between the left and right side");
		}
		auto filter = make_uniq<LogicalFilter>();
		filter->expressions = std::move(arbitrary_expressions);
		filter->AddChild(std::move(delim_join));
		return std::move(filter);
	}
	return std::move(delim_join);
}

} // namespace duckdb<|MERGE_RESOLUTION|>--- conflicted
+++ resolved
@@ -87,11 +87,7 @@
 		vector<unique_ptr<Expression>> first_children;
 		first_children.push_back(std::move(bound));
 
-<<<<<<< HEAD
-		FunctionBinder function_binder(binder.context);
-=======
 		FunctionBinder function_binder(binder);
->>>>>>> 44c3e83b
 		auto first_agg =
 		    function_binder.BindAggregateFunction(FirstFunctionGetter::GetFunction(expr.return_type),
 		                                          std::move(first_children), nullptr, AggregateType::NON_DISTINCT);
