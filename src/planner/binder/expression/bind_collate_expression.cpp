#include "duckdb/parser/expression/collate_expression.hpp"
#include "duckdb/planner/expression_binder.hpp"

namespace duckdb {
using namespace std;

BindResult ExpressionBinder::BindExpression(CollateExpression &expr, idx_t depth) {
	// first try to bind the child of the cast expression
	string error = Bind(&expr.child, depth);
	if (!error.empty()) {
		return BindResult(error);
	}
	auto &child = (BoundExpression &)*expr.child;
	if (child.expr->return_type.id() != LogicalTypeId::VARCHAR) {
		throw BinderException("collations are only supported for type varchar");
	}
<<<<<<< HEAD
	child.sql_type.collation = expr.collation;
=======
	child.expr->return_type = LogicalType(LogicalTypeId::VARCHAR, expr.collation);
>>>>>>> 8dd67a06
	return BindResult(move(child.expr));
}

} // namespace duckdb<|MERGE_RESOLUTION|>--- conflicted
+++ resolved
@@ -14,11 +14,7 @@
 	if (child.expr->return_type.id() != LogicalTypeId::VARCHAR) {
 		throw BinderException("collations are only supported for type varchar");
 	}
-<<<<<<< HEAD
-	child.sql_type.collation = expr.collation;
-=======
 	child.expr->return_type = LogicalType(LogicalTypeId::VARCHAR, expr.collation);
->>>>>>> 8dd67a06
 	return BindResult(move(child.expr));
 }
 
