--- conflicted
+++ resolved
@@ -155,11 +155,7 @@
 	auto &list_child = BoundExpression::GetExpression(*function.children[0]);
 	if (list_child->return_type.id() != LogicalTypeId::LIST && list_child->return_type.id() != LogicalTypeId::SQLNULL &&
 	    list_child->return_type.id() != LogicalTypeId::UNKNOWN) {
-<<<<<<< HEAD
-		throw BinderException("Invalid LIST argument to " + function.function_name + "!");
-=======
-		return BindResult(" Invalid LIST argument to " + function.function_name + "!");
->>>>>>> 84c7b8e6
+		return BindResult(" Invalid LIST argument to during lambda function binding!");
 	}
 
 	LogicalType list_child_type = list_child->return_type.id();
@@ -174,7 +170,7 @@
 	auto &scalar_function = func.functions.functions.front();
 	auto &bind_lambda_function = scalar_function.bind_lambda;
 	if (!bind_lambda_function) {
-		throw BinderException("This scalar function does not support lambdas as direct parameters!");
+		return BindResult("This scalar function does not support lambdas as direct parameters!");
 	}
 
 	// bind the lambda parameter
