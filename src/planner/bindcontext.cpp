--- conflicted
+++ resolved
@@ -94,11 +94,8 @@
 		expr.index = column_list.size();
 		column_list.push_back(expr.column_name);
 	}
-<<<<<<< HEAD
 	expr.table_index = table_index;
-=======
 	expr.depth = depth;
->>>>>>> 0b067141
 	expr.return_type = entry->type;
 	return entry;
 }
