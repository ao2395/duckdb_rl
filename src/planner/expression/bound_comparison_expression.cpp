--- conflicted
+++ resolved
@@ -18,19 +18,11 @@
 	if (!Expression::Equals(other_p)) {
 		return false;
 	}
-<<<<<<< HEAD
-	auto &other = other_p->Cast<BoundComparisonExpression>();
-	if (!Expression::Equals(left.get(), other.left.get())) {
-		return false;
-	}
-	if (!Expression::Equals(right.get(), other.right.get())) {
-=======
 	auto &other = other_p.Cast<BoundComparisonExpression>();
 	if (!Expression::Equals(*left, *other.left)) {
 		return false;
 	}
 	if (!Expression::Equals(*right, *other.right)) {
->>>>>>> da69aeaa
 		return false;
 	}
 	return true;
