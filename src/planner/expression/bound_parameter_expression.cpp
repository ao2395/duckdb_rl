#include "duckdb/planner/expression/bound_parameter_expression.hpp"
#include "duckdb/common/types/hash.hpp"
#include "duckdb/common/to_string.hpp"
#include "duckdb/planner/expression_iterator.hpp"
#include "duckdb/common/field_writer.hpp"

namespace duckdb {

BoundParameterExpression::BoundParameterExpression(idx_t parameter_nr)
    : Expression(ExpressionType::VALUE_PARAMETER, ExpressionClass::BOUND_PARAMETER,
                 LogicalType(LogicalTypeId::UNKNOWN)),
      parameter_nr(parameter_nr) {
}

void BoundParameterExpression::Invalidate(Expression &expr) {
	if (expr.type != ExpressionType::VALUE_PARAMETER) {
		throw InternalException("BoundParameterExpression::Invalidate requires a parameter as input");
	}
	auto &bound_parameter = expr.Cast<BoundParameterExpression>();
	bound_parameter.return_type = LogicalTypeId::SQLNULL;
	bound_parameter.parameter_data->return_type = LogicalTypeId::INVALID;
}

void BoundParameterExpression::InvalidateRecursive(Expression &expr) {
	if (expr.type == ExpressionType::VALUE_PARAMETER) {
		Invalidate(expr);
		return;
	}
	ExpressionIterator::EnumerateChildren(expr, [&](Expression &child) { InvalidateRecursive(child); });
}

bool BoundParameterExpression::IsScalar() const {
	return true;
}
bool BoundParameterExpression::HasParameter() const {
	return true;
}
bool BoundParameterExpression::IsFoldable() const {
	return false;
}

string BoundParameterExpression::ToString() const {
	return "$" + to_string(parameter_nr);
}

bool BoundParameterExpression::Equals(const BaseExpression &other_p) const {
	if (!Expression::Equals(other_p)) {
		return false;
	}
<<<<<<< HEAD
	auto &other = other_p->Cast<BoundParameterExpression>();
=======
	auto &other = other_p.Cast<BoundParameterExpression>();
>>>>>>> da69aeaa
	return parameter_nr == other.parameter_nr;
}

hash_t BoundParameterExpression::Hash() const {
	hash_t result = Expression::Hash();
	result = CombineHash(duckdb::Hash(parameter_nr), result);
	return result;
}

unique_ptr<Expression> BoundParameterExpression::Copy() {
	auto result = make_uniq<BoundParameterExpression>(parameter_nr);
	result->parameter_data = parameter_data;
	result->return_type = return_type;
	result->CopyProperties(*this);
	return std::move(result);
}

void BoundParameterExpression::Serialize(FieldWriter &writer) const {
	writer.WriteField(parameter_nr);
	writer.WriteSerializable(return_type);
	writer.WriteSerializable(*parameter_data);
}

unique_ptr<Expression> BoundParameterExpression::Deserialize(ExpressionDeserializationState &state,
                                                             FieldReader &reader) {
	auto &global_parameter_set = state.gstate.parameter_data;
	auto parameter_nr = reader.ReadRequired<idx_t>();
	auto result = make_uniq<BoundParameterExpression>(parameter_nr);
	result->return_type = reader.ReadRequiredSerializable<LogicalType, LogicalType>();
	auto parameter_data = reader.ReadRequiredSerializable<BoundParameterData, shared_ptr<BoundParameterData>>();
	// check if we have already deserialized a parameter with this number
	auto entry = global_parameter_set.find(parameter_nr);
	if (entry == global_parameter_set.end()) {
		// we have not - store the entry we deserialized from this parameter expression
		global_parameter_set[parameter_nr] = parameter_data;
	} else {
		// we have! use the previously deserialized entry
		parameter_data = entry->second;
	}
	result->parameter_data = std::move(parameter_data);
	return std::move(result);
}

} // namespace duckdb<|MERGE_RESOLUTION|>--- conflicted
+++ resolved
@@ -47,11 +47,7 @@
 	if (!Expression::Equals(other_p)) {
 		return false;
 	}
-<<<<<<< HEAD
-	auto &other = other_p->Cast<BoundParameterExpression>();
-=======
 	auto &other = other_p.Cast<BoundParameterExpression>();
->>>>>>> da69aeaa
 	return parameter_nr == other.parameter_nr;
 }
 
