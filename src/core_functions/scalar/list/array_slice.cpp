#include "duckdb/core_functions/scalar/list_functions.hpp"
#include "duckdb/common/string_util.hpp"
#include "duckdb/common/swap.hpp"
#include "duckdb/common/types/data_chunk.hpp"
#include "duckdb/function/scalar/nested_functions.hpp"
#include "duckdb/function/scalar/string_functions.hpp"
#include "duckdb/planner/expression/bound_function_expression.hpp"
#include "duckdb/planner/expression/bound_constant_expression.hpp"
#include "duckdb/planner/expression/bound_cast_expression.hpp"

namespace duckdb {

struct ListSliceBindData : public FunctionData {
	ListSliceBindData(const LogicalType &return_type_p, bool begin_is_empty_p, bool end_is_empty_p)
	    : return_type(return_type_p), begin_is_empty(begin_is_empty_p), end_is_empty(end_is_empty_p) {
	}
	~ListSliceBindData() override;

	LogicalType return_type;

	bool begin_is_empty;
	bool end_is_empty;

public:
	bool Equals(const FunctionData &other_p) const override;
	unique_ptr<FunctionData> Copy() const override;
};

ListSliceBindData::~ListSliceBindData() {
}

bool ListSliceBindData::Equals(const FunctionData &other_p) const {
	auto &other = other_p.Cast<ListSliceBindData>();
	return return_type == other.return_type && begin_is_empty == other.begin_is_empty &&
	       end_is_empty == other.end_is_empty;
}

unique_ptr<FunctionData> ListSliceBindData::Copy() const {
	return make_uniq<ListSliceBindData>(return_type, begin_is_empty, end_is_empty);
}

template <typename INDEX_TYPE>
static int CalculateSliceLength(idx_t begin, idx_t end, INDEX_TYPE step, bool svalid) {
	if (step < 0) {
		step = abs(step);
	}
	if (step == 0 && svalid) {
		throw InvalidInputException("Slice step cannot be zero");
	}
	if (step == 1) {
		return end - begin;
	} else if (static_cast<idx_t>(step) >= (end - begin)) {
		return 1;
	}
	if ((end - begin) % step != 0) {
		return (end - begin) / step + 1;
	}
	return (end - begin) / step;
}

template <typename INPUT_TYPE, typename INDEX_TYPE>
INDEX_TYPE ValueLength(const INPUT_TYPE &value) {
	return 0;
}

template <>
int64_t ValueLength(const list_entry_t &value) {
	return value.length;
}

template <>
int64_t ValueLength(const string_t &value) {
	return LengthFun::Length<string_t, int64_t>(value);
}

template <typename INPUT_TYPE, typename INDEX_TYPE>
static void ClampIndex(INDEX_TYPE &index, const INPUT_TYPE &value, const INDEX_TYPE length, bool is_min) {
	if (index < 0) {
		index = (!is_min) ? index + 1 : index;
		index = length + index;
		return;
	} else if (index > length) {
		index = length;
	}
	return;
}

template <typename INPUT_TYPE, typename INDEX_TYPE>
static bool ClampSlice(const INPUT_TYPE &value, INDEX_TYPE &begin, INDEX_TYPE &end) {
	// Clamp offsets
	begin = (begin != 0 && begin != (INDEX_TYPE)NumericLimits<int64_t>::Minimum()) ? begin - 1 : begin;

	bool is_min = false;
	if (begin == (INDEX_TYPE)NumericLimits<int64_t>::Minimum()) {
		begin++;
		is_min = true;
	}

	const auto length = ValueLength<INPUT_TYPE, INDEX_TYPE>(value);
	if (begin < 0 && -begin > length && end < 0 && -end > length) {
		begin = 0;
		end = 0;
		return true;
	}
	if (begin < 0 && -begin > length) {
		begin = 0;
	}
	ClampIndex(begin, value, length, is_min);
	ClampIndex(end, value, length, false);
	end = MaxValue<INDEX_TYPE>(begin, end);

	return true;
}

template <typename INPUT_TYPE, typename INDEX_TYPE>
INPUT_TYPE SliceValue(Vector &result, INPUT_TYPE input, INDEX_TYPE begin, INDEX_TYPE end) {
	return input;
}

template <>
list_entry_t SliceValue(Vector &result, list_entry_t input, int64_t begin, int64_t end) {
	input.offset += begin;
	input.length = end - begin;
	return input;
}

template <>
string_t SliceValue(Vector &result, string_t input, int64_t begin, int64_t end) {
	// one-based - zero has strange semantics
	return SubstringFun::SubstringUnicode(result, input, begin + 1, end - begin);
}

template <typename INPUT_TYPE, typename INDEX_TYPE>
INPUT_TYPE SliceValueWithSteps(Vector &result, SelectionVector &sel, INPUT_TYPE input, INDEX_TYPE begin, INDEX_TYPE end,
                               INDEX_TYPE step, idx_t &sel_idx) {
	return input;
}

template <>
list_entry_t SliceValueWithSteps(Vector &result, SelectionVector &sel, list_entry_t input, int64_t begin, int64_t end,
                                 int64_t step, idx_t &sel_idx) {
	if (end - begin == 0) {
		input.length = 0;
		input.offset = sel_idx;
		return input;
	}
	input.length = CalculateSliceLength(begin, end, step, true);
	idx_t child_idx = input.offset + begin;
	if (step < 0) {
		child_idx = input.offset + end - 1;
	}
	input.offset = sel_idx;
	for (idx_t i = 0; i < input.length; i++) {
		sel.set_index(sel_idx, child_idx);
		child_idx += step;
		sel_idx++;
	}
	return input;
}

template <typename INPUT_TYPE, typename INDEX_TYPE>
static void ExecuteConstantSlice(Vector &result, Vector &str_vector, Vector &begin_vector, Vector &end_vector,
                                 optional_ptr<Vector> step_vector, const idx_t count, SelectionVector &sel,
                                 idx_t &sel_idx, optional_ptr<Vector> result_child_vector, bool begin_is_empty,
                                 bool end_is_empty) {
	auto result_data = ConstantVector::GetData<INPUT_TYPE>(result);
	auto str_data = ConstantVector::GetData<INPUT_TYPE>(str_vector);
	auto begin_data = ConstantVector::GetData<INDEX_TYPE>(begin_vector);
	auto end_data = ConstantVector::GetData<INDEX_TYPE>(end_vector);
	auto step_data = step_vector ? ConstantVector::GetData<INDEX_TYPE>(*step_vector) : nullptr;

	auto str = str_data[0];
	auto begin = begin_is_empty ? 0 : begin_data[0];
	auto end = end_is_empty ? ValueLength<INPUT_TYPE, INDEX_TYPE>(str) : end_data[0];
	auto step = step_data ? step_data[0] : 1;

	if (step < 0) {
		swap(begin, end);
		begin = end_is_empty ? 0 : begin;
		end = begin_is_empty ? ValueLength<INPUT_TYPE, INDEX_TYPE>(str) : end;
	}

	auto str_valid = !ConstantVector::IsNull(str_vector);
	auto begin_valid = !ConstantVector::IsNull(begin_vector);
	auto end_valid = !ConstantVector::IsNull(end_vector);
	auto step_valid = step_vector && !ConstantVector::IsNull(*step_vector);

	// Clamp offsets
	bool clamp_result = false;
	if (str_valid && begin_valid && end_valid && (step_valid || step == 1)) {
		clamp_result = ClampSlice(str, begin, end);
	}

	auto sel_length = 0;
	bool sel_valid = false;
	if (step_vector && step_valid && str_valid && begin_valid && end_valid && step != 1 && end - begin > 0) {
		sel_length = CalculateSliceLength(begin, end, step, step_valid);
		sel.Initialize(sel_length);
		sel_valid = true;
	}

	// Try to slice
	if (!str_valid || !begin_valid || !end_valid || (step_vector && !step_valid) || !clamp_result) {
		ConstantVector::SetNull(result, true);
	} else if (step == 1) {
		result_data[0] = SliceValue<INPUT_TYPE, INDEX_TYPE>(result, str, begin, end);
	} else {
		result_data[0] = SliceValueWithSteps<INPUT_TYPE, INDEX_TYPE>(result, sel, str, begin, end, step, sel_idx);
	}

	if (sel_valid) {
		result_child_vector->Slice(sel, sel_length);
		result_child_vector->Flatten(sel_length);
		ListVector::SetListSize(result, sel_length);
	}
}

template <typename INPUT_TYPE, typename INDEX_TYPE>
static void ExecuteFlatSlice(Vector &result, Vector &list_vector, Vector &begin_vector, Vector &end_vector,
                             optional_ptr<Vector> step_vector, const idx_t count, SelectionVector &sel, idx_t &sel_idx,
                             optional_ptr<Vector> result_child_vector, bool begin_is_empty, bool end_is_empty) {
	UnifiedVectorFormat list_data, begin_data, end_data, step_data;
	idx_t sel_length = 0;

	list_vector.ToUnifiedFormat(count, list_data);
	begin_vector.ToUnifiedFormat(count, begin_data);
	end_vector.ToUnifiedFormat(count, end_data);
	if (step_vector) {
		step_vector->ToUnifiedFormat(count, step_data);
		sel.Initialize(ListVector::GetListSize(list_vector));
	}

	auto result_data = FlatVector::GetData<INPUT_TYPE>(result);
	auto &result_mask = FlatVector::Validity(result);

	for (idx_t i = 0; i < count; ++i) {
		auto list_idx = list_data.sel->get_index(i);
		auto begin_idx = begin_data.sel->get_index(i);
		auto end_idx = end_data.sel->get_index(i);
		auto step_idx = step_vector ? step_data.sel->get_index(i) : 0;

		auto list_valid = list_data.validity.RowIsValid(list_idx);
		auto begin_valid = begin_data.validity.RowIsValid(begin_idx);
		auto end_valid = end_data.validity.RowIsValid(end_idx);
		auto step_valid = step_vector && step_data.validity.RowIsValid(step_idx);

		if (!list_valid || !begin_valid || !end_valid || (step_vector && !step_valid)) {
			result_mask.SetInvalid(i);
			continue;
		}

		auto sliced = reinterpret_cast<INPUT_TYPE *>(list_data.data)[list_idx];
		auto begin = begin_is_empty ? 0 : reinterpret_cast<INDEX_TYPE *>(begin_data.data)[begin_idx];
		auto end = end_is_empty ? ValueLength<INPUT_TYPE, INDEX_TYPE>(sliced)
		                        : reinterpret_cast<INDEX_TYPE *>(end_data.data)[end_idx];
		auto step = step_vector ? reinterpret_cast<INDEX_TYPE *>(step_data.data)[step_idx] : 1;

		if (step < 0) {
			swap(begin, end);
			begin = end_is_empty ? 0 : begin;
			end = begin_is_empty ? ValueLength<INPUT_TYPE, INDEX_TYPE>(sliced) : end;
		}

		bool clamp_result = false;
		if (step_valid || step == 1) {
			clamp_result = ClampSlice(sliced, begin, end);
		}

		auto length = 0;
		if (end - begin > 0) {
			length = CalculateSliceLength(begin, end, step, step_valid);
		}
		sel_length += length;

		if (!clamp_result) {
			result_mask.SetInvalid(i);
		} else if (!step_vector) {
			result_data[i] = SliceValue<INPUT_TYPE, INDEX_TYPE>(result, sliced, begin, end);
		} else {
			result_data[i] =
			    SliceValueWithSteps<INPUT_TYPE, INDEX_TYPE>(result, sel, sliced, begin, end, step, sel_idx);
		}
	}
	if (step_vector) {
		SelectionVector new_sel(sel_length);
		for (idx_t i = 0; i < sel_length; ++i) {
			new_sel.set_index(i, sel.get_index(i));
		}
		result_child_vector->Slice(new_sel, sel_length);
		result_child_vector->Flatten(sel_length);
		ListVector::SetListSize(result, sel_length);
	}
}

template <typename INPUT_TYPE, typename INDEX_TYPE>
static void ExecuteSlice(Vector &result, Vector &list_or_str_vector, Vector &begin_vector, Vector &end_vector,
                         optional_ptr<Vector> step_vector, const idx_t count, bool begin_is_empty, bool end_is_empty) {
	optional_ptr<Vector> result_child_vector;
	if (step_vector) {
		result_child_vector = &ListVector::GetEntry(result);
	}

	SelectionVector sel;
	idx_t sel_idx = 0;

	if (result.GetVectorType() == VectorType::CONSTANT_VECTOR) {
		ExecuteConstantSlice<INPUT_TYPE, INDEX_TYPE>(result, list_or_str_vector, begin_vector, end_vector, step_vector,
		                                             count, sel, sel_idx, result_child_vector, begin_is_empty,
		                                             end_is_empty);
	} else {
		ExecuteFlatSlice<INPUT_TYPE, INDEX_TYPE>(result, list_or_str_vector, begin_vector, end_vector, step_vector,
		                                         count, sel, sel_idx, result_child_vector, begin_is_empty,
		                                         end_is_empty);
	}
	result.Verify(count);
}

static void ArraySliceFunction(DataChunk &args, ExpressionState &state, Vector &result) {
	D_ASSERT(args.ColumnCount() == 3 || args.ColumnCount() == 4);
	D_ASSERT(args.data.size() == 3 || args.data.size() == 4);
	auto count = args.size();

	Vector &list_or_str_vector = result;
	// this ensures that we do not change the input chunk
	VectorOperations::Copy(args.data[0], list_or_str_vector, count, 0, 0);
<<<<<<< HEAD
=======

>>>>>>> 6f1d82f6
	if (list_or_str_vector.GetType().id() == LogicalTypeId::SQLNULL) {
		auto &result_validity = FlatVector::Validity(result);
		result_validity.SetInvalid(0);
		return;
	}

	Vector &begin_vector = args.data[1];
	Vector &end_vector = args.data[2];

	optional_ptr<Vector> step_vector;
	if (args.ColumnCount() == 4) {
		step_vector = &args.data[3];
	}

	auto &func_expr = state.expr.Cast<BoundFunctionExpression>();
	auto &info = func_expr.bind_info->Cast<ListSliceBindData>();
	auto begin_is_empty = info.begin_is_empty;
	auto end_is_empty = info.end_is_empty;

	result.SetVectorType(args.AllConstant() ? VectorType::CONSTANT_VECTOR : VectorType::FLAT_VECTOR);
	switch (result.GetType().id()) {
	case LogicalTypeId::LIST: {
		// Share the value dictionary as we are just going to slice it
		if (list_or_str_vector.GetVectorType() != VectorType::FLAT_VECTOR &&
		    list_or_str_vector.GetVectorType() != VectorType::CONSTANT_VECTOR) {
			list_or_str_vector.Flatten(count);
		}
		ExecuteSlice<list_entry_t, int64_t>(result, list_or_str_vector, begin_vector, end_vector, step_vector, count,
		                                    begin_is_empty, end_is_empty);
		break;
	}
	case LogicalTypeId::VARCHAR: {
		ExecuteSlice<string_t, int64_t>(result, list_or_str_vector, begin_vector, end_vector, step_vector, count,
		                                begin_is_empty, end_is_empty);
		break;
	}
	default:
		throw NotImplementedException("Specifier type not implemented");
	}
}

static bool CheckIfParamIsEmpty(duckdb::unique_ptr<duckdb::Expression> &param) {
	bool is_empty = false;
	if (param->return_type.id() == LogicalTypeId::LIST) {
		auto empty_list = make_uniq<BoundConstantExpression>(Value::LIST(LogicalType::INTEGER, vector<Value>()));
		is_empty = param->Equals(*empty_list);
		if (!is_empty) {
			// if the param is not empty, the user has entered a list instead of a BIGINT
			throw BinderException("The upper and lower bounds of the slice must be a BIGINT");
		}
	}
	return is_empty;
}

static unique_ptr<FunctionData> ArraySliceBind(ClientContext &context, ScalarFunction &bound_function,
                                               vector<unique_ptr<Expression>> &arguments) {
	D_ASSERT(arguments.size() == 3 || arguments.size() == 4);
	D_ASSERT(bound_function.arguments.size() == 3 || bound_function.arguments.size() == 4);

	switch (arguments[0]->return_type.id()) {
	case LogicalTypeId::ARRAY: {
		// Cast to list
		auto child_type = ArrayType::GetChildType(arguments[0]->return_type);
		auto target_type = LogicalType::LIST(child_type);
		arguments[0] = BoundCastExpression::AddCastToType(context, std::move(arguments[0]), target_type);
		bound_function.return_type = arguments[0]->return_type;
	} break;
	case LogicalTypeId::LIST:
		// The result is the same type
		bound_function.return_type = arguments[0]->return_type;
		break;
	case LogicalTypeId::VARCHAR:
		// string slice returns a string
		if (bound_function.arguments.size() == 4) {
			throw NotImplementedException(
			    "Slice with steps has not been implemented for string types, you can consider rewriting your query as "
			    "follows:\n SELECT array_to_string((str_split(string, '')[begin:end:step], '');");
		}
		bound_function.return_type = arguments[0]->return_type;
		for (idx_t i = 1; i < 3; i++) {
			if (arguments[i]->return_type.id() != LogicalTypeId::LIST) {
				bound_function.arguments[i] = LogicalType::BIGINT;
			}
		}
		break;
	case LogicalTypeId::SQLNULL:
	case LogicalTypeId::UNKNOWN:
		bound_function.arguments[0] = LogicalTypeId::UNKNOWN;
		bound_function.return_type = LogicalType::SQLNULL;
		break;
	default:
		throw BinderException("ARRAY_SLICE can only operate on LISTs and VARCHARs");
	}

	bool begin_is_empty = CheckIfParamIsEmpty(arguments[1]);
	if (!begin_is_empty) {
		bound_function.arguments[1] = LogicalType::BIGINT;
	}
	bool end_is_empty = CheckIfParamIsEmpty(arguments[2]);
	if (!end_is_empty) {
		bound_function.arguments[2] = LogicalType::BIGINT;
	}

	return make_uniq<ListSliceBindData>(bound_function.return_type, begin_is_empty, end_is_empty);
}

ScalarFunctionSet ListSliceFun::GetFunctions() {
	// the arguments and return types are actually set in the binder function
	ScalarFunction fun({LogicalType::ANY, LogicalType::ANY, LogicalType::ANY}, LogicalType::ANY, ArraySliceFunction,
	                   ArraySliceBind);
	fun.null_handling = FunctionNullHandling::SPECIAL_HANDLING;

	ScalarFunctionSet set;
	set.AddFunction(fun);
	fun.arguments.push_back(LogicalType::BIGINT);
	set.AddFunction(fun);
	return set;
}

} // namespace duckdb<|MERGE_RESOLUTION|>--- conflicted
+++ resolved
@@ -323,10 +323,7 @@
 	Vector &list_or_str_vector = result;
 	// this ensures that we do not change the input chunk
 	VectorOperations::Copy(args.data[0], list_or_str_vector, count, 0, 0);
-<<<<<<< HEAD
-=======
-
->>>>>>> 6f1d82f6
+
 	if (list_or_str_vector.GetType().id() == LogicalTypeId::SQLNULL) {
 		auto &result_validity = FlatVector::Validity(result);
 		result_validity.SetInvalid(0);
@@ -354,6 +351,7 @@
 		    list_or_str_vector.GetVectorType() != VectorType::CONSTANT_VECTOR) {
 			list_or_str_vector.Flatten(count);
 		}
+		ListVector::ReferenceEntry(result, list_or_str_vector);
 		ExecuteSlice<list_entry_t, int64_t>(result, list_or_str_vector, begin_vector, end_vector, step_vector, count,
 		                                    begin_is_empty, end_is_empty);
 		break;
